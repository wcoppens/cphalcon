--- conflicted
+++ resolved
@@ -570,11 +570,7 @@
 
 		let dependencyInjector = this->_dependencyInjector;
 		if typeof dependencyInjector != "object" {
-<<<<<<< HEAD
-			let dependencyInjector = new Phalcon\DI\FactoryDefault();
-=======
 			let dependencyInjector = new Phalcon\Di\FactoryDefault();
->>>>>>> 7edb8f03
 			let this->_dependencyInjector = dependencyInjector;
 		}
 
@@ -602,15 +598,8 @@
 		 * Calling beforeHandle routing
 		 */
 		let eventsManager = this->_eventsManager;
-<<<<<<< HEAD
-		if typeof eventsManager == "object" {
-			let eventName = 'micro:beforeHandleRoute';
-			let status = eventsManager->fire(eventName, this);
-			if status===false {
-=======
 		if is_object(eventsManager) {
 			if eventsManager->fire("micro:beforeHandleRoute", this) === false {
->>>>>>> 7edb8f03
 				return false;
 			}
 		}
@@ -662,12 +651,7 @@
 				for before in beforeHandlers {
 
 					if typeof before == "object" {
-<<<<<<< HEAD
-						let isMiddleware = before instanceof Phalcon\Mvc\Micro\MiddlewareInterface;
-						if isMiddleware===true {
-=======
 						if before instanceof Phalcon\Mvc\Micro\MiddlewareInterface {
->>>>>>> 7edb8f03
 
 							/**
 							 * Call the middleware
@@ -720,14 +704,8 @@
 			/**
 			 * Calling afterExecuteRoute event
 			 */
-<<<<<<< HEAD
-			if typeof eventsManager == "object" {
-				let eventName = 'micro:afterExecuteRoute';
-				eventsManager->fire(eventName, this);
-=======
 			if is_object(eventsManager) {
 				eventsManager->fire("micro:afterExecuteRoute", this);
->>>>>>> 7edb8f03
 			}
 
 			let afterHandlers = this->_afterHandlers;
@@ -740,14 +718,8 @@
 				 */
 				for after in afterHandlers {
 
-<<<<<<< HEAD
-					if typeof after == "object" {
-						let isMiddleware = after instanceof Phalcon\Mvc\Micro\MiddlewareInterface;
-						if isMiddleware===true {
-=======
 					if is_object(after) {
 						if after instanceof Phalcon\Mvc\Micro\MiddlewareInterface {
->>>>>>> 7edb8f03
 
 							/**
 							 * Call the middleware
@@ -779,15 +751,8 @@
 			 * Calling beforeNotFound event
 			 */
 			let eventsManager = this->_eventsManager;
-<<<<<<< HEAD
-			if typeof eventsManager == "object" {
-				let eventName = 'micro:beforeNotFound';
-				let status = eventsManager->fire(eventName, this);
-				if $status===false {
-=======
 			if is_object(eventsManager) {
 				if eventsManager->fire("micro:beforeNotFound", this) === false {
->>>>>>> 7edb8f03
 					return false;
 				}
 			}
@@ -816,14 +781,8 @@
 		/**
 		 * Calling afterHandleRoute event
 		 */
-<<<<<<< HEAD
-		if typeof eventsManager == "object" {
-			let eventName = 'micro:afterHandleRoute';
-			eventsManager->fire(eventName, this);
-=======
 		if is_object(eventsManager) {
 			eventsManager->fire("micro:afterHandleRoute", this);
->>>>>>> 7edb8f03
 		}
 
 		let finishHandlers = this->_finishHandlers;
@@ -841,15 +800,9 @@
 				/**
 				 * Try to execute middleware as plugins
 				 */
-<<<<<<< HEAD
-				if typeof finish == "object" {
-					let isMiddleware = finish instanceof Phalcon\Mvc\Micro\MiddlewareInterface;
-					if isMiddleware===true {
-=======
 				if is_object(finish) {
 
 					if finish instanceof Phalcon\Mvc\Micro\MiddlewareInterface {
->>>>>>> 7edb8f03
 
 						/**
 						 * Call the middleware
@@ -892,14 +845,8 @@
 		/**
 		 * Check if the returned object is already a response
 		 */
-<<<<<<< HEAD
-		if typeof returnedValue == "object" {
-			let returnedResponse = returnedValue instanceof Phalcon\Http\ResponseInterface;
-			if returnedResponse===true {
-=======
 		if is_object(returnedValue) {
 			if returnedValue instanceof Phalcon\Http\ResponseInterface {
->>>>>>> 7edb8f03
 				/**
 				 * Automatically send the responses
 				 */
