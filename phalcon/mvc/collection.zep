
/*
 +------------------------------------------------------------------------+
 | Phalcon Framework                                                      |
 +------------------------------------------------------------------------+
 | Copyright (c) 2011-2013 Phalcon Team (http://www.phalconphp.com)       |
 +------------------------------------------------------------------------+
 | This source file is subject to the New BSD License that is bundled     |
 | with this package in the file docs/LICENSE.txt.                        |
 |                                                                        |
 | If you did not receive a copy of the license and are unable to         |
 | obtain it through the world-wide-web, please send an email             |
 | to license@phalconphp.com so we can send you a copy immediately.       |
 +------------------------------------------------------------------------+
 | Authors: Andres Gutierrez <andres@phalconphp.com>                      |
 |          Eduar Carvajal <eduar@phalconphp.com>                         |
 |          Kenji Minamoto <kenji.minamoto@gmail.com>                     |
 +------------------------------------------------------------------------+
 */

namespace Phalcon\Mvc;

/**
 * Phalcon\Mvc\Collection
 *
 * This component implements a high level abstraction for NoSQL databases which
 * works with documents
 */
class Collection implements Phalcon\Mvc\CollectionInterface, Phalcon\Di\InjectionAwareInterface, Serializable
{

	public _id;

	protected _dependencyInjector;

	protected _modelsManager;

	protected _source;

	protected _operationMade = 0;

	protected _connection;

	protected _errorMessages;

	protected static _reserved;

	protected static _disableEvents;

	const OP_NONE = 0;

	const OP_CREATE = 1;

	const OP_UPDATE = 2;

	const OP_DELETE = 3;

	/**
	 * Phalcon\Mvc\Model constructor
	 *
	 * @param Phalcon\DiInterface dependencyInjector
	 * @param Phalcon\Mvc\Collection\ManagerInterface modelsManager
	 */
	public final function __construct(<Phalcon\DiInterface> dependencyInjector=null, <Phalcon\Mvc\Collection\ManagerInterface> modelsManager=null)
	{
 		/**
		 * We use a default DI if the user doesn't define one
		 */
		if typeof dependencyInjector != "object" {
			let dependencyInjector = Phalcon\DI::getDefault();
		}

		if typeof dependencyInjector != "object" {
			throw new Phalcon\Mvc\Model\Exception("A dependency injector container is required to obtain the services related to the ORM");
		}

		let this->_dependencyInjector = dependencyInjector;

		/**
		 * Inject the manager service from the DI
		 */
		if typeof modelsManager != "object" {
			let modelsManager = dependencyInjector->getShared("collectionManager");
			if typeof modelsManager != "object" {
				throw new Phalcon\Mvc\Model\Exception("The injected service 'modelsManager' is not valid");
			}
		}

		/**
		 * Update the models-manager
		 */
		let this->_modelsManager = modelsManager;

		/**
		 * The manager always initializes the object
		 */
		modelsManager->initialize(this);

		/**
		 * This allows the developer to execute initialization stuff every time an instance is created
		 */
		if method_exists(this, "onConstruct") {
			this->{"onConstruct"}();
		}
	}

	/**
	 * Sets a value for the _id property, creates a MongoId object if needed
	 *
	 * @param mixed id
	 */
	public function setId(id)
	{
<<<<<<< HEAD
		var mongoId;
=======
		var modelsManager, useImplicitIds, mongoId;
>>>>>>> a322080f

		if typeof id != "object" {

			/**
			 * Check if the model use implicit ids
			 */
			if this->_modelsManager->isUsingImplicitObjectIds(this) {
				let mongoId = new MongoId(id);
			} else {
				let mongoId = id;
			}

		} else {
			let mongoId = id;
		}
		let this->_id = mongoId;
	}

	/**
	 * Returns the value of the _id property
	 *
	 * @return \MongoId
	 */
	public function getId()
	{
		return this->_id;
	}

	/**
	 * Sets the dependency injection container
	 *
	 * @param Phalcon\DiInterface dependencyInjector
	 */
	public function setDI(<Phalcon\DiInterface> dependencyInjector)
	{
		let this->_dependencyInjector = dependencyInjector;
	}

	/**
	 * Returns the dependency injection container
	 *
	 * @return Phalcon\DiInterface
	 */
	public function getDI() -> <Phalcon\DiInterface>
	{
		return this->_dependencyInjector;
	}

	/**
	 * Sets a custom events manager
	 *
	 * @param Phalcon\Events\ManagerInterface eventsManager
	 */
	protected function setEventsManager(<Phalcon\Events\ManagerInterface> eventsManager)
	{
		this->_modelsManager->setCustomEventsManager(this, eventsManager);
	}

	/**
	 * Returns the custom events manager
	 *
	 * @return Phalcon\Events\ManagerInterface
	 */
	protected function getEventsManager() -> <Phalcon\Events\ManagerInterface>
	{
		return this->_modelsManager->getCustomEventsManager(this);
	}

	/**
	 * Returns the models manager related to the entity instance
	 *
	 * @return Phalcon\Mvc\Model\ManagerInterface
	 */
	public function getModelsManager() -> <Phalcon\Mvc\Model\ManagerInterface>
	{
		return this->_modelsManager;
	}

	/**
	 * Returns an array with reserved properties that cannot be part of the insert/update
	 *
	 * @return array
	 */
	public function getReservedAttributes()
	{
		var reserved;

		let reserved = self::_reserved;
		if reserved === null {
			let reserved = [
				"_connection": true,
				"_dependencyInjector": true,
				"_source": true,
				"_operationMade": true,
				"_errorMessages": true
			];
			let self::_reserved = reserved;
		}
		return reserved;
	}

	/**
	 * Sets if a model must use implicit objects ids
	 *
	 * @param boolean useImplicitObjectIds
	 */
	protected function useImplicitObjectIds(boolean useImplicitObjectIds)
	{
		this->_modelsManager->useImplicitObjectIds(this, useImplicitObjectIds);
	}

	/**
	 * Sets collection name which model should be mapped
	 *
	 * @param string source
	 * @return Phalcon\Mvc\Collection
	 */
	protected function setSource(string! source) -> <Phalcon\Mvc\Collection>
	{
		let this->_source = source;
		return this;
	}

	/**
	 * Returns collection name mapped in the model
	 *
	 * @return string
	 */
	public function getSource() -> string
	{
		var source;

		let source = this->_source;
		if !source {
			let source = uncamelize(get_class_ns(this));
			let this->_source = source;
		}
		return source;
	}

	/**
	 * Sets the DependencyInjection connection service name
	 *
	 * @param string connectionService
	 * @return Phalcon\Mvc\Model
	 */
	public function setConnectionService(connectionService) -> <Phalcon\Mvc\Model>
	{
		this->_modelsManager->setConnectionService(this, connectionService);
		return this;
	}

	/**
	 * Returns DependencyInjection connection service
	 *
	 * @return string
	 */
	public function getConnectionService() -> string
	{
		return this->_modelsManager->getConnectionService(this);
	}

	/**
	 * Retrieves a database connection
	 *
	 * @return \MongoDb
	 */
	public function getConnection()
	{
		var connection;

		let connection = this->_connection;
		if typeof connection != "object" {
			let connection = this->_modelsManager->getConnection(this);
			let this->_connection = connection;
		}
		return connection;
	}

	/**
	 * Reads an attribute value by its name
	 *
	 *<code>
	 *	echo robot->readAttribute('name');
	 *</code>
	 *
	 * @param string attribute
	 * @return mixed
	 */
	public function readAttribute(string! attribute)
	{
		var attributeValue;
		if fetch attributeValue, this->attribute  {
			return attributeValue;
		}
		return null;
	}

	/**
	 * Writes an attribute value by its name
	 *
	 *<code>
	 *	robot->writeAttribute('name', 'Rosey');
	 *</code>
	 *
	 * @param string attribute
	 * @param mixed value
	 */
	public function writeAttribute(string! attribute, value)
	{
		let this->{attribute} = value;
	}

	/**
	 * Returns a cloned collection
	 *
	 * @param Phalcon\Mvc\Collection collection
	 * @param array document
	 * @return Phalcon\Mvc\Collection
	 */
	public static function cloneResult(<Phalcon\Mvc\Collection> collection, document) -> <Phalcon\Mvc\Collection>
	{
 		var clonedCollection, key, value;

		if typeof collection != "object" {
			throw new Phalcon\Mvc\Collection\Exception("Invalid collection");
		}

		if typeof document != "object" {
			throw new Phalcon\Mvc\Collection\Exception("Invalid document");
		}

		let clonedCollection = clone collection;
		for key, value in document 
		{
			clonedCollection->writeAttribute(key, value);
		}

		return clonedCollection;
	}

	/**
	 * Returns a collection resultset
	 *
	 * @param array params
	 * @param Phalcon\Mvc\Collection collection
	 * @param \MongoDb connection
	 * @param boolean unique
	 * @return array
	 */
	protected static function _getResultset(params, collection, connection, boolean unique)
	{
<<<<<<< HEAD
 		var source, mongoCollection, conditions, base, documentsCursor,
 			documentsArray, collectionCloned, fields, skip, limit, sort, document,
 			collections;
=======
 		var source, mongoCollection, conditions, base, documentsCursor, documentsArray, collectionCloned, fields,
 			limit, sort, skip,document, collections;
>>>>>>> a322080f

		let source = collection->getSource();
		if empty source {
			throw new Phalcon\Mvc\Collection\Exception("Method getSource() returns empty string");
		}

		let mongoCollection = connection->selectCollection(source);

		/**
		 * Convert the string to an array
		 */
		if !fetch conditions, params[0] {
			if !fetch conditions, params["conditions"] {
				let conditions = [];
			}
		}

		/**
		 * Perform the find
		 */
		if fetch fields, params["fields"] {
			let documentsCursor = mongoCollection->find(conditions, fields);
		} else {
			let documentsCursor = mongoCollection->find(conditions);
		}

		/**
		 * Check if a "limit" clause was defined
		 */
		if fetch limit, params["limit"] {
			documentsCursor->limit(limit);
		}

		/**
		 * Check if a "sort" clause was defined
		 */
		if fetch sort, params["sort"] {
			documentsCursor->sort(sort);
		}

		/**
		 * Check if a "skip" clause was defined
		 */
		if fetch skip, params["skip"] {
			documentsCursor->skip(skip);
		}

		/**
		 * If a group of specific fields are requested we use a Phalcon\Mvc\Collection\Document instead
		 */
		if isset params["fields"] {
			let base = new Phalcon\Mvc\Collection\Document();
		} else {
			let base = collection;
		}

		if unique === true {

			/**
			 * Requesting a single result
			 */
			documentsCursor->rewind();

			let document = documentsCursor->current();
			if typeof document == "array" {

				/**
				 * Assign the values to the base object
				 */
				return self::cloneResult(base, document);
			}
			return false;
		}

		/**
		 * Requesting a complete resultset
		 */
		let collections = [];
		for document in iterator_to_array(documentsCursor) {

			/**
			 * Assign the values to the base object
			 */
			let collections[] = self::cloneResult(base, document);
		}

		return collections;
	}

	/**
	 * Perform a count over a resultset
	 *
	 * @param array params
	 * @param Phalcon\Mvc\Collection collection
	 * @param \MongoDb connection
	 * @return int
	 */
	protected static function _getGroupResultset(params, <Phalcon\Mvc\Collection> collection, connection) -> int
	{
<<<<<<< HEAD
 		var source, mongoCollection, conditions, simple, documentsCursor, limit, sort;
=======
 		var source, mongoCollection, conditions, simple, documentsCursor, limit, sort, skip;
>>>>>>> a322080f

		let source = collection->getSource();
		if empty source {
			throw new Phalcon\Mvc\Collection\Exception("Method getSource() returns empty string");
		}

		let mongoCollection = connection->selectCollection(source);

		/**
		 * Convert the string to an array
		 */
		if !fetch conditions, params[0] {
			if !fetch conditions, params["conditions"] {
				let conditions = [];
			}
		}

		let simple = true;

		if isset params["limit"] {
			let simple = false;
		} else {
			if isset params["sort"] {
				let simple = false;
			} else {
				if isset params["skip"] {
					let simple = false;
				}
			}
		}

		if simple === false {

			/**
			 * Perform the find
			 */
			let documentsCursor = mongoCollection->find(conditions);

			/**
			 * Check if a "limit" clause was defined
			 */
			if fetch limit, params["limit"] {
				documentsCursor->limit(limit);
			}

			/**
			 * Check if a "sort" clause was defined
			 */
			if fetch sort, params["sort"] {
				documentsCursor->sort(sort);
			}

			/**
			 * Check if a "skip" clause was defined
			 */
			if fetch sort, params["skip"] {
				documentsCursor->skip(sort);
			}

			/**
			 * Only "count" is supported
			 */
			return count(documentsCursor);
		}

		return mongoCollection->count(conditions);
	}

	/**
	 * Executes internal hooks before save a document
	 *
	 * @param Phalcon\DiInterface dependencyInjector
	 * @param boolean disableEvents
	 * @param boolean exists
	 * @return boolean
	 */
	protected function _preSave(dependencyInjector, disableEvents, exists) -> boolean
	{
 		var eventName;

		/**
		 * Run Validation Callbacks Before
		 */
		if !disableEvents {

			if this->fireEventCancel("beforeValidation") === false {
				return false;
			}

			if !exists {
				let eventName = "beforeValidationOnCreate";
			} else {
				let eventName = "beforeValidationOnUpdate";
			}

			if this->fireEventCancel(eventName) === false {
				return false;
			}

		}

		/**
		 * Run validation
		 */
		if this->fireEventCancel("validation") === false {
			if !disableEvents {
				this->fireEvent("onValidationFails");
			}
			return false;
		}

		if !disableEvents {

			/**
			 * Run Validation Callbacks After
			 */
			if !exists {
				let eventName = "afterValidationOnCreate";
			} else {
				let eventName = "afterValidationOnUpdate";
			}

			if this->fireEventCancel(eventName) === false {
				return false;
			}

			if this->fireEventCancel("afterValidation") === false {
				return false;
			}

			/**
			 * Run Before Callbacks
			 */
			if this->fireEventCancel("beforeSave") === false {
				return false;
			}

			if exists {
				let eventName = "beforeUpdate";
			} else {
				let eventName = "beforeCreate";
			}
			if this->fireEventCancel(eventName) === false {
				return false;
			}

		}

		return true;
	}

	/**
	 * Executes internal events after save a document
	 *
	 * @param boolean disableEvents
	 * @param boolean success
	 * @param boolean exists
	 * @return boolean
	 */
	protected function _postSave(boolean disableEvents, boolean success, boolean exists)
	{
 		var eventName;

		if success === true {
			if !disableEvents {

				if exists === true {
					let eventName = "afterUpdate";
				} else {
					let eventName = "afterCreate";
				}
				this->fireEvent(eventName);

				this->fireEvent("afterSave");
			}
			return success;
		}

		if !disableEvents {
			this->fireEvent("notSave");
		}

		this->_cancelOperation(disableEvents);
		return false;
	}

	/**
	 * Executes validators on every validation call
	 *
	 *<code>
	 *use Phalcon\Mvc\Model\Validator\ExclusionIn as ExclusionIn;
	 *
	 *class Subscriptors extends Phalcon\Mvc\Collection
	 *{
	 *
	 *	public function validation()
	 *	{
	 *		this->validate(new ExclusionIn(array(
	 *			'field' => 'status',
	 *			'domain' => array('A', 'I')
	 *		)));
	 *		if (this->validationHasFailed() == true) {
	 *			return false;
	 *		}
	 *	}
	 *
	 *}
	 *</code>
	 *
	 * @param object validator
	 */
	protected function validate(validator)
	{
		var message;

		if typeof validator != "object" {
			throw new Phalcon\Mvc\Model\Exception("Validator must be an Object");
		}

		if validator->validate(this) === false {
			for message in validator->getMessages() {
				let this->_errorMessages[] = message;
			}
		}
	}

	/**
	 * Check whether validation process has generated any messages
	 *
	 *<code>
	 *use Phalcon\Mvc\Model\Validator\ExclusionIn as ExclusionIn;
	 *
	 *class Subscriptors extends Phalcon\Mvc\Collection
	 *{
	 *
	 *	public function validation()
	 *	{
	 *		this->validate(new ExclusionIn(array(
	 *			'field' => 'status',
	 *			'domain' => array('A', 'I')
	 *		)));
	 *		if (this->validationHasFailed() == true) {
	 *			return false;
	 *		}
	 *	}
	 *
	 *}
	 *</code>
	 *
	 * @return boolean
	 */
	public function validationHasFailed() -> boolean
	{
		var errorMessages;

		let errorMessages = this->_errorMessages;
		if typeof errorMessages == "array" {
			if count(errorMessages) {
				return true;
			}
		}
		return false;
	}

	/**
	 * Fires an internal event
	 *
	 * @param string eventName
	 * @return boolean
	 */
	public function fireEvent(string! eventName) -> boolean
	{
		/**
		 * Check if there is a method with the same name of the event
		 */
		if method_exists(this, eventName) {
			this->{eventName}();
		}

		/**
		 * Send a notification to the events manager
		 */
		return this->_modelsManager->notifyEvent(eventName, this);
	}

	/**
	 * Fires an internal event that cancels the operation
	 *
	 * @param string eventName
	 * @return boolean
	 */
	public function fireEventCancel(string! eventName) -> boolean
	{

		/**
		 * Check if there is a method with the same name of the event
		 */
		if method_exists(this, eventName) {
			if this->{eventName}() === false {
				return false;
			}
		}

		/**
		 * Send a notification to the events manager
		 */
		if this->_modelsManager->notifyEvent(eventName, this) === false {
			return false;
		}

		return true;
	}

	/**
	 * Cancel the current operation
	 *
	 * @return boolean
	 */
	protected function _cancelOperation(boolean disableEvents)
	{
		var eventName;

		if !disableEvents {
			if this->_operationMade == self::OP_DELETE {
				let eventName = "notDeleted";
			} else {
				let eventName = "notSaved";
			}
			this->fireEvent(eventName);
		}
		return false;
	}

	/**
	 * Checks if the document exists in the collection
	 *
	 * @param \MongoCollection collection
	 * @return boolean
	 */
	protected function _exists(collection) -> boolean
	{
		var id, mongoId, modelsManager, useImplicitIds, parameters, documentCount;

		if fetch id, this->_id {

			if typeof id == "object" {
				let mongoId = id;
			} else {

				/**
				 * Check if the model use implicit ids
				 */
				if this->_modelsManager->isUsingImplicitObjectIds(this) {
					let mongoId = new MongoId(id);
					let this->_id = mongoId;
				} else {
					let mongoId = id;
				}
			}

			/**
			 * Perform the count using the function provided by the driver
			 */
			return collection->count(["_id": mongoId]) > 0;
		}
		return false;
	}

	/**
	 * Returns all the validation messages
	 *
	 * <code>
	 *robot = new Robots();
	 *robot->type = 'mechanical';
	 *robot->name = 'Astro Boy';
	 *robot->year = 1952;
	 *if (robot->save() == false) {
	 *	echo "Umh, We can't store robots right now ";
	 *	foreach (robot->getMessages() as message) {
	 *		echo message;
	 *	}
	 *} else {
	 *	echo "Great, a new robot was saved successfully!";
	 *}
	 * </code>
	 *
	 * @return Phalcon\Mvc\Model\MessageInterface[]
	 */
	public function getMessages() -> <Phalcon\Mvc\Model\MessageInterface[]>
	{
		return this->_errorMessages;
	}

	/**
	 * Appends a customized message on the validation process
	 *
	 *<code>
	 *	use \Phalcon\Mvc\Model\Message as Message;
	 *
	 *	class Robots extends Phalcon\Mvc\Model
	 *	{
	 *
	 *		public function beforeSave()
	 *		{
	 *			if (this->name == 'Peter') {
	 *				message = new Message("Sorry, but a robot cannot be named Peter");
	 *				this->appendMessage(message);
	 *			}
	 *		}
	 *	}
	 *</code>
	 *
	 * @param Phalcon\Mvc\Model\MessageInterface message
	 */
	public function appendMessage(<Phalcon\Mvc\Model\MessageInterface> message)
	{
		if typeof message != "object" {
			throw new Phalcon\Mvc\Model\Exception("Invalid message format '" . gettype(message) . "'");
		}
		let this->_errorMessages[] = message;
	}

	/**
	 * Creates/Updates a collection based on the values in the atributes
	 *
	 * @return boolean
	 */
	public function save() -> boolean
	{
 		var dependencyInjector, connection, exists, source, data, properties, reserved,
 			success, options, status, id, ok, collection, disableEvents, key, value;

		let dependencyInjector = this->_dependencyInjector;
		if typeof dependencyInjector != "object" {
			throw new Phalcon\Mvc\Model\Exception("A dependency injector container is required to obtain the services related to the ORM");
		}

		let source = this->getSource();
		if empty source {
			throw new Phalcon\Mvc\Collection\Exception("Method getSource() returns empty string");
		}

		let connection = this->getConnection();

		/**
		 * Choose a collection according to the collection name
		 */
		let collection = connection->selectCollection(source);

		/**
		 * Check the dirty state of the current operation to update the current operation
		 */
		let exists = this->_exists(collection);

		if exists === false {
			let this->_operationMade = self::OP_CREATE;
		} else {
			let this->_operationMade = self::OP_UPDATE;
		}

		/**
		 * The messages added to the validator are reset here
		 */
		let this->_errorMessages = [];

		let disableEvents = self::_disableEvents;

		/**
		 * Execute the preSave hook
		 */
		if this->_preSave(dependencyInjector, disableEvents, exists) === false {
			return false;
		}

		let data = [];

		let reserved = this->getReservedAttributes();
		let properties = get_object_vars(this);

		/**
		 * We only assign values to the public properties
		 */
		for key, value in properties {
			if key == "_id" {
				if value {
					let data[key] = value;
				}
			} else {
				if !isset reserved[key] {
					let data[key] = value;
				}
			}
		}

		let success = false;

		/**
		 * We always use safe stores to get the success state
		 * Save the document
		 */
		let status = collection->save(data, ["safe": true]);
		if typeof status == "array" {
			if fetch ok, status["ok"] {
				if ok {
					let success = true;
					if exists === false {
						if fetch id, data["_id"] {
							let this->_id = id;
						}
					}
				}
			}
		} else {
			let success = false;
		}

		/**
		 * Call the postSave hooks
		 */
		return this->_postSave(disableEvents, success, exists);
	}

	/**
	 * Find a document by its id (_id)
	 *
	 * @param string|\MongoId id
	 * @return Phalcon\Mvc\Collection
	 */
	public static function findById(id) -> <Phalcon\Mvc\Collection>
	{
 		var className, collection, modelsManager, useImplicitIds, mongoId, conditions, parameters;

		if typeof id != "object" {

			let className = get_called_class();

			let collection = new {className}();

			/**
			 * Check if the model use implicit ids
			 */
			if collection->getModelsManager()->isUsingImplicitObjectIds(collection) {
				let mongoId = new MongoId(id);
			} else {
				let mongoId = id;
			}

		} else {
			let mongoId = id;
		}

		return self::findFirst([["_id": mongoId]]);
	}

	/**
	 * Allows to query the first record that match the specified conditions
	 *
	 * <code>
	 *
	 * //What's the first robot in the robots table?
	 * robot = Robots::findFirst();
	 * echo "The robot name is ", robot->name, "\n";
	 *
	 * //What's the first mechanical robot in robots table?
	 * robot = Robots::findFirst(array(
	 *     array("type" => "mechanical")
	 * ));
	 * echo "The first mechanical robot name is ", robot->name, "\n";
	 *
	 * //Get first virtual robot ordered by name
	 * robot = Robots::findFirst(array(
	 *     array("type" => "mechanical"),
	 *     "order" => array("name" => 1)
	 * ));
	 * echo "The first virtual robot name is ", robot->name, "\n";
	 *
	 * </code>
	 *
	 * @param array parameters
	 * @return array
	 */
	public static function findFirst(parameters=null)
	{
 		var className, collection, modelsManager, connection;

		if parameters {
			if typeof parameters != "array" {
				throw new Phalcon\Mvc\Collection\Exception("Invalid parameters for findFirst");
			}
		}

		let className = get_called_class();

		let collection = new {className}();

		let connection = collection->getConnection();

		return self::_getResultset(parameters, collection, connection, true);
	}

	/**
	 * Allows to query a set of records that match the specified conditions
	 *
	 * <code>
	 *
	 * //How many robots are there?
	 * robots = Robots::find();
	 * echo "There are ", count(robots), "\n";
	 *
	 * //How many mechanical robots are there?
	 * robots = Robots::find(array(
	 *     array("type" => "mechanical")
	 * ));
	 * echo "There are ", count(robots), "\n";
	 *
	 * //Get and print virtual robots ordered by name
	 * robots = Robots::findFirst(array(
	 *     array("type" => "virtual"),
	 *     "order" => array("name" => 1)
	 * ));
	 * foreach (robots as robot) {
	 *	   echo robot->name, "\n";
	 * }
	 *
	 * //Get first 100 virtual robots ordered by name
	 * robots = Robots::find(array(
	 *     array("type" => "virtual"),
	 *     "order" => array("name" => 1),
	 *     "limit" => 100
	 * ));
	 * foreach (robots as robot) {
	 *	   echo robot->name, "\n";
	 * }
	 * </code>
	 *
	 * @param 	array parameters
	 * @return  array
	 */
	public static function find(parameters=null)
	{
 		var className, collection, connection;

		if parameters {
			if typeof parameters != "array" {
				throw new Phalcon\Mvc\Collection\Exception("Invalid parameters for find");
			}
		}

		let className = get_called_class();
		let collection = new {className}();
		return self::_getResultset(parameters, collection, collection->getConnection(), false);
	}

	/**
	 * Perform a count over a collection
	 *
	 *<code>
	 * echo 'There are ', Robots::count(), ' robots';
	 *</code>
	 *
	 * @param array parameters
	 * @return array
	 */
	public static function count(parameters=null)
	{
 		var className, collection, connection;

		if parameters {
			if typeof parameters != "array" {
				throw new Phalcon\Mvc\Collection\Exception("Invalid parameters for count");
			}
		}

		let className = get_called_class();

		let collection = new className();

		let connection = collection->getConnection();

		return self::_getGroupResultset(parameters, collection, connection);
	}

	/**
	 * Perform an aggregation using the Mongo aggregation framework
	 *
	 *
	 * @param array parameters
	 * @return array
	 */
	public static function aggregate(parameters)
	{
 		var className, model, connection, source;

		if parameters {
			if typeof parameters != "array" {
				throw new Phalcon\Mvc\Collection\Exception("Invalid parameters for aggregate");
			}
		}

		let className = get_called_class();

		let model = new {className}();

		let connection = model->getConnection();

		let source = model->getSource();
		if empty source {
			throw new Phalcon\Mvc\Collection\Exception("Method getSource() returns empty string");
		}

		return connection->selectCollection(source)->aggregate(parameters);
	}

	/**
	 * Allows to perform a summatory group for a column in the collection
	 *
	 * @param string field
	 * @param array conditions
	 * @param string finalize
	 * @return array
	 */
	public static function summatory(field, conditions=null, finalize=null)
	{
 		var className, model, connection, source, collection, keys, emptyArray, initial,
 			reduce, group, retval, firstRetval;

		if typeof field != "string" {
			throw new Phalcon\Mvc\Collection\Exception("Invalid field name for group");
		}

		let className = get_called_class();

		let model = new className();

		let connection = model->getConnection();

		let source = model->getSource();
		if empty(source) {
			throw new Phalcon\Mvc\Collection\Exception("Method getSource() returns empty string");
		}

		let collection = connection->selectCollection(source);

		let keys = [];

		let emptyArray = [];

		/**
		 * Uses a javascript hash to group the results
		 */
		let initial = ["summatory": emptyArray];

		/**
		 * Uses a javascript hash to group the results, however this is slow with larger datasets
		 */
		let reduce = "function (curr, result) { if (typeof result.summatory[curr." . field . "] === \"undefined\") { result.summatory[curr." . field . "] = 1; } else { result.summatory[curr." . field . "]++; } }";

		let group = collection->group(keys, initial, reduce);

		if fetch retval, group["retval"] {
			if fetch firstRetval, retval[0] {
				if isset firstRetval["summatory"] {
					return firstRetval["summatory"];
				}
				return firstRetval;
			}
			return retval;
		}
	}

	/**
	 * Deletes a model instance. Returning true on success or false otherwise.
	 *
	 * <code>
	 *
	 *	robot = Robots::findFirst();
	 *	robot->delete();
	 *
	 *	foreach (Robots::find() as robot) {
	 *		robot->delete();
	 *	}
	 * </code>
	 *
	 * @return boolean
	 */
	public function delete() -> boolean
	{
 		var disableEvents, eventName, status, id, connection, source, collection, mongoId,
 			modelsManager, useImplicitIds, idCondition, success, options, ok;

		if !fetch id, this->_id {
			throw new Phalcon\Mvc\Collection\Exception("The document cannot be deleted because it doesn't exist");
		}

		let disableEvents = self::_disableEvents;

		if !disableEvents {
			if this->fireEventCancel("beforeDelete") === false {
				return false;
			}
		}

		let connection = this->getConnection();

		let source = this->getSource();
		if empty source {
			throw new Phalcon\Mvc\Collection\Exception("Method getSource() returns empty string");
		}

		/**
		 * Get the \MongoCollection
		 */
		let collection = connection->selectCollection(source);

		if typeof id == "object" {
			let mongoId = id;
		} else {
			/**
			 * Is the collection using implicit object Ids?
			 */
			if this->_modelsManager->isUsingImplicitObjectIds(this) {
				let mongoId = new MongoId(id);
			} else {
				let mongoId = id;
			}
		}

		let success = false;

		/**
		 * Remove the instance
		 */
		let status = collection->remove(["_id": mongoId], ["safe": true]);
		if typeof status != "array" {
			return false;
		}

		/**
		 * Check the operation status
		 */
		if fetch ok, status["ok"] {
			if ok {
				let success = true;
				if !disableEvents {
					this->fireEvent("afterDelete");
				}
			}
		} else {
			let success = false;
		}

		return success;
	}

	/**
	 * Returns the instance as an array representation
	 *
	 *<code>
	 * print_r(robot->to[]);
	 *</code>
	 *
	 * @return array
	 */
	public function toArray()
	{
 		var data, reserved, properties, key, value;

		let reserved = this->getReservedAttributes();

		/**
		 * Get an array with the values of the object
		 * We only assign values to the public properties
		 */
		let data = [];
		for key, value in get_object_vars(this) {
			if key == "_id" {
				if value {
					let data[key] = value;
				}
			} else {
				if !isset reserved[key] {
					let data[key] = value;
				}
			}
		}

		return data;
	}

	/**
	 * Serializes the object ignoring connections or protected properties
	 *
	 * @return string
	 */
	public function serialize()
	{

		/**
		 * Use the standard serialize function to serialize the array data
		 */
		return serialize(this->toArray());
	}

	/**
	 * Unserializes the object from a serialized string
	 *
	 * @param string data
	 */
	public function unserialize(data)
	{
		var attributes, dependencyInjector, manager, key, value;

		if typeof data == "string" {
			let attributes = unserialize(data);
			if typeof attributes != "array" {

				/**
				 * Obtain the default DI
				 */
				let dependencyInjector = Phalcon\Di::getDefault();
				if typeof dependencyInjector != "object" {
					throw new Phalcon\Mvc\Model\Exception("A dependency injector container is required to obtain the services related to the ODM");
				}

				/**
				 * Update the dependency injector
				 */
				let this->_dependencyInjector = dependencyInjector;

				/**
				 * Gets the default modelsManager service
				 */
				let manager = dependencyInjector->getShared("collectionManager");
				if typeof manager != "object" {
					throw new Phalcon\Mvc\Model\Exception("The injected service 'collectionManager' is not valid");
				}

				/**
				 * Update the models manager
				 */
				let this->_modelsManager = manager;

				/**
				 * Update the objects attributes
				 */
				for key, value in attributes {
					let this->{key} = value;
				}

				return null;
			}
		}

		throw new Phalcon\Mvc\Model\Exception("Invalid serialization data");
	}
}<|MERGE_RESOLUTION|>--- conflicted
+++ resolved
@@ -111,11 +111,8 @@
 	 */
 	public function setId(id)
 	{
-<<<<<<< HEAD
+
 		var mongoId;
-=======
-		var modelsManager, useImplicitIds, mongoId;
->>>>>>> a322080f
 
 		if typeof id != "object" {
 
@@ -349,7 +346,7 @@
 		}
 
 		let clonedCollection = clone collection;
-		for key, value in document 
+		for key, value in document
 		{
 			clonedCollection->writeAttribute(key, value);
 		}
@@ -368,14 +365,9 @@
 	 */
 	protected static function _getResultset(params, collection, connection, boolean unique)
 	{
-<<<<<<< HEAD
  		var source, mongoCollection, conditions, base, documentsCursor,
  			documentsArray, collectionCloned, fields, skip, limit, sort, document,
  			collections;
-=======
- 		var source, mongoCollection, conditions, base, documentsCursor, documentsArray, collectionCloned, fields,
- 			limit, sort, skip,document, collections;
->>>>>>> a322080f
 
 		let source = collection->getSource();
 		if empty source {
@@ -475,11 +467,8 @@
 	 */
 	protected static function _getGroupResultset(params, <Phalcon\Mvc\Collection> collection, connection) -> int
 	{
-<<<<<<< HEAD
- 		var source, mongoCollection, conditions, simple, documentsCursor, limit, sort;
-=======
+
  		var source, mongoCollection, conditions, simple, documentsCursor, limit, sort, skip;
->>>>>>> a322080f
 
 		let source = collection->getSource();
 		if empty source {
