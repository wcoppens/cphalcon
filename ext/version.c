--- conflicted
+++ resolved
@@ -64,7 +64,7 @@
  * B - Med version (two digits)
  * C - Min version (two digits)
  * D - Special release: 1 = Alpha, 2 = Beta, 3 = RC, 4 = Stable
- * E - Special release version i.e. RC1, Beta2 etc.
+ * E - Special release version i.e. RC1, Beta2 etc. 
  */
 PHP_METHOD(Phalcon_Version, _getVersion){
 
@@ -76,11 +76,7 @@
 	array_init_size(version, 5);
 	add_next_index_long(version, 1);
 	add_next_index_long(version, 2);
-<<<<<<< HEAD
-	add_next_index_long(version, 3);
-=======
 	add_next_index_long(version, 4);
->>>>>>> faf66ef2
 	add_next_index_long(version, 4);
 	add_next_index_long(version, 0);
 	RETURN_CTOR(version);
