
#ifdef HAVE_CONFIG_H
#include "../../ext_config.h"
#endif

#include <php.h>
#include "../../php_ext.h"
#include "../../ext.h"

#include <Zend/zend_operators.h>
#include <Zend/zend_exceptions.h>
#include <Zend/zend_interfaces.h>

#include "kernel/main.h"
#include "kernel/object.h"
#include "ext/spl/spl_exceptions.h"
#include "kernel/exception.h"
#include "kernel/operators.h"
#include "kernel/memory.h"
#include "kernel/fcall.h"
#include "Zend/zend_closures.h"
#include "kernel/concat.h"
#include "kernel/array.h"


/**
 * Phalcon\Di\Service
 *
 * Represents individually a service in the services container
 *
 *<code>
 * $service = new \Phalcon\Di\Service('request', 'Phalcon\Http\Request');
 * $request = service->resolve();
 *<code>
 *
 */
ZEPHIR_INIT_CLASS(Phalcon_Di_Service) {

	ZEPHIR_REGISTER_CLASS(Phalcon\\Di, Service, phalcon, di_service, phalcon_di_service_method_entry, 0);

	zend_declare_property_null(phalcon_di_service_ce, SL("_name"), ZEND_ACC_PROTECTED TSRMLS_CC);

	zend_declare_property_null(phalcon_di_service_ce, SL("_definition"), ZEND_ACC_PROTECTED TSRMLS_CC);

	zend_declare_property_bool(phalcon_di_service_ce, SL("_shared"), 0, ZEND_ACC_PROTECTED TSRMLS_CC);

	zend_declare_property_bool(phalcon_di_service_ce, SL("_resolved"), 0, ZEND_ACC_PROTECTED TSRMLS_CC);

	zend_declare_property_null(phalcon_di_service_ce, SL("_sharedInstance"), ZEND_ACC_PROTECTED TSRMLS_CC);

	zend_class_implements(phalcon_di_service_ce TSRMLS_CC, 1, phalcon_di_serviceinterface_ce);
	return SUCCESS;

}

/**
 * Phalcon\Di\Service
 *
 * @param string name
 * @param mixed definition
 * @param boolean shared
 */
PHP_METHOD(Phalcon_Di_Service, __construct) {

	zend_bool shared;
	zval *name_param = NULL, *definition, *shared_param = NULL;
	zval *name = NULL;

	ZEPHIR_MM_GROW();
	zephir_fetch_params(1, 2, 1, &name_param, &definition, &shared_param);

	if (unlikely(Z_TYPE_P(name_param) != IS_STRING && Z_TYPE_P(name_param) != IS_NULL)) {
		zephir_throw_exception_string(spl_ce_InvalidArgumentException, SL("Parameter 'name' must be a string") TSRMLS_CC);
		RETURN_MM_NULL();
	}
	if (likely(Z_TYPE_P(name_param) == IS_STRING)) {
		zephir_get_strval(name, name_param);
	} else {
		ZEPHIR_INIT_VAR(name);
		ZVAL_EMPTY_STRING(name);
	}
	if (!shared_param) {
		shared = 0;
	} else {
		shared = zephir_get_boolval(shared_param);
	}


	zephir_update_property_this(this_ptr, SL("_name"), name TSRMLS_CC);
	zephir_update_property_this(this_ptr, SL("_definition"), definition TSRMLS_CC);
	if (shared) {
		zephir_update_property_this(this_ptr, SL("_shared"), ZEPHIR_GLOBAL(global_true) TSRMLS_CC);
	} else {
		zephir_update_property_this(this_ptr, SL("_shared"), ZEPHIR_GLOBAL(global_false) TSRMLS_CC);
	}
	ZEPHIR_MM_RESTORE();

}

/**
 * Returns the service's name
 */
PHP_METHOD(Phalcon_Di_Service, getName) {


	RETURN_MEMBER(this_ptr, "_name");

}

/**
 * Sets if the service is shared or not
 */
PHP_METHOD(Phalcon_Di_Service, setShared) {

	zval *shared_param = NULL;
	zend_bool shared;

	zephir_fetch_params(0, 1, 0, &shared_param);

	shared = zephir_get_boolval(shared_param);


	if (shared) {
		zephir_update_property_this(this_ptr, SL("_shared"), ZEPHIR_GLOBAL(global_true) TSRMLS_CC);
	} else {
		zephir_update_property_this(this_ptr, SL("_shared"), ZEPHIR_GLOBAL(global_false) TSRMLS_CC);
	}

}

/**
 * Check whether the service is shared or not
 */
PHP_METHOD(Phalcon_Di_Service, isShared) {


	RETURN_MEMBER(this_ptr, "_shared");

}

/**
 * Sets/Resets the shared instance related to the service
 *
 * @param mixed sharedInstance
 */
PHP_METHOD(Phalcon_Di_Service, setSharedInstance) {

	zval *sharedInstance;

	zephir_fetch_params(0, 1, 0, &sharedInstance);



	zephir_update_property_this(this_ptr, SL("_sharedInstance"), sharedInstance TSRMLS_CC);

}

/**
 * Set the service definition
 *
 * @param mixed definition
 */
PHP_METHOD(Phalcon_Di_Service, setDefinition) {

	zval *definition;

	zephir_fetch_params(0, 1, 0, &definition);



	zephir_update_property_this(this_ptr, SL("_definition"), definition TSRMLS_CC);

}

/**
 * Returns the service definition
 *
 * @return mixed
 */
PHP_METHOD(Phalcon_Di_Service, getDefinition) {


	RETURN_MEMBER(this_ptr, "_definition");

}

/**
 * Resolves the service
 *
 * @param array parameters
 * @param \Phalcon\DiInterface dependencyInjector
 * @return mixed
 */
PHP_METHOD(Phalcon_Di_Service, resolve) {

	zend_class_entry *_1;
	int ZEPHIR_LAST_CALL_STATUS;
	zend_bool found;
	zval *parameters = NULL, *dependencyInjector = NULL, *shared, *definition = NULL, *sharedInstance, *instance = NULL, *builder, *_0 = NULL, *_2, *_3, *_4;

	ZEPHIR_MM_GROW();
	zephir_fetch_params(1, 0, 2, &parameters, &dependencyInjector);

	if (!parameters) {
		parameters = ZEPHIR_GLOBAL(global_null);
	}
	if (!dependencyInjector) {
		dependencyInjector = ZEPHIR_GLOBAL(global_null);
	}


	ZEPHIR_OBS_VAR(shared);
	zephir_read_property_this(&shared, this_ptr, SL("_shared"), PH_NOISY_CC);
	if (zephir_is_true(shared)) {
		ZEPHIR_OBS_VAR(sharedInstance);
		zephir_read_property_this(&sharedInstance, this_ptr, SL("_sharedInstance"), PH_NOISY_CC);
		if (Z_TYPE_P(sharedInstance) != IS_NULL) {
			RETURN_CCTOR(sharedInstance);
		}
	}
	found = 1;
	ZEPHIR_INIT_VAR(instance);
	ZVAL_NULL(instance);
	ZEPHIR_OBS_VAR(definition);
	zephir_read_property_this(&definition, this_ptr, SL("_definition"), PH_NOISY_CC);
	if (Z_TYPE_P(definition) == IS_STRING) {
		if (zephir_class_exists(definition, 1 TSRMLS_CC)) {
			if (Z_TYPE_P(parameters) == IS_ARRAY) {
				if (zephir_fast_count_int(parameters TSRMLS_CC)) {
					ZEPHIR_INIT_NVAR(instance);
					ZEPHIR_LAST_CALL_STATUS = zephir_create_instance_params(instance, definition, parameters TSRMLS_CC);
					zephir_check_call_status();
				} else {
					ZEPHIR_INIT_NVAR(instance);
					ZEPHIR_LAST_CALL_STATUS = zephir_create_instance(instance, definition TSRMLS_CC);
					zephir_check_call_status();
				}
			} else {
				ZEPHIR_INIT_NVAR(instance);
				ZEPHIR_LAST_CALL_STATUS = zephir_create_instance(instance, definition TSRMLS_CC);
				zephir_check_call_status();
			}
		} else {
			found = 0;
		}
	} else {
		if (Z_TYPE_P(definition) == IS_OBJECT) {
			if (zephir_instance_of_ev(definition, zend_ce_closure TSRMLS_CC)) {
				if (Z_TYPE_P(dependencyInjector) == IS_OBJECT) {
					_1 = zend_fetch_class(SL("Closure"), ZEND_FETCH_CLASS_AUTO TSRMLS_CC);
					ZEPHIR_CALL_CE_STATIC(&_0, _1, "bind", NULL, 0, definition, dependencyInjector);
					zephir_check_call_status();
					ZEPHIR_CPY_WRT(definition, _0);
				}
				if (Z_TYPE_P(parameters) == IS_ARRAY) {
					ZEPHIR_INIT_NVAR(instance);
					ZEPHIR_CALL_USER_FUNC_ARRAY(instance, definition, parameters);
					zephir_check_call_status();
				} else {
					ZEPHIR_INIT_NVAR(instance);
					ZEPHIR_CALL_USER_FUNC(instance, definition);
					zephir_check_call_status();
				}
			} else {
				ZEPHIR_CPY_WRT(instance, definition);
			}
		} else {
			if (Z_TYPE_P(definition) == IS_ARRAY) {
				ZEPHIR_INIT_VAR(builder);
				object_init_ex(builder, phalcon_di_service_builder_ce);
				if (zephir_has_constructor(builder TSRMLS_CC)) {
					ZEPHIR_CALL_METHOD(NULL, builder, "__construct", NULL, 0);
					zephir_check_call_status();
				}
<<<<<<< HEAD
				ZEPHIR_CALL_METHOD(&instance, builder, "build", NULL, 175, dependencyInjector, definition, parameters);
=======
				ZEPHIR_CALL_METHOD(&instance, builder, "build", NULL, 176, dependencyInjector, definition, parameters);
>>>>>>> 58cb694b
				zephir_check_call_status();
			} else {
				found = 0;
			}
		}
	}
	if (found == 0) {
		ZEPHIR_INIT_VAR(_2);
		object_init_ex(_2, phalcon_di_exception_ce);
		_3 = zephir_fetch_nproperty_this(this_ptr, SL("_name"), PH_NOISY_CC);
		ZEPHIR_INIT_VAR(_4);
		ZEPHIR_CONCAT_SVS(_4, "Service '", _3, "' cannot be resolved");
		ZEPHIR_CALL_METHOD(NULL, _2, "__construct", NULL, 9, _4);
		zephir_check_call_status();
		zephir_throw_exception_debug(_2, "phalcon/di/service.zep", 205 TSRMLS_CC);
		ZEPHIR_MM_RESTORE();
		return;
	}
	if (zephir_is_true(shared)) {
		zephir_update_property_this(this_ptr, SL("_sharedInstance"), instance TSRMLS_CC);
	}
	if (1) {
		zephir_update_property_this(this_ptr, SL("_resolved"), ZEPHIR_GLOBAL(global_true) TSRMLS_CC);
	} else {
		zephir_update_property_this(this_ptr, SL("_resolved"), ZEPHIR_GLOBAL(global_false) TSRMLS_CC);
	}
	RETURN_CCTOR(instance);

}

/**
 * Changes a parameter in the definition without resolve the service
 */
PHP_METHOD(Phalcon_Di_Service, setParameter) {

	zval *parameter = NULL;
	zval *position_param = NULL, *parameter_param = NULL, *definition, *arguments = NULL;
	int position;

	ZEPHIR_MM_GROW();
	zephir_fetch_params(1, 2, 0, &position_param, &parameter_param);

	position = zephir_get_intval(position_param);
	parameter = parameter_param;


	ZEPHIR_OBS_VAR(definition);
	zephir_read_property_this(&definition, this_ptr, SL("_definition"), PH_NOISY_CC);
	if (Z_TYPE_P(definition) != IS_ARRAY) {
		ZEPHIR_THROW_EXCEPTION_DEBUG_STR(phalcon_di_exception_ce, "Definition must be an array to update its parameters", "phalcon/di/service.zep", 229);
		return;
	}
	ZEPHIR_OBS_VAR(arguments);
	if (zephir_array_isset_string_fetch(&arguments, definition, SS("arguments"), 0 TSRMLS_CC)) {
<<<<<<< HEAD
		zephir_array_update_long(&arguments, position, &parameter, PH_COPY | PH_SEPARATE, "phalcon/di/service.zep", 236);
	} else {
		ZEPHIR_INIT_NVAR(arguments);
		zephir_create_array(arguments, 1, 0 TSRMLS_CC);
		zephir_array_update_long(&arguments, position, &parameter, PH_COPY, "phalcon/di/service.zep", 238);
=======
		zephir_array_update_long(&arguments, position, &parameter, PH_COPY | PH_SEPARATE ZEPHIR_DEBUG_PARAMS_DUMMY);
	} else {
		ZEPHIR_INIT_NVAR(arguments);
		zephir_create_array(arguments, 1, 0 TSRMLS_CC);
		zephir_array_update_long(&arguments, position, &parameter, PH_COPY ZEPHIR_DEBUG_PARAMS_DUMMY);
>>>>>>> 58cb694b
	}
	zephir_array_update_string(&definition, SL("arguments"), &arguments, PH_COPY | PH_SEPARATE);
	zephir_update_property_this(this_ptr, SL("_definition"), definition TSRMLS_CC);
	RETURN_THIS();

}

/**
 * Returns a parameter in a specific position
 *
 * @param int position
 * @return array
 */
PHP_METHOD(Phalcon_Di_Service, getParameter) {

	zval *position_param = NULL, *definition, *arguments, *parameter;
	int position;

	ZEPHIR_MM_GROW();
	zephir_fetch_params(1, 1, 0, &position_param);

	position = zephir_get_intval(position_param);


	ZEPHIR_OBS_VAR(definition);
	zephir_read_property_this(&definition, this_ptr, SL("_definition"), PH_NOISY_CC);
	if (Z_TYPE_P(definition) != IS_ARRAY) {
		ZEPHIR_THROW_EXCEPTION_DEBUG_STR(phalcon_di_exception_ce, "Definition must be an array to obtain its parameters", "phalcon/di/service.zep", 266);
		return;
	}
	if (zephir_array_isset_string_fetch(&arguments, definition, SS("arguments"), 1 TSRMLS_CC)) {
		if (zephir_array_isset_long_fetch(&parameter, arguments, position, 1 TSRMLS_CC)) {
			RETURN_CTOR(parameter);
		}
	}
	RETURN_MM_NULL();

}

/**
 * Returns true if the service was resolved
 */
PHP_METHOD(Phalcon_Di_Service, isResolved) {


	RETURN_MEMBER(this_ptr, "_resolved");

}

/**
 * Restore the internal state of a service
 */
PHP_METHOD(Phalcon_Di_Service, __set_state) {

	int ZEPHIR_LAST_CALL_STATUS;
	zval *attributes_param = NULL, *name, *definition, *shared;
	zval *attributes = NULL;

	ZEPHIR_MM_GROW();
	zephir_fetch_params(1, 1, 0, &attributes_param);

	attributes = attributes_param;


	ZEPHIR_OBS_VAR(name);
	if (!(zephir_array_isset_string_fetch(&name, attributes, SS("_name"), 0 TSRMLS_CC))) {
		ZEPHIR_THROW_EXCEPTION_DEBUG_STR(phalcon_di_exception_ce, "The attribute '_name' is required", "phalcon/di/service.zep", 297);
		return;
	}
	ZEPHIR_OBS_VAR(definition);
	if (!(zephir_array_isset_string_fetch(&definition, attributes, SS("_definition"), 0 TSRMLS_CC))) {
		ZEPHIR_THROW_EXCEPTION_DEBUG_STR(phalcon_di_exception_ce, "The attribute '_definition' is required", "phalcon/di/service.zep", 301);
		return;
	}
	ZEPHIR_OBS_VAR(shared);
	if (!(zephir_array_isset_string_fetch(&shared, attributes, SS("_shared"), 0 TSRMLS_CC))) {
		ZEPHIR_THROW_EXCEPTION_DEBUG_STR(phalcon_di_exception_ce, "The attribute '_shared' is required", "phalcon/di/service.zep", 305);
		return;
	}
	object_init_ex(return_value, phalcon_di_service_ce);
	ZEPHIR_CALL_METHOD(NULL, return_value, "__construct", NULL, 64, name, definition, shared);
	zephir_check_call_status();
	RETURN_MM();

}
<|MERGE_RESOLUTION|>--- conflicted
+++ resolved
@@ -247,7 +247,7 @@
 		if (Z_TYPE_P(definition) == IS_OBJECT) {
 			if (zephir_instance_of_ev(definition, zend_ce_closure TSRMLS_CC)) {
 				if (Z_TYPE_P(dependencyInjector) == IS_OBJECT) {
-					_1 = zend_fetch_class(SL("Closure"), ZEND_FETCH_CLASS_AUTO TSRMLS_CC);
+						_1 = zend_fetch_class(SL("Closure"), ZEND_FETCH_CLASS_AUTO TSRMLS_CC);
 					ZEPHIR_CALL_CE_STATIC(&_0, _1, "bind", NULL, 0, definition, dependencyInjector);
 					zephir_check_call_status();
 					ZEPHIR_CPY_WRT(definition, _0);
@@ -272,11 +272,7 @@
 					ZEPHIR_CALL_METHOD(NULL, builder, "__construct", NULL, 0);
 					zephir_check_call_status();
 				}
-<<<<<<< HEAD
-				ZEPHIR_CALL_METHOD(&instance, builder, "build", NULL, 175, dependencyInjector, definition, parameters);
-=======
-				ZEPHIR_CALL_METHOD(&instance, builder, "build", NULL, 176, dependencyInjector, definition, parameters);
->>>>>>> 58cb694b
+				ZEPHIR_CALL_METHOD(&instance, builder, "build", NULL, 174, dependencyInjector, definition, parameters);
 				zephir_check_call_status();
 			} else {
 				found = 0;
@@ -331,19 +327,11 @@
 	}
 	ZEPHIR_OBS_VAR(arguments);
 	if (zephir_array_isset_string_fetch(&arguments, definition, SS("arguments"), 0 TSRMLS_CC)) {
-<<<<<<< HEAD
-		zephir_array_update_long(&arguments, position, &parameter, PH_COPY | PH_SEPARATE, "phalcon/di/service.zep", 236);
-	} else {
-		ZEPHIR_INIT_NVAR(arguments);
-		zephir_create_array(arguments, 1, 0 TSRMLS_CC);
-		zephir_array_update_long(&arguments, position, &parameter, PH_COPY, "phalcon/di/service.zep", 238);
-=======
 		zephir_array_update_long(&arguments, position, &parameter, PH_COPY | PH_SEPARATE ZEPHIR_DEBUG_PARAMS_DUMMY);
 	} else {
 		ZEPHIR_INIT_NVAR(arguments);
 		zephir_create_array(arguments, 1, 0 TSRMLS_CC);
 		zephir_array_update_long(&arguments, position, &parameter, PH_COPY ZEPHIR_DEBUG_PARAMS_DUMMY);
->>>>>>> 58cb694b
 	}
 	zephir_array_update_string(&definition, SL("arguments"), &arguments, PH_COPY | PH_SEPARATE);
 	zephir_update_property_this(this_ptr, SL("_definition"), definition TSRMLS_CC);
