--- conflicted
+++ resolved
@@ -16,8 +16,8 @@
 #include "kernel/array.h"
 #include "kernel/fcall.h"
 #include "kernel/object.h"
+#include "kernel/operators.h"
 #include "kernel/exception.h"
-#include "kernel/operators.h"
 #include "kernel/concat.h"
 #include "kernel/hash.h"
 #include "kernel/string.h"
@@ -26,9 +26,8 @@
 /**
  * Phalcon\Cache\Backend\Libmemcached
  *
- * Allows to cache output fragments, PHP data or raw data to a libmemcached backend
- *
- * This adapter uses the special memcached key "_PHCM" to store all the keys internally used by the adapter
+ * Allows to cache output fragments, PHP data or raw data to a libmemcached backend.
+ * Per default persistent memcached connection pools are used.
  *
  *<code>
  *
@@ -108,15 +107,9 @@
 		zephir_array_update_string(&options, SL("servers"), &servers, PH_COPY | PH_SEPARATE);
 	}
 	if (!(zephir_array_isset_string(options, SS("statsKey")))) {
-<<<<<<< HEAD
-		ZEPHIR_INIT_VAR(_1);
-		ZVAL_STRING(_1, "", 1);
-		zephir_array_update_string(&options, SL("statsKey"), &_1, PH_COPY | PH_SEPARATE);
-=======
 		ZEPHIR_INIT_VAR(_1$$5);
-		ZVAL_STRING(_1$$5, "_PHCM", 1);
+		ZVAL_STRING(_1$$5, "", 1);
 		zephir_array_update_string(&options, SL("statsKey"), &_1$$5, PH_COPY | PH_SEPARATE);
->>>>>>> 2682ae08
 	}
 	ZEPHIR_CALL_PARENT(NULL, phalcon_cache_backend_libmemcached_ce, this_ptr, "__construct", &_2, 104, frontend, options);
 	zephir_check_call_status();
@@ -129,40 +122,55 @@
  */
 PHP_METHOD(Phalcon_Cache_Backend_Libmemcached, _connect) {
 
-	zval *options = NULL, *memcache = NULL, *client = NULL, *servers = NULL, *_0 = NULL;
+	zval *options = NULL, *memcache = NULL, *client = NULL, *servers = NULL, *persistentId = NULL, *_0 = NULL, *_1$$4 = NULL, *_2$$4 = NULL;
 	int ZEPHIR_LAST_CALL_STATUS;
 
 	ZEPHIR_MM_GROW();
 
 	ZEPHIR_OBS_VAR(options);
 	zephir_read_property_this(&options, this_ptr, SL("_options"), PH_NOISY_CC);
+	ZEPHIR_OBS_VAR(persistentId);
+	if (!(zephir_array_isset_string_fetch(&persistentId, options, SS("persistent_id"), 0 TSRMLS_CC))) {
+		ZEPHIR_INIT_NVAR(persistentId);
+		ZVAL_STRING(persistentId, "phalcon_cache", 1);
+	}
 	ZEPHIR_INIT_VAR(memcache);
 	object_init_ex(memcache, zephir_get_internal_ce(SS("memcached") TSRMLS_CC));
-	ZEPHIR_CALL_METHOD(NULL, memcache, "__construct", NULL, 0);
-	zephir_check_call_status();
-	ZEPHIR_OBS_VAR(servers);
-	if (!(zephir_array_isset_string_fetch(&servers, options, SS("servers"), 0 TSRMLS_CC))) {
-		ZEPHIR_THROW_EXCEPTION_DEBUG_STR(phalcon_cache_exception_ce, "Servers must be an array", "phalcon/cache/backend/libmemcached.zep", 105);
-		return;
-	}
-	if (Z_TYPE_P(servers) != IS_ARRAY) {
-		ZEPHIR_THROW_EXCEPTION_DEBUG_STR(phalcon_cache_exception_ce, "Servers must be an array", "phalcon/cache/backend/libmemcached.zep", 109);
-		return;
-	}
-	ZEPHIR_CALL_METHOD(&_0, memcache, "addservers", NULL, 0, servers);
-	zephir_check_call_status();
-	if (!(zephir_is_true(_0))) {
-		ZEPHIR_THROW_EXCEPTION_DEBUG_STR(phalcon_cache_exception_ce, "Cannot connect to Memcached server", "phalcon/cache/backend/libmemcached.zep", 113);
-		return;
-	}
-	ZEPHIR_OBS_VAR(client);
-	if (zephir_array_isset_string_fetch(&client, options, SS("client"), 0 TSRMLS_CC)) {
+	ZEPHIR_CALL_METHOD(NULL, memcache, "__construct", NULL, 0, persistentId);
+	zephir_check_call_status();
+	ZEPHIR_CALL_METHOD(&_0, memcache, "getserverlist", NULL, 0);
+	zephir_check_call_status();
+	if (ZEPHIR_IS_EMPTY(_0)) {
+		ZEPHIR_OBS_VAR(servers);
+		if (!(zephir_array_isset_string_fetch(&servers, options, SS("servers"), 0 TSRMLS_CC))) {
+			ZEPHIR_THROW_EXCEPTION_DEBUG_STR(phalcon_cache_exception_ce, "Servers must be an array", "phalcon/cache/backend/libmemcached.zep", 113);
+			return;
+		}
+		if (Z_TYPE_P(servers) != IS_ARRAY) {
+			ZEPHIR_THROW_EXCEPTION_DEBUG_STR(phalcon_cache_exception_ce, "Servers must be an array", "phalcon/cache/backend/libmemcached.zep", 117);
+			return;
+		}
+		ZEPHIR_OBS_VAR(client);
+		if (!(zephir_array_isset_string_fetch(&client, options, SS("client"), 0 TSRMLS_CC))) {
+			ZEPHIR_INIT_NVAR(client);
+			array_init(client);
+		}
 		if (Z_TYPE_P(client) != IS_ARRAY) {
-			ZEPHIR_THROW_EXCEPTION_DEBUG_STR(phalcon_cache_exception_ce, "Client options must be instance of array", "phalcon/cache/backend/libmemcached.zep", 118);
+			ZEPHIR_THROW_EXCEPTION_DEBUG_STR(phalcon_cache_exception_ce, "Client options must be instance of array", "phalcon/cache/backend/libmemcached.zep", 125);
 			return;
 		}
-		ZEPHIR_CALL_METHOD(NULL, memcache, "setoptions", NULL, 0, client);
-		zephir_check_call_status();
+		ZEPHIR_CALL_METHOD(&_1$$4, memcache, "setoptions", NULL, 0, client);
+		zephir_check_call_status();
+		if (!(zephir_is_true(_1$$4))) {
+			ZEPHIR_THROW_EXCEPTION_DEBUG_STR(phalcon_cache_exception_ce, "Cannot set to Memcached options", "phalcon/cache/backend/libmemcached.zep", 129);
+			return;
+		}
+		ZEPHIR_CALL_METHOD(&_2$$4, memcache, "addservers", NULL, 0, servers);
+		zephir_check_call_status();
+		if (!(zephir_is_true(_2$$4))) {
+			ZEPHIR_THROW_EXCEPTION_DEBUG_STR(phalcon_cache_exception_ce, "Cannot connect to Memcached server", "phalcon/cache/backend/libmemcached.zep", 133);
+			return;
+		}
 	}
 	zephir_update_property_this(this_ptr, SL("_memcache"), memcache TSRMLS_CC);
 	ZEPHIR_MM_RESTORE();
@@ -259,7 +267,7 @@
 		ZEPHIR_CONCAT_VV(lastKey, _0$$4, keyName);
 	}
 	if (!(zephir_is_true(lastKey))) {
-		ZEPHIR_THROW_EXCEPTION_DEBUG_STR(phalcon_cache_exception_ce, "Cache must be started first", "phalcon/cache/backend/libmemcached.zep", 178);
+		ZEPHIR_THROW_EXCEPTION_DEBUG_STR(phalcon_cache_exception_ce, "Cache must be started first", "phalcon/cache/backend/libmemcached.zep", 192);
 		return;
 	}
 	ZEPHIR_OBS_VAR(frontend);
@@ -310,11 +318,7 @@
 		ZEPHIR_CONCAT_SV(_3$$16, "Failed storing data in memcached, error code: ", _2$$16);
 		ZEPHIR_CALL_METHOD(NULL, _1$$16, "__construct", NULL, 9, _3$$16);
 		zephir_check_call_status();
-<<<<<<< HEAD
-		zephir_throw_exception_debug(_1, "phalcon/cache/backend/libmemcached.zep", 224 TSRMLS_CC);
-=======
-		zephir_throw_exception_debug(_1$$16, "phalcon/cache/backend/libmemcached.zep", 223 TSRMLS_CC);
->>>>>>> 2682ae08
+		zephir_throw_exception_debug(_1$$16, "phalcon/cache/backend/libmemcached.zep", 238 TSRMLS_CC);
 		ZEPHIR_MM_RESTORE();
 		return;
 	}
@@ -322,7 +326,7 @@
 	zephir_read_property_this(&options, this_ptr, SL("_options"), PH_NOISY_CC);
 	ZEPHIR_OBS_VAR(specialKey);
 	if (!(zephir_array_isset_string_fetch(&specialKey, options, SS("statsKey"), 0 TSRMLS_CC))) {
-		ZEPHIR_THROW_EXCEPTION_DEBUG_STR(phalcon_cache_exception_ce, "Unexpected inconsistency in options", "phalcon/cache/backend/libmemcached.zep", 230);
+		ZEPHIR_THROW_EXCEPTION_DEBUG_STR(phalcon_cache_exception_ce, "Unexpected inconsistency in options", "phalcon/cache/backend/libmemcached.zep", 244);
 		return;
 	}
 	if (!ZEPHIR_IS_STRING(specialKey, "")) {
@@ -387,7 +391,7 @@
 	zephir_read_property_this(&options, this_ptr, SL("_options"), PH_NOISY_CC);
 	ZEPHIR_OBS_VAR(specialKey);
 	if (!(zephir_array_isset_string_fetch(&specialKey, options, SS("statsKey"), 0 TSRMLS_CC))) {
-		ZEPHIR_THROW_EXCEPTION_DEBUG_STR(phalcon_cache_exception_ce, "Unexpected inconsistency in options", "phalcon/cache/backend/libmemcached.zep", 281);
+		ZEPHIR_THROW_EXCEPTION_DEBUG_STR(phalcon_cache_exception_ce, "Unexpected inconsistency in options", "phalcon/cache/backend/libmemcached.zep", 295);
 		return;
 	}
 	if (!ZEPHIR_IS_STRING(specialKey, "")) {
@@ -439,27 +443,20 @@
 	zephir_read_property_this(&options, this_ptr, SL("_options"), PH_NOISY_CC);
 	ZEPHIR_OBS_VAR(specialKey);
 	if (!(zephir_array_isset_string_fetch(&specialKey, options, SS("statsKey"), 0 TSRMLS_CC))) {
-		ZEPHIR_THROW_EXCEPTION_DEBUG_STR(phalcon_cache_exception_ce, "Unexpected inconsistency in options", "phalcon/cache/backend/libmemcached.zep", 319);
+		ZEPHIR_THROW_EXCEPTION_DEBUG_STR(phalcon_cache_exception_ce, "Unexpected inconsistency in options", "phalcon/cache/backend/libmemcached.zep", 333);
 		return;
 	}
 	if (ZEPHIR_IS_STRING(specialKey, "")) {
-		ZEPHIR_THROW_EXCEPTION_DEBUG_STR(phalcon_cache_exception_ce, "Cached keys need to be enabled to use this function (options['statsKey'] == '_PHCM')!", "phalcon/cache/backend/libmemcached.zep", 323);
+		ZEPHIR_THROW_EXCEPTION_DEBUG_STR(phalcon_cache_exception_ce, "Cached keys need to be enabled to use this function (options['statsKey'] == '_PHCM')!", "phalcon/cache/backend/libmemcached.zep", 337);
 		return;
 	}
 	ZEPHIR_CALL_METHOD(&keys, memcache, "get", NULL, 0, specialKey);
 	zephir_check_call_status();
 	if (Z_TYPE_P(keys) == IS_ARRAY) {
-<<<<<<< HEAD
-		ZEPHIR_INIT_VAR(_0);
-		zephir_array_keys(_0, keys TSRMLS_CC);
-		ZEPHIR_CPY_WRT(keys, _0);
-		zephir_is_iterable(keys, &_2, &_1, 1, 0, "phalcon/cache/backend/libmemcached.zep", 337);
-=======
 		ZEPHIR_INIT_VAR(_0$$6);
 		zephir_array_keys(_0$$6, keys TSRMLS_CC);
 		ZEPHIR_CPY_WRT(keys, _0$$6);
-		zephir_is_iterable(keys, &_2$$6, &_1$$6, 1, 0, "phalcon/cache/backend/libmemcached.zep", 336);
->>>>>>> 2682ae08
+		zephir_is_iterable(keys, &_2$$6, &_1$$6, 1, 0, "phalcon/cache/backend/libmemcached.zep", 351);
 		for (
 		  ; zephir_hash_get_current_data_ex(_2$$6, (void**) &_3$$6, &_1$$6) == SUCCESS
 		  ; zephir_hash_move_forward_ex(_2$$6, &_1$$6)
@@ -639,6 +636,17 @@
 
 /**
  * Immediately invalidates all existing items.
+ *
+ * Memcached does not support flush() per default. If you require flush() support, set $config["statsKey"].
+ * All modified keys are stored in "statsKey". Note: statsKey has a negative performance impact.
+ *
+ *<code>
+ * $cache = new \Phalcon\Cache\Backend\Libmemcached($frontCache, ["statsKey" => "_PHCM"]);
+ * $cache->save('my-data', array(1, 2, 3, 4, 5));
+ *
+ * //'my-data' and all other used keys are deleted
+ * $cache->flush();
+ *</code>
  */
 PHP_METHOD(Phalcon_Cache_Backend_Libmemcached, flush) {
 
@@ -662,25 +670,19 @@
 	zephir_read_property_this(&options, this_ptr, SL("_options"), PH_NOISY_CC);
 	ZEPHIR_OBS_VAR(specialKey);
 	if (!(zephir_array_isset_string_fetch(&specialKey, options, SS("statsKey"), 0 TSRMLS_CC))) {
-		ZEPHIR_THROW_EXCEPTION_DEBUG_STR(phalcon_cache_exception_ce, "Unexpected inconsistency in options", "phalcon/cache/backend/libmemcached.zep", 458);
+		ZEPHIR_THROW_EXCEPTION_DEBUG_STR(phalcon_cache_exception_ce, "Unexpected inconsistency in options", "phalcon/cache/backend/libmemcached.zep", 483);
 		return;
 	}
 	if (ZEPHIR_IS_STRING(specialKey, "")) {
-		ZEPHIR_THROW_EXCEPTION_DEBUG_STR(phalcon_cache_exception_ce, "Cached keys need to be enabled to use this function (options['statsKey'] == '_PHCM')!", "phalcon/cache/backend/libmemcached.zep", 462);
+		ZEPHIR_THROW_EXCEPTION_DEBUG_STR(phalcon_cache_exception_ce, "Cached keys need to be enabled to use this function (options['statsKey'] == '_PHCM')!", "phalcon/cache/backend/libmemcached.zep", 487);
 		return;
 	}
 	ZEPHIR_CALL_METHOD(&keys, memcache, "get", NULL, 0, specialKey);
 	zephir_check_call_status();
 	if (Z_TYPE_P(keys) == IS_ARRAY) {
-<<<<<<< HEAD
-		ZEPHIR_INIT_VAR(_0);
-		zephir_array_keys(_0, keys TSRMLS_CC);
-		zephir_is_iterable(_0, &_2, &_1, 0, 0, "phalcon/cache/backend/libmemcached.zep", 473);
-=======
 		ZEPHIR_INIT_VAR(_0$$6);
 		zephir_array_keys(_0$$6, keys TSRMLS_CC);
-		zephir_is_iterable(_0$$6, &_2$$6, &_1$$6, 0, 0, "phalcon/cache/backend/libmemcached.zep", 472);
->>>>>>> 2682ae08
+		zephir_is_iterable(_0$$6, &_2$$6, &_1$$6, 0, 0, "phalcon/cache/backend/libmemcached.zep", 498);
 		for (
 		  ; zephir_hash_get_current_data_ex(_2$$6, (void**) &_3$$6, &_1$$6) == SUCCESS
 		  ; zephir_hash_move_forward_ex(_2$$6, &_1$$6)
