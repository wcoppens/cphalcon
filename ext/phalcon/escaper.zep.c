--- conflicted
+++ resolved
@@ -156,11 +156,7 @@
 	  ; zephir_hash_move_forward_ex(_3, &_2)
 	) {
 		ZEPHIR_GET_HVALUE(charset, _4);
-<<<<<<< HEAD
-		ZEPHIR_CALL_FUNCTION(&_5, "mb_detect_encoding", &_6, 177, str, charset, ZEPHIR_GLOBAL(global_true));
-=======
-		ZEPHIR_CALL_FUNCTION(&_5$$5, "mb_detect_encoding", &_6, 179, str, charset, ZEPHIR_GLOBAL(global_true));
->>>>>>> 2682ae08
+		ZEPHIR_CALL_FUNCTION(&_5$$5, "mb_detect_encoding", &_6, 177, str, charset, ZEPHIR_GLOBAL(global_true));
 		zephir_check_call_status();
 		if (zephir_is_true(_5$$5)) {
 			RETURN_CCTOR(charset);
