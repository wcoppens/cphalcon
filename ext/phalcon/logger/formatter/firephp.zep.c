--- conflicted
+++ resolved
@@ -161,11 +161,7 @@
 	HashTable *_5;
 	HashPosition _4;
 	int type, timestamp, ZEPHIR_LAST_CALL_STATUS;
-<<<<<<< HEAD
 	zval *message_param = NULL, *type_param = NULL, *timestamp_param = NULL, *context = NULL, *meta, *body = NULL, *backtrace = NULL, *encoded, *len, *lastTrace = NULL, *_0 = NULL, *_1, *_2, *param, *backtraceItem = NULL, *key = NULL, *_3, **_6, *_7, *_8, *_10, *_11, *_13, *_14, *_15;
-=======
-	zval *message_param = NULL, *type_param = NULL, *timestamp_param = NULL, *context = NULL, *meta, *body = NULL, *backtrace = NULL, *encoded, *len, *lastTrace = NULL, *_0 = NULL, *_1 = NULL, *_2, *backtraceItem = NULL, *key = NULL, _3 = zval_used_for_init, _4, *_5, **_8, *_9, *_10, *_12, *_13, *_15, *_16, *_17;
->>>>>>> 58cb694b
 	zval *message = NULL;
 
 	ZEPHIR_MM_GROW();
@@ -193,35 +189,13 @@
 	zephir_array_update_string(&meta, SL("Type"), &_0, PH_COPY | PH_SEPARATE);
 	_2 = zephir_fetch_nproperty_this(this_ptr, SL("_showBacktrace"), PH_NOISY_CC);
 	if (zephir_is_true(_2)) {
-<<<<<<< HEAD
 		ZEPHIR_INIT_VAR(param);
 		ZVAL_LONG(param, 2);
 		ZEPHIR_CALL_FUNCTION(&backtrace, "debug_backtrace", NULL, 150, param);
 		zephir_check_call_status();
-		Z_SET_ISREF_P(backtrace);
-		ZEPHIR_CALL_FUNCTION(&lastTrace, "end", NULL, 170, backtrace);
-		Z_UNSET_ISREF_P(backtrace);
-=======
-		param = 0;
-		ZEPHIR_INIT_NVAR(_1);
-		ZEPHIR_GET_CONSTANT(_1, "PHP_VERSION");
-		ZEPHIR_SINIT_VAR(_3);
-		ZVAL_STRING(&_3, "5.3.6", 0);
-		ZEPHIR_SINIT_VAR(_4);
-		ZVAL_STRING(&_4, "<", 0);
-		ZEPHIR_CALL_FUNCTION(&_0, "version_compare", NULL, 240, _1, &_3, &_4);
-		zephir_check_call_status();
-		if (!(zephir_is_true(_0))) {
-			param = (2) ? 1 : 0;
-		}
-		ZEPHIR_SINIT_NVAR(_3);
-		ZVAL_BOOL(&_3, (param ? 1 : 0));
-		ZEPHIR_CALL_FUNCTION(&backtrace, "debug_backtrace", NULL, 152, &_3);
-		zephir_check_call_status();
 		ZEPHIR_MAKE_REF(backtrace);
-		ZEPHIR_CALL_FUNCTION(&lastTrace, "end", NULL, 171, backtrace);
+		ZEPHIR_CALL_FUNCTION(&lastTrace, "end", NULL, 169, backtrace);
 		ZEPHIR_UNREF(backtrace);
->>>>>>> 58cb694b
 		zephir_check_call_status();
 		if (zephir_array_isset_string(lastTrace, SS("file"))) {
 			zephir_array_fetch_string(&_3, lastTrace, SL("file"), PH_NOISY | PH_READONLY, "phalcon/logger/formatter/firephp.zep", 129 TSRMLS_CC);
