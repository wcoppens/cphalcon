--- conflicted
+++ resolved
@@ -119,11 +119,7 @@
 		ZEPHIR_INIT_NVAR(mode);
 		ZVAL_STRING(mode, "ab", 1);
 	}
-<<<<<<< HEAD
-	ZEPHIR_CALL_FUNCTION(&handler, "fopen", NULL, 283, name, mode);
-=======
-	ZEPHIR_CALL_FUNCTION(&handler, "fopen", NULL, 286, name, mode);
->>>>>>> 08711796
+	ZEPHIR_CALL_FUNCTION(&handler, "fopen", NULL, 284, name, mode);
 	zephir_check_call_status();
 	if (Z_TYPE_P(handler) != IS_RESOURCE) {
 		ZEPHIR_INIT_VAR(_0);
@@ -158,11 +154,7 @@
 	if (Z_TYPE_P(_0) != IS_OBJECT) {
 		ZEPHIR_INIT_VAR(_1);
 		object_init_ex(_1, phalcon_logger_formatter_line_ce);
-<<<<<<< HEAD
-		ZEPHIR_CALL_METHOD(NULL, _1, "__construct", NULL, 287);
-=======
-		ZEPHIR_CALL_METHOD(NULL, _1, "__construct", NULL, 290);
->>>>>>> 08711796
+		ZEPHIR_CALL_METHOD(NULL, _1, "__construct", NULL, 288);
 		zephir_check_call_status();
 		zephir_update_property_this(this_ptr, SL("_formatter"), _1 TSRMLS_CC);
 	}
@@ -251,11 +243,7 @@
 		ZEPHIR_THROW_EXCEPTION_DEBUG_STR(phalcon_logger_exception_ce, "Logger must be opened in append or write mode", "phalcon/logger/adapter/file.zep", 152);
 		return;
 	}
-<<<<<<< HEAD
-	ZEPHIR_CALL_FUNCTION(&_1, "fopen", NULL, 283, path, mode);
-=======
-	ZEPHIR_CALL_FUNCTION(&_1, "fopen", NULL, 286, path, mode);
->>>>>>> 08711796
+	ZEPHIR_CALL_FUNCTION(&_1, "fopen", NULL, 284, path, mode);
 	zephir_check_call_status();
 	zephir_update_property_this(this_ptr, SL("_fileHandler"), _1 TSRMLS_CC);
 	ZEPHIR_MM_RESTORE();
