
#ifdef HAVE_CONFIG_H
#include "../../../ext_config.h"
#endif

#include <php.h>
#include "../../../php_ext.h"
#include "../../../ext.h"

#include <Zend/zend_operators.h>
#include <Zend/zend_exceptions.h>
#include <Zend/zend_interfaces.h>

#include "kernel/main.h"
#include "kernel/array.h"
#include "kernel/memory.h"
#include "kernel/string.h"
#include "kernel/operators.h"
#include "kernel/concat.h"
#include "ext/spl/spl_exceptions.h"
#include "kernel/exception.h"
#include "kernel/fcall.h"


/**
 * Phalcon\Db\Dialect\Oracle
 *
 * Generates database specific SQL for the Oracle RDBMS
 */
ZEPHIR_INIT_CLASS(Phalcon_Db_Dialect_Oracle) {

	ZEPHIR_REGISTER_CLASS_EX(Phalcon\\Db\\Dialect, Oracle, phalcon, db_dialect_oracle, phalcon_db_dialect_ce, phalcon_db_dialect_oracle_method_entry, 0);

	zend_declare_property_string(phalcon_db_dialect_oracle_ce, SL("_escapeChar"), "", ZEND_ACC_PROTECTED TSRMLS_CC);

	return SUCCESS;

}

/**
 * Generates the SQL for LIMIT clause
 */
PHP_METHOD(Phalcon_Db_Dialect_Oracle, limit) {

	int limit = 0, offset;
	zval *sqlQuery_param = NULL, *number, *_0$$4, *_1$$4, _2$$4, *_3$$3, *_4$$3, _5$$3, *_6$$5, _7$$5, _9$$6, _11$$7;
	zval *sqlQuery = NULL, *_8, *_10$$6, *_12$$7;

	ZEPHIR_MM_GROW();
	zephir_fetch_params(1, 2, 0, &sqlQuery_param, &number);

	if (unlikely(Z_TYPE_P(sqlQuery_param) != IS_STRING && Z_TYPE_P(sqlQuery_param) != IS_NULL)) {
		zephir_throw_exception_string(spl_ce_InvalidArgumentException, SL("Parameter 'sqlQuery' must be a string") TSRMLS_CC);
		RETURN_MM_NULL();
	}
	if (likely(Z_TYPE_P(sqlQuery_param) == IS_STRING)) {
		zephir_get_strval(sqlQuery, sqlQuery_param);
	} else {
		ZEPHIR_INIT_VAR(sqlQuery);
		ZVAL_EMPTY_STRING(sqlQuery);
	}


	offset = 0;
	if (Z_TYPE_P(number) == IS_ARRAY) {
		if (zephir_array_isset_long(number, 1)) {
			ZEPHIR_INIT_VAR(_0$$4);
			zephir_array_fetch_long(&_1$$4, number, 1, PH_NOISY | PH_READONLY, "phalcon/db/dialect/oracle.zep", 51 TSRMLS_CC);
			ZEPHIR_SINIT_VAR(_2$$4);
			ZVAL_STRING(&_2$$4, "'", 0);
			zephir_fast_trim(_0$$4, _1$$4, &_2$$4, ZEPHIR_TRIM_BOTH TSRMLS_CC);
			offset = zephir_get_intval(_0$$4);
		}
		ZEPHIR_INIT_VAR(_3$$3);
		zephir_array_fetch_long(&_4$$3, number, 0, PH_NOISY | PH_READONLY, "phalcon/db/dialect/oracle.zep", 54 TSRMLS_CC);
		ZEPHIR_SINIT_VAR(_5$$3);
		ZVAL_STRING(&_5$$3, "'", 0);
		zephir_fast_trim(_3$$3, _4$$3, &_5$$3, ZEPHIR_TRIM_BOTH TSRMLS_CC);
		limit = (zephir_get_intval(_3$$3) + offset);
	} else {
		ZEPHIR_INIT_VAR(_6$$5);
		ZEPHIR_SINIT_VAR(_7$$5);
		ZVAL_STRING(&_7$$5, "'", 0);
		zephir_fast_trim(_6$$5, number, &_7$$5, ZEPHIR_TRIM_BOTH TSRMLS_CC);
		limit = zephir_get_intval(_6$$5);
	}
	ZEPHIR_INIT_VAR(_8);
	ZEPHIR_CONCAT_SVS(_8, "SELECT * FROM (SELECT Z1.*, ROWNUM PHALCON_RN FROM (", sqlQuery, ") Z1");
	ZEPHIR_CPY_WRT(sqlQuery, _8);
	if (limit != 0) {
		ZEPHIR_SINIT_VAR(_9$$6);
		ZVAL_LONG(&_9$$6, limit);
		ZEPHIR_INIT_VAR(_10$$6);
		ZEPHIR_CONCAT_SV(_10$$6, " WHERE ROWNUM <= ", &_9$$6);
		zephir_concat_self(&sqlQuery, _10$$6 TSRMLS_CC);
	}
	zephir_concat_self_str(&sqlQuery, ")", sizeof(")")-1 TSRMLS_CC);
	if (offset != 0) {
		ZEPHIR_SINIT_VAR(_11$$7);
		ZVAL_LONG(&_11$$7, offset);
		ZEPHIR_INIT_VAR(_12$$7);
		ZEPHIR_CONCAT_SV(_12$$7, " WHERE PHALCON_RN >= ", &_11$$7);
		zephir_concat_self(&sqlQuery, _12$$7 TSRMLS_CC);
	}
	RETURN_CTOR(sqlQuery);

}

/**
 * Gets the column name in Oracle
 */
PHP_METHOD(Phalcon_Db_Dialect_Oracle, getColumnDefinition) {

	int ZEPHIR_LAST_CALL_STATUS;
	zval *column, *columnSql = NULL, *size = NULL, *scale = NULL, *type = NULL, *_0$$14, *_1$$14 = NULL, *_2$$14;

	ZEPHIR_MM_GROW();
	zephir_fetch_params(1, 1, 0, &column);



	ZEPHIR_CALL_METHOD(&type, column, "gettype", NULL, 0);
	zephir_check_call_status();
	ZEPHIR_CALL_METHOD(&size, column, "getsize", NULL, 0);
	zephir_check_call_status();
	do {
		if (ZEPHIR_IS_LONG(type, 0)) {
			ZEPHIR_INIT_VAR(columnSql);
			ZVAL_STRING(columnSql, "INTEGER", 1);
			break;
		}
		if (ZEPHIR_IS_LONG(type, 1)) {
			ZEPHIR_INIT_NVAR(columnSql);
			ZVAL_STRING(columnSql, "DATE", 1);
			break;
		}
		if (ZEPHIR_IS_LONG(type, 2)) {
			ZEPHIR_INIT_NVAR(columnSql);
			ZEPHIR_CONCAT_SVS(columnSql, "VARCHAR2(", size, ")");
			break;
		}
		if (ZEPHIR_IS_LONG(type, 3)) {
			ZEPHIR_CALL_METHOD(&scale, column, "getscale", NULL, 0);
			zephir_check_call_status();
			ZEPHIR_INIT_NVAR(columnSql);
			ZEPHIR_CONCAT_SVSVS(columnSql, "NUMBER(", size, ",", scale, ")");
			break;
		}
		if (ZEPHIR_IS_LONG(type, 4)) {
			ZEPHIR_INIT_NVAR(columnSql);
			ZVAL_STRING(columnSql, "TIMESTAMP", 1);
			break;
		}
		if (ZEPHIR_IS_LONG(type, 17)) {
			if (ZEPHIR_IS_EMPTY(columnSql)) {
				zephir_concat_self_str(&columnSql, SL("TIMESTAMP") TSRMLS_CC);
			}
			break;
		}
		if (ZEPHIR_IS_LONG(type, 5)) {
			ZEPHIR_INIT_NVAR(columnSql);
			ZEPHIR_CONCAT_SVS(columnSql, "CHAR(", size, ")");
			break;
		}
		if (ZEPHIR_IS_LONG(type, 6)) {
			ZEPHIR_INIT_NVAR(columnSql);
			ZVAL_STRING(columnSql, "TEXT", 1);
			break;
		}
		if (ZEPHIR_IS_LONG(type, 7)) {
			ZEPHIR_CALL_METHOD(&scale, column, "getscale", NULL, 0);
			zephir_check_call_status();
			ZEPHIR_INIT_NVAR(columnSql);
			ZEPHIR_CONCAT_SVSVS(columnSql, "FLOAT(", size, ",", scale, ")");
			break;
		}
		if (ZEPHIR_IS_LONG(type, 8)) {
			ZEPHIR_INIT_NVAR(columnSql);
			ZVAL_STRING(columnSql, "TINYINT(1)", 1);
			break;
		}
		ZEPHIR_INIT_VAR(_0$$14);
		object_init_ex(_0$$14, phalcon_db_exception_ce);
		ZEPHIR_CALL_METHOD(&_1$$14, column, "getname", NULL, 0);
		zephir_check_call_status();
		ZEPHIR_INIT_VAR(_2$$14);
		ZEPHIR_CONCAT_SV(_2$$14, "Unrecognized Oracle data type at column ", _1$$14);
		ZEPHIR_CALL_METHOD(NULL, _0$$14, "__construct", NULL, 9, _2$$14);
		zephir_check_call_status();
		zephir_throw_exception_debug(_0$$14, "phalcon/db/dialect/oracle.zep", 131 TSRMLS_CC);
		ZEPHIR_MM_RESTORE();
		return;
	} while(0);

	RETURN_CCTOR(columnSql);

}

/**
 * Generates SQL to add a column to a table
 */
PHP_METHOD(Phalcon_Db_Dialect_Oracle, addColumn) {

	zval *tableName_param = NULL, *schemaName_param = NULL, *column;
	zval *tableName = NULL, *schemaName = NULL;

	ZEPHIR_MM_GROW();
	zephir_fetch_params(1, 3, 0, &tableName_param, &schemaName_param, &column);

	if (unlikely(Z_TYPE_P(tableName_param) != IS_STRING && Z_TYPE_P(tableName_param) != IS_NULL)) {
		zephir_throw_exception_string(spl_ce_InvalidArgumentException, SL("Parameter 'tableName' must be a string") TSRMLS_CC);
		RETURN_MM_NULL();
	}
	if (likely(Z_TYPE_P(tableName_param) == IS_STRING)) {
		zephir_get_strval(tableName, tableName_param);
	} else {
		ZEPHIR_INIT_VAR(tableName);
		ZVAL_EMPTY_STRING(tableName);
	}
	if (unlikely(Z_TYPE_P(schemaName_param) != IS_STRING && Z_TYPE_P(schemaName_param) != IS_NULL)) {
		zephir_throw_exception_string(spl_ce_InvalidArgumentException, SL("Parameter 'schemaName' must be a string") TSRMLS_CC);
		RETURN_MM_NULL();
	}
	if (likely(Z_TYPE_P(schemaName_param) == IS_STRING)) {
		zephir_get_strval(schemaName, schemaName_param);
	} else {
		ZEPHIR_INIT_VAR(schemaName);
		ZVAL_EMPTY_STRING(schemaName);
	}


	ZEPHIR_THROW_EXCEPTION_DEBUG_STR(phalcon_db_exception_ce, "Not implemented yet", "phalcon/db/dialect/oracle.zep", 142);
	return;

}

/**
 * Generates SQL to modify a column in a table
 */
PHP_METHOD(Phalcon_Db_Dialect_Oracle, modifyColumn) {

	zval *tableName_param = NULL, *schemaName_param = NULL, *column, *currentColumn = NULL;
	zval *tableName = NULL, *schemaName = NULL;

	ZEPHIR_MM_GROW();
	zephir_fetch_params(1, 3, 1, &tableName_param, &schemaName_param, &column, &currentColumn);

	if (unlikely(Z_TYPE_P(tableName_param) != IS_STRING && Z_TYPE_P(tableName_param) != IS_NULL)) {
		zephir_throw_exception_string(spl_ce_InvalidArgumentException, SL("Parameter 'tableName' must be a string") TSRMLS_CC);
		RETURN_MM_NULL();
	}
	if (likely(Z_TYPE_P(tableName_param) == IS_STRING)) {
		zephir_get_strval(tableName, tableName_param);
	} else {
		ZEPHIR_INIT_VAR(tableName);
		ZVAL_EMPTY_STRING(tableName);
	}
	if (unlikely(Z_TYPE_P(schemaName_param) != IS_STRING && Z_TYPE_P(schemaName_param) != IS_NULL)) {
		zephir_throw_exception_string(spl_ce_InvalidArgumentException, SL("Parameter 'schemaName' must be a string") TSRMLS_CC);
		RETURN_MM_NULL();
	}
	if (likely(Z_TYPE_P(schemaName_param) == IS_STRING)) {
		zephir_get_strval(schemaName, schemaName_param);
	} else {
		ZEPHIR_INIT_VAR(schemaName);
		ZVAL_EMPTY_STRING(schemaName);
	}
	if (!currentColumn) {
		currentColumn = ZEPHIR_GLOBAL(global_null);
	}


	ZEPHIR_THROW_EXCEPTION_DEBUG_STR(phalcon_db_exception_ce, "Not implemented yet", "phalcon/db/dialect/oracle.zep", 150);
	return;

}

/**
 * Generates SQL to delete a column from a table
 */
PHP_METHOD(Phalcon_Db_Dialect_Oracle, dropColumn) {

	zval *tableName_param = NULL, *schemaName_param = NULL, *columnName_param = NULL;
	zval *tableName = NULL, *schemaName = NULL, *columnName = NULL;

	ZEPHIR_MM_GROW();
	zephir_fetch_params(1, 3, 0, &tableName_param, &schemaName_param, &columnName_param);

	if (unlikely(Z_TYPE_P(tableName_param) != IS_STRING && Z_TYPE_P(tableName_param) != IS_NULL)) {
		zephir_throw_exception_string(spl_ce_InvalidArgumentException, SL("Parameter 'tableName' must be a string") TSRMLS_CC);
		RETURN_MM_NULL();
	}
	if (likely(Z_TYPE_P(tableName_param) == IS_STRING)) {
		zephir_get_strval(tableName, tableName_param);
	} else {
		ZEPHIR_INIT_VAR(tableName);
		ZVAL_EMPTY_STRING(tableName);
	}
	if (unlikely(Z_TYPE_P(schemaName_param) != IS_STRING && Z_TYPE_P(schemaName_param) != IS_NULL)) {
		zephir_throw_exception_string(spl_ce_InvalidArgumentException, SL("Parameter 'schemaName' must be a string") TSRMLS_CC);
		RETURN_MM_NULL();
	}
	if (likely(Z_TYPE_P(schemaName_param) == IS_STRING)) {
		zephir_get_strval(schemaName, schemaName_param);
	} else {
		ZEPHIR_INIT_VAR(schemaName);
		ZVAL_EMPTY_STRING(schemaName);
	}
	zephir_get_strval(columnName, columnName_param);


	ZEPHIR_THROW_EXCEPTION_DEBUG_STR(phalcon_db_exception_ce, "Not implemented yet", "phalcon/db/dialect/oracle.zep", 158);
	return;

}

/**
 * Generates SQL to add an index to a table
 */
PHP_METHOD(Phalcon_Db_Dialect_Oracle, addIndex) {

	zval *tableName_param = NULL, *schemaName_param = NULL, *index;
	zval *tableName = NULL, *schemaName = NULL;

	ZEPHIR_MM_GROW();
	zephir_fetch_params(1, 3, 0, &tableName_param, &schemaName_param, &index);

	if (unlikely(Z_TYPE_P(tableName_param) != IS_STRING && Z_TYPE_P(tableName_param) != IS_NULL)) {
		zephir_throw_exception_string(spl_ce_InvalidArgumentException, SL("Parameter 'tableName' must be a string") TSRMLS_CC);
		RETURN_MM_NULL();
	}
	if (likely(Z_TYPE_P(tableName_param) == IS_STRING)) {
		zephir_get_strval(tableName, tableName_param);
	} else {
		ZEPHIR_INIT_VAR(tableName);
		ZVAL_EMPTY_STRING(tableName);
	}
	if (unlikely(Z_TYPE_P(schemaName_param) != IS_STRING && Z_TYPE_P(schemaName_param) != IS_NULL)) {
		zephir_throw_exception_string(spl_ce_InvalidArgumentException, SL("Parameter 'schemaName' must be a string") TSRMLS_CC);
		RETURN_MM_NULL();
	}
	if (likely(Z_TYPE_P(schemaName_param) == IS_STRING)) {
		zephir_get_strval(schemaName, schemaName_param);
	} else {
		ZEPHIR_INIT_VAR(schemaName);
		ZVAL_EMPTY_STRING(schemaName);
	}


	ZEPHIR_THROW_EXCEPTION_DEBUG_STR(phalcon_db_exception_ce, "Not implemented yet", "phalcon/db/dialect/oracle.zep", 166);
	return;

}

/**
 * Generates SQL to delete an index from a table
 */
PHP_METHOD(Phalcon_Db_Dialect_Oracle, dropIndex) {

	zval *tableName_param = NULL, *schemaName_param = NULL, *indexName_param = NULL;
	zval *tableName = NULL, *schemaName = NULL, *indexName = NULL;

	ZEPHIR_MM_GROW();
	zephir_fetch_params(1, 3, 0, &tableName_param, &schemaName_param, &indexName_param);

	if (unlikely(Z_TYPE_P(tableName_param) != IS_STRING && Z_TYPE_P(tableName_param) != IS_NULL)) {
		zephir_throw_exception_string(spl_ce_InvalidArgumentException, SL("Parameter 'tableName' must be a string") TSRMLS_CC);
		RETURN_MM_NULL();
	}
	if (likely(Z_TYPE_P(tableName_param) == IS_STRING)) {
		zephir_get_strval(tableName, tableName_param);
	} else {
		ZEPHIR_INIT_VAR(tableName);
		ZVAL_EMPTY_STRING(tableName);
	}
	if (unlikely(Z_TYPE_P(schemaName_param) != IS_STRING && Z_TYPE_P(schemaName_param) != IS_NULL)) {
		zephir_throw_exception_string(spl_ce_InvalidArgumentException, SL("Parameter 'schemaName' must be a string") TSRMLS_CC);
		RETURN_MM_NULL();
	}
	if (likely(Z_TYPE_P(schemaName_param) == IS_STRING)) {
		zephir_get_strval(schemaName, schemaName_param);
	} else {
		ZEPHIR_INIT_VAR(schemaName);
		ZVAL_EMPTY_STRING(schemaName);
	}
	if (unlikely(Z_TYPE_P(indexName_param) != IS_STRING && Z_TYPE_P(indexName_param) != IS_NULL)) {
		zephir_throw_exception_string(spl_ce_InvalidArgumentException, SL("Parameter 'indexName' must be a string") TSRMLS_CC);
		RETURN_MM_NULL();
	}
	if (likely(Z_TYPE_P(indexName_param) == IS_STRING)) {
		zephir_get_strval(indexName, indexName_param);
	} else {
		ZEPHIR_INIT_VAR(indexName);
		ZVAL_EMPTY_STRING(indexName);
	}


	ZEPHIR_THROW_EXCEPTION_DEBUG_STR(phalcon_db_exception_ce, "Not implemented yet", "phalcon/db/dialect/oracle.zep", 174);
	return;

}

/**
 * Generates SQL to add the primary key to a table
 */
PHP_METHOD(Phalcon_Db_Dialect_Oracle, addPrimaryKey) {

	zval *tableName_param = NULL, *schemaName_param = NULL, *index;
	zval *tableName = NULL, *schemaName = NULL;

	ZEPHIR_MM_GROW();
	zephir_fetch_params(1, 3, 0, &tableName_param, &schemaName_param, &index);

	zephir_get_strval(tableName, tableName_param);
	zephir_get_strval(schemaName, schemaName_param);


	ZEPHIR_THROW_EXCEPTION_DEBUG_STR(phalcon_db_exception_ce, "Not implemented yet", "phalcon/db/dialect/oracle.zep", 182);
	return;

}

/**
 * Generates SQL to delete primary key from a table
 */
PHP_METHOD(Phalcon_Db_Dialect_Oracle, dropPrimaryKey) {

	zval *tableName_param = NULL, *schemaName_param = NULL;
	zval *tableName = NULL, *schemaName = NULL;

	ZEPHIR_MM_GROW();
	zephir_fetch_params(1, 2, 0, &tableName_param, &schemaName_param);

	if (unlikely(Z_TYPE_P(tableName_param) != IS_STRING && Z_TYPE_P(tableName_param) != IS_NULL)) {
		zephir_throw_exception_string(spl_ce_InvalidArgumentException, SL("Parameter 'tableName' must be a string") TSRMLS_CC);
		RETURN_MM_NULL();
	}
	if (likely(Z_TYPE_P(tableName_param) == IS_STRING)) {
		zephir_get_strval(tableName, tableName_param);
	} else {
		ZEPHIR_INIT_VAR(tableName);
		ZVAL_EMPTY_STRING(tableName);
	}
	if (unlikely(Z_TYPE_P(schemaName_param) != IS_STRING && Z_TYPE_P(schemaName_param) != IS_NULL)) {
		zephir_throw_exception_string(spl_ce_InvalidArgumentException, SL("Parameter 'schemaName' must be a string") TSRMLS_CC);
		RETURN_MM_NULL();
	}
	if (likely(Z_TYPE_P(schemaName_param) == IS_STRING)) {
		zephir_get_strval(schemaName, schemaName_param);
	} else {
		ZEPHIR_INIT_VAR(schemaName);
		ZVAL_EMPTY_STRING(schemaName);
	}


	ZEPHIR_THROW_EXCEPTION_DEBUG_STR(phalcon_db_exception_ce, "Not implemented yet", "phalcon/db/dialect/oracle.zep", 190);
	return;

}

/**
 * Generates SQL to add an index to a table
 */
PHP_METHOD(Phalcon_Db_Dialect_Oracle, addForeignKey) {

	zval *tableName_param = NULL, *schemaName_param = NULL, *reference;
	zval *tableName = NULL, *schemaName = NULL;

	ZEPHIR_MM_GROW();
	zephir_fetch_params(1, 3, 0, &tableName_param, &schemaName_param, &reference);

	if (unlikely(Z_TYPE_P(tableName_param) != IS_STRING && Z_TYPE_P(tableName_param) != IS_NULL)) {
		zephir_throw_exception_string(spl_ce_InvalidArgumentException, SL("Parameter 'tableName' must be a string") TSRMLS_CC);
		RETURN_MM_NULL();
	}
	if (likely(Z_TYPE_P(tableName_param) == IS_STRING)) {
		zephir_get_strval(tableName, tableName_param);
	} else {
		ZEPHIR_INIT_VAR(tableName);
		ZVAL_EMPTY_STRING(tableName);
	}
	if (unlikely(Z_TYPE_P(schemaName_param) != IS_STRING && Z_TYPE_P(schemaName_param) != IS_NULL)) {
		zephir_throw_exception_string(spl_ce_InvalidArgumentException, SL("Parameter 'schemaName' must be a string") TSRMLS_CC);
		RETURN_MM_NULL();
	}
	if (likely(Z_TYPE_P(schemaName_param) == IS_STRING)) {
		zephir_get_strval(schemaName, schemaName_param);
	} else {
		ZEPHIR_INIT_VAR(schemaName);
		ZVAL_EMPTY_STRING(schemaName);
	}


	ZEPHIR_THROW_EXCEPTION_DEBUG_STR(phalcon_db_exception_ce, "Not implemented yet", "phalcon/db/dialect/oracle.zep", 198);
	return;

}

/**
 * Generates SQL to delete a foreign key from a table
 */
PHP_METHOD(Phalcon_Db_Dialect_Oracle, dropForeignKey) {

	zval *tableName_param = NULL, *schemaName_param = NULL, *referenceName_param = NULL;
	zval *tableName = NULL, *schemaName = NULL, *referenceName = NULL;

	ZEPHIR_MM_GROW();
	zephir_fetch_params(1, 3, 0, &tableName_param, &schemaName_param, &referenceName_param);

	if (unlikely(Z_TYPE_P(tableName_param) != IS_STRING && Z_TYPE_P(tableName_param) != IS_NULL)) {
		zephir_throw_exception_string(spl_ce_InvalidArgumentException, SL("Parameter 'tableName' must be a string") TSRMLS_CC);
		RETURN_MM_NULL();
	}
	if (likely(Z_TYPE_P(tableName_param) == IS_STRING)) {
		zephir_get_strval(tableName, tableName_param);
	} else {
		ZEPHIR_INIT_VAR(tableName);
		ZVAL_EMPTY_STRING(tableName);
	}
	if (unlikely(Z_TYPE_P(schemaName_param) != IS_STRING && Z_TYPE_P(schemaName_param) != IS_NULL)) {
		zephir_throw_exception_string(spl_ce_InvalidArgumentException, SL("Parameter 'schemaName' must be a string") TSRMLS_CC);
		RETURN_MM_NULL();
	}
	if (likely(Z_TYPE_P(schemaName_param) == IS_STRING)) {
		zephir_get_strval(schemaName, schemaName_param);
	} else {
		ZEPHIR_INIT_VAR(schemaName);
		ZVAL_EMPTY_STRING(schemaName);
	}
	if (unlikely(Z_TYPE_P(referenceName_param) != IS_STRING && Z_TYPE_P(referenceName_param) != IS_NULL)) {
		zephir_throw_exception_string(spl_ce_InvalidArgumentException, SL("Parameter 'referenceName' must be a string") TSRMLS_CC);
		RETURN_MM_NULL();
	}
	if (likely(Z_TYPE_P(referenceName_param) == IS_STRING)) {
		zephir_get_strval(referenceName, referenceName_param);
	} else {
		ZEPHIR_INIT_VAR(referenceName);
		ZVAL_EMPTY_STRING(referenceName);
	}


	ZEPHIR_THROW_EXCEPTION_DEBUG_STR(phalcon_db_exception_ce, "Not implemented yet", "phalcon/db/dialect/oracle.zep", 206);
	return;

}

/**
 * Generates SQL to create a table in Oracle
 */
PHP_METHOD(Phalcon_Db_Dialect_Oracle, createTable) {

	zval *definition = NULL;
	zval *tableName_param = NULL, *schemaName_param = NULL, *definition_param = NULL;
	zval *tableName = NULL, *schemaName = NULL;

	ZEPHIR_MM_GROW();
	zephir_fetch_params(1, 3, 0, &tableName_param, &schemaName_param, &definition_param);

	if (unlikely(Z_TYPE_P(tableName_param) != IS_STRING && Z_TYPE_P(tableName_param) != IS_NULL)) {
		zephir_throw_exception_string(spl_ce_InvalidArgumentException, SL("Parameter 'tableName' must be a string") TSRMLS_CC);
		RETURN_MM_NULL();
	}
	if (likely(Z_TYPE_P(tableName_param) == IS_STRING)) {
		zephir_get_strval(tableName, tableName_param);
	} else {
		ZEPHIR_INIT_VAR(tableName);
		ZVAL_EMPTY_STRING(tableName);
	}
	if (unlikely(Z_TYPE_P(schemaName_param) != IS_STRING && Z_TYPE_P(schemaName_param) != IS_NULL)) {
		zephir_throw_exception_string(spl_ce_InvalidArgumentException, SL("Parameter 'schemaName' must be a string") TSRMLS_CC);
		RETURN_MM_NULL();
	}
	if (likely(Z_TYPE_P(schemaName_param) == IS_STRING)) {
		zephir_get_strval(schemaName, schemaName_param);
	} else {
		ZEPHIR_INIT_VAR(schemaName);
		ZVAL_EMPTY_STRING(schemaName);
	}
	definition = definition_param;


	ZEPHIR_THROW_EXCEPTION_DEBUG_STR(phalcon_db_exception_ce, "Not implemented yet", "phalcon/db/dialect/oracle.zep", 214);
	return;

}

/**
 * Generates SQL to drop a table
 */
PHP_METHOD(Phalcon_Db_Dialect_Oracle, dropTable) {

	int ZEPHIR_LAST_CALL_STATUS;
	zend_bool ifExists;
	zval *tableName_param = NULL, *schemaName_param = NULL, *ifExists_param = NULL, *table = NULL;
	zval *tableName = NULL, *schemaName = NULL;

	ZEPHIR_MM_GROW();
	zephir_fetch_params(1, 2, 1, &tableName_param, &schemaName_param, &ifExists_param);

	if (unlikely(Z_TYPE_P(tableName_param) != IS_STRING && Z_TYPE_P(tableName_param) != IS_NULL)) {
		zephir_throw_exception_string(spl_ce_InvalidArgumentException, SL("Parameter 'tableName' must be a string") TSRMLS_CC);
		RETURN_MM_NULL();
	}
	if (likely(Z_TYPE_P(tableName_param) == IS_STRING)) {
		zephir_get_strval(tableName, tableName_param);
	} else {
		ZEPHIR_INIT_VAR(tableName);
		ZVAL_EMPTY_STRING(tableName);
	}
	if (unlikely(Z_TYPE_P(schemaName_param) != IS_STRING && Z_TYPE_P(schemaName_param) != IS_NULL)) {
		zephir_throw_exception_string(spl_ce_InvalidArgumentException, SL("Parameter 'schemaName' must be a string") TSRMLS_CC);
		RETURN_MM_NULL();
	}
	if (likely(Z_TYPE_P(schemaName_param) == IS_STRING)) {
		zephir_get_strval(schemaName, schemaName_param);
	} else {
		ZEPHIR_INIT_VAR(schemaName);
		ZVAL_EMPTY_STRING(schemaName);
	}
	if (!ifExists_param) {
		ifExists = 1;
	} else {
	if (unlikely(Z_TYPE_P(ifExists_param) != IS_BOOL)) {
		zephir_throw_exception_string(spl_ce_InvalidArgumentException, SL("Parameter 'ifExists' must be a bool") TSRMLS_CC);
		RETURN_MM_NULL();
	}
	ifExists = Z_BVAL_P(ifExists_param);
	}


	ZEPHIR_CALL_METHOD(&table, this_ptr, "preparetable", NULL, 0, tableName, schemaName);
	zephir_check_call_status();
	if (ifExists) {
		ZEPHIR_CONCAT_SV(return_value, "DROP TABLE IF EXISTS ", table);
		RETURN_MM();
	}
	ZEPHIR_CONCAT_SV(return_value, "DROP TABLE ", table);
	RETURN_MM();

}

/**
 * Generates SQL to create a view
 */
PHP_METHOD(Phalcon_Db_Dialect_Oracle, createView) {

	int ZEPHIR_LAST_CALL_STATUS;
	zval *definition = NULL;
	zval *viewName_param = NULL, *definition_param = NULL, *schemaName_param = NULL, *viewSql = NULL, *_0 = NULL;
	zval *viewName = NULL, *schemaName = NULL;

	ZEPHIR_MM_GROW();
	zephir_fetch_params(1, 2, 1, &viewName_param, &definition_param, &schemaName_param);

	if (unlikely(Z_TYPE_P(viewName_param) != IS_STRING && Z_TYPE_P(viewName_param) != IS_NULL)) {
		zephir_throw_exception_string(spl_ce_InvalidArgumentException, SL("Parameter 'viewName' must be a string") TSRMLS_CC);
		RETURN_MM_NULL();
	}
	if (likely(Z_TYPE_P(viewName_param) == IS_STRING)) {
		zephir_get_strval(viewName, viewName_param);
	} else {
		ZEPHIR_INIT_VAR(viewName);
		ZVAL_EMPTY_STRING(viewName);
	}
	definition = definition_param;
	if (!schemaName_param) {
		ZEPHIR_INIT_VAR(schemaName);
		ZVAL_EMPTY_STRING(schemaName);
	} else {
		zephir_get_strval(schemaName, schemaName_param);
	}


	ZEPHIR_OBS_VAR(viewSql);
	if (!(zephir_array_isset_string_fetch(&viewSql, definition, SS("sql"), 0 TSRMLS_CC))) {
		ZEPHIR_THROW_EXCEPTION_DEBUG_STR(phalcon_db_exception_ce, "The index 'sql' is required in the definition array", "phalcon/db/dialect/oracle.zep", 241);
		return;
	}
	ZEPHIR_CALL_METHOD(&_0, this_ptr, "preparetable", NULL, 0, viewName, schemaName);
	zephir_check_call_status();
	ZEPHIR_CONCAT_SVSV(return_value, "CREATE VIEW ", _0, " AS ", viewSql);
	RETURN_MM();

}

/**
 * Generates SQL to drop a view
 */
PHP_METHOD(Phalcon_Db_Dialect_Oracle, dropView) {

	int ZEPHIR_LAST_CALL_STATUS;
	zend_bool ifExists;
	zval *viewName_param = NULL, *schemaName_param = NULL, *ifExists_param = NULL, *view = NULL;
	zval *viewName = NULL, *schemaName = NULL;

	ZEPHIR_MM_GROW();
	zephir_fetch_params(1, 1, 2, &viewName_param, &schemaName_param, &ifExists_param);

	if (unlikely(Z_TYPE_P(viewName_param) != IS_STRING && Z_TYPE_P(viewName_param) != IS_NULL)) {
		zephir_throw_exception_string(spl_ce_InvalidArgumentException, SL("Parameter 'viewName' must be a string") TSRMLS_CC);
		RETURN_MM_NULL();
	}
	if (likely(Z_TYPE_P(viewName_param) == IS_STRING)) {
		zephir_get_strval(viewName, viewName_param);
	} else {
		ZEPHIR_INIT_VAR(viewName);
		ZVAL_EMPTY_STRING(viewName);
	}
	if (!schemaName_param) {
		ZEPHIR_INIT_VAR(schemaName);
		ZVAL_EMPTY_STRING(schemaName);
	} else {
		zephir_get_strval(schemaName, schemaName_param);
	}
	if (!ifExists_param) {
		ifExists = 1;
	} else {
	if (unlikely(Z_TYPE_P(ifExists_param) != IS_BOOL)) {
		zephir_throw_exception_string(spl_ce_InvalidArgumentException, SL("Parameter 'ifExists' must be a bool") TSRMLS_CC);
		RETURN_MM_NULL();
	}
	ifExists = Z_BVAL_P(ifExists_param);
	}


	ZEPHIR_CALL_METHOD(&view, this_ptr, "preparetable", NULL, 0, viewName, schemaName);
	zephir_check_call_status();
	if (ifExists) {
		ZEPHIR_CONCAT_SV(return_value, "DROP VIEW IF EXISTS ", view);
		RETURN_MM();
	}
	ZEPHIR_CONCAT_SV(return_value, "DROP VIEW ", view);
	RETURN_MM();

}

/**
 * Generates SQL checking for the existence of a schema.view
 */
PHP_METHOD(Phalcon_Db_Dialect_Oracle, viewExists) {

	int ZEPHIR_LAST_CALL_STATUS;
	zephir_fcall_cache_entry *_1 = NULL;
	zval *viewName_param = NULL, *schemaName_param = NULL, *_0$$3 = NULL, *_2$$3 = NULL, *_3 = NULL;
	zval *viewName = NULL, *schemaName = NULL;

	ZEPHIR_MM_GROW();
	zephir_fetch_params(1, 1, 1, &viewName_param, &schemaName_param);

	if (unlikely(Z_TYPE_P(viewName_param) != IS_STRING && Z_TYPE_P(viewName_param) != IS_NULL)) {
		zephir_throw_exception_string(spl_ce_InvalidArgumentException, SL("Parameter 'viewName' must be a string") TSRMLS_CC);
		RETURN_MM_NULL();
	}
	if (likely(Z_TYPE_P(viewName_param) == IS_STRING)) {
		zephir_get_strval(viewName, viewName_param);
	} else {
		ZEPHIR_INIT_VAR(viewName);
		ZVAL_EMPTY_STRING(viewName);
	}
	if (!schemaName_param) {
		ZEPHIR_INIT_VAR(schemaName);
		ZVAL_EMPTY_STRING(schemaName);
	} else {
		zephir_get_strval(schemaName, schemaName_param);
	}


	if (!ZEPHIR_IS_STRING(schemaName, "")) {
<<<<<<< HEAD
		ZEPHIR_CALL_CE_STATIC(&_0, phalcon_text_ce, "upper", &_1, 142, viewName);
		zephir_check_call_status();
		ZEPHIR_CALL_CE_STATIC(&_2, phalcon_text_ce, "upper", &_1, 142, schemaName);
=======
		ZEPHIR_CALL_CE_STATIC(&_0$$3, phalcon_text_ce, "upper", &_1, 144, viewName);
		zephir_check_call_status();
		ZEPHIR_CALL_CE_STATIC(&_2$$3, phalcon_text_ce, "upper", &_1, 144, schemaName);
>>>>>>> 2682ae08
		zephir_check_call_status();
		ZEPHIR_CONCAT_SVSVS(return_value, "SELECT CASE WHEN COUNT(*) > 0 THEN 1 ELSE 0 END RET FROM ALL_VIEWS WHERE VIEW_NAME='", _0$$3, "' AND OWNER='", _2$$3, "'");
		RETURN_MM();
	}
<<<<<<< HEAD
	ZEPHIR_CALL_CE_STATIC(&_0, phalcon_text_ce, "upper", &_1, 142, viewName);
=======
	ZEPHIR_CALL_CE_STATIC(&_3, phalcon_text_ce, "upper", &_1, 144, viewName);
>>>>>>> 2682ae08
	zephir_check_call_status();
	ZEPHIR_CONCAT_SVS(return_value, "SELECT CASE WHEN COUNT(*) > 0 THEN 1 ELSE 0 END RET FROM ALL_VIEWS WHERE VIEW_NAME='", _3, "'");
	RETURN_MM();

}

/**
 * Generates the SQL to list all views of a schema or user
 */
PHP_METHOD(Phalcon_Db_Dialect_Oracle, listViews) {

	int ZEPHIR_LAST_CALL_STATUS;
	zephir_fcall_cache_entry *_1 = NULL;
	zval *schemaName_param = NULL, *_0$$3 = NULL;
	zval *schemaName = NULL;

	ZEPHIR_MM_GROW();
	zephir_fetch_params(1, 0, 1, &schemaName_param);

	if (!schemaName_param) {
		ZEPHIR_INIT_VAR(schemaName);
		ZVAL_EMPTY_STRING(schemaName);
	} else {
		zephir_get_strval(schemaName, schemaName_param);
	}


	if (!ZEPHIR_IS_STRING(schemaName, "")) {
<<<<<<< HEAD
		ZEPHIR_CALL_CE_STATIC(&_0, phalcon_text_ce, "upper", &_1, 142, schemaName);
=======
		ZEPHIR_CALL_CE_STATIC(&_0$$3, phalcon_text_ce, "upper", &_1, 144, schemaName);
>>>>>>> 2682ae08
		zephir_check_call_status();
		ZEPHIR_CONCAT_SVS(return_value, "SELECT VIEW_NAME FROM ALL_VIEWS WHERE OWNER='", _0$$3, "' ORDER BY VIEW_NAME");
		RETURN_MM();
	}
	RETURN_MM_STRING("SELECT VIEW_NAME FROM ALL_VIEWS VIEW_NAME", 1);

}

/**
 * Generates SQL checking for the existence of a schema.table
 *
 * <code>
 *    echo $dialect->tableExists("posts", "blog");
 *    echo $dialect->tableExists("posts");
 * </code>
 */
PHP_METHOD(Phalcon_Db_Dialect_Oracle, tableExists) {

	int ZEPHIR_LAST_CALL_STATUS;
	zephir_fcall_cache_entry *_1 = NULL;
	zval *tableName_param = NULL, *schemaName_param = NULL, *_0$$3 = NULL, *_2$$3 = NULL, *_3 = NULL;
	zval *tableName = NULL, *schemaName = NULL;

	ZEPHIR_MM_GROW();
	zephir_fetch_params(1, 1, 1, &tableName_param, &schemaName_param);

	if (unlikely(Z_TYPE_P(tableName_param) != IS_STRING && Z_TYPE_P(tableName_param) != IS_NULL)) {
		zephir_throw_exception_string(spl_ce_InvalidArgumentException, SL("Parameter 'tableName' must be a string") TSRMLS_CC);
		RETURN_MM_NULL();
	}
	if (likely(Z_TYPE_P(tableName_param) == IS_STRING)) {
		zephir_get_strval(tableName, tableName_param);
	} else {
		ZEPHIR_INIT_VAR(tableName);
		ZVAL_EMPTY_STRING(tableName);
	}
	if (!schemaName_param) {
		ZEPHIR_INIT_VAR(schemaName);
		ZVAL_EMPTY_STRING(schemaName);
	} else {
		zephir_get_strval(schemaName, schemaName_param);
	}


	if (!ZEPHIR_IS_STRING(schemaName, "")) {
<<<<<<< HEAD
		ZEPHIR_CALL_CE_STATIC(&_0, phalcon_text_ce, "upper", &_1, 142, tableName);
		zephir_check_call_status();
		ZEPHIR_CALL_CE_STATIC(&_2, phalcon_text_ce, "upper", &_1, 142, schemaName);
=======
		ZEPHIR_CALL_CE_STATIC(&_0$$3, phalcon_text_ce, "upper", &_1, 144, tableName);
		zephir_check_call_status();
		ZEPHIR_CALL_CE_STATIC(&_2$$3, phalcon_text_ce, "upper", &_1, 144, schemaName);
>>>>>>> 2682ae08
		zephir_check_call_status();
		ZEPHIR_CONCAT_SVSVS(return_value, "SELECT CASE WHEN COUNT(*) > 0 THEN 1 ELSE 0 END RET FROM ALL_TABLES WHERE TABLE_NAME='", _0$$3, "' AND OWNER = '", _2$$3, "'");
		RETURN_MM();
	}
<<<<<<< HEAD
	ZEPHIR_CALL_CE_STATIC(&_0, phalcon_text_ce, "upper", &_1, 142, tableName);
=======
	ZEPHIR_CALL_CE_STATIC(&_3, phalcon_text_ce, "upper", &_1, 144, tableName);
>>>>>>> 2682ae08
	zephir_check_call_status();
	ZEPHIR_CONCAT_SVS(return_value, "SELECT CASE WHEN COUNT(*) > 0 THEN 1 ELSE 0 END RET FROM ALL_TABLES WHERE TABLE_NAME='", _3, "'");
	RETURN_MM();

}

/**
 * Generates SQL describing a table
 *
 * <code>
 *    print_r($dialect->describeColumns("posts"));
 * </code>
 */
PHP_METHOD(Phalcon_Db_Dialect_Oracle, describeColumns) {

	int ZEPHIR_LAST_CALL_STATUS;
	zephir_fcall_cache_entry *_1 = NULL;
	zval *table_param = NULL, *schema_param = NULL, *_0$$3 = NULL, *_2$$3 = NULL, *_3 = NULL;
	zval *table = NULL, *schema = NULL;

	ZEPHIR_MM_GROW();
	zephir_fetch_params(1, 1, 1, &table_param, &schema_param);

	if (unlikely(Z_TYPE_P(table_param) != IS_STRING && Z_TYPE_P(table_param) != IS_NULL)) {
		zephir_throw_exception_string(spl_ce_InvalidArgumentException, SL("Parameter 'table' must be a string") TSRMLS_CC);
		RETURN_MM_NULL();
	}
	if (likely(Z_TYPE_P(table_param) == IS_STRING)) {
		zephir_get_strval(table, table_param);
	} else {
		ZEPHIR_INIT_VAR(table);
		ZVAL_EMPTY_STRING(table);
	}
	if (!schema_param) {
		ZEPHIR_INIT_VAR(schema);
		ZVAL_EMPTY_STRING(schema);
	} else {
		zephir_get_strval(schema, schema_param);
	}


	if (!ZEPHIR_IS_STRING(schema, "")) {
<<<<<<< HEAD
		ZEPHIR_CALL_CE_STATIC(&_0, phalcon_text_ce, "upper", &_1, 142, table);
		zephir_check_call_status();
		ZEPHIR_CALL_CE_STATIC(&_2, phalcon_text_ce, "upper", &_1, 142, schema);
=======
		ZEPHIR_CALL_CE_STATIC(&_0$$3, phalcon_text_ce, "upper", &_1, 144, table);
		zephir_check_call_status();
		ZEPHIR_CALL_CE_STATIC(&_2$$3, phalcon_text_ce, "upper", &_1, 144, schema);
>>>>>>> 2682ae08
		zephir_check_call_status();
		ZEPHIR_CONCAT_SVSVS(return_value, "SELECT TC.COLUMN_NAME, TC.DATA_TYPE, TC.DATA_LENGTH, TC.DATA_PRECISION, TC.DATA_SCALE, TC.NULLABLE, C.CONSTRAINT_TYPE, TC.DATA_DEFAULT, CC.POSITION FROM ALL_TAB_COLUMNS TC LEFT JOIN (ALL_CONS_COLUMNS CC JOIN ALL_CONSTRAINTS C ON (CC.CONSTRAINT_NAME = C.CONSTRAINT_NAME AND CC.TABLE_NAME = C.TABLE_NAME AND CC.OWNER = C.OWNER AND C.CONSTRAINT_TYPE = 'P')) ON TC.TABLE_NAME = CC.TABLE_NAME AND TC.COLUMN_NAME = CC.COLUMN_NAME WHERE TC.TABLE_NAME = '", _0$$3, "' AND TC.OWNER = '", _2$$3, "' ORDER BY TC.COLUMN_ID");
		RETURN_MM();
	}
<<<<<<< HEAD
	ZEPHIR_CALL_CE_STATIC(&_0, phalcon_text_ce, "upper", &_1, 142, table);
=======
	ZEPHIR_CALL_CE_STATIC(&_3, phalcon_text_ce, "upper", &_1, 144, table);
>>>>>>> 2682ae08
	zephir_check_call_status();
	ZEPHIR_CONCAT_SVS(return_value, "SELECT TC.COLUMN_NAME, TC.DATA_TYPE, TC.DATA_LENGTH, TC.DATA_PRECISION, TC.DATA_SCALE, TC.NULLABLE, C.CONSTRAINT_TYPE, TC.DATA_DEFAULT, CC.POSITION FROM ALL_TAB_COLUMNS TC LEFT JOIN (ALL_CONS_COLUMNS CC JOIN ALL_CONSTRAINTS C ON (CC.CONSTRAINT_NAME = C.CONSTRAINT_NAME AND CC.TABLE_NAME = C.TABLE_NAME AND CC.OWNER = C.OWNER AND C.CONSTRAINT_TYPE = 'P')) ON TC.TABLE_NAME = CC.TABLE_NAME AND TC.COLUMN_NAME = CC.COLUMN_NAME WHERE TC.TABLE_NAME = '", _3, "' ORDER BY TC.COLUMN_ID");
	RETURN_MM();

}

/**
 * List all tables in database
 *
 * <code>
 *    print_r($dialect->listTables("blog"))
 * </code>
 */
PHP_METHOD(Phalcon_Db_Dialect_Oracle, listTables) {

	int ZEPHIR_LAST_CALL_STATUS;
	zephir_fcall_cache_entry *_1 = NULL;
	zval *schemaName_param = NULL, *_0$$3 = NULL;
	zval *schemaName = NULL;

	ZEPHIR_MM_GROW();
	zephir_fetch_params(1, 0, 1, &schemaName_param);

	if (!schemaName_param) {
		ZEPHIR_INIT_VAR(schemaName);
		ZVAL_EMPTY_STRING(schemaName);
	} else {
		zephir_get_strval(schemaName, schemaName_param);
	}


	if (!ZEPHIR_IS_STRING(schemaName, "")) {
<<<<<<< HEAD
		ZEPHIR_CALL_CE_STATIC(&_0, phalcon_text_ce, "upper", &_1, 142, schemaName);
=======
		ZEPHIR_CALL_CE_STATIC(&_0$$3, phalcon_text_ce, "upper", &_1, 144, schemaName);
>>>>>>> 2682ae08
		zephir_check_call_status();
		ZEPHIR_CONCAT_SVS(return_value, "SELECT TABLE_NAME, OWNER FROM ALL_TABLES WHERE OWNER='", _0$$3, "' ORDER BY OWNER, TABLE_NAME");
		RETURN_MM();
	}
	RETURN_MM_STRING("SELECT TABLE_NAME, OWNER FROM ALL_TABLES ORDER BY OWNER, TABLE_NAME", 1);

}

/**
 * Generates SQL to query indexes on a table
 */
PHP_METHOD(Phalcon_Db_Dialect_Oracle, describeIndexes) {

	int ZEPHIR_LAST_CALL_STATUS;
	zephir_fcall_cache_entry *_1 = NULL;
	zval *table_param = NULL, *schema_param = NULL, *_0$$3 = NULL, *_2$$3 = NULL, *_3 = NULL;
	zval *table = NULL, *schema = NULL;

	ZEPHIR_MM_GROW();
	zephir_fetch_params(1, 1, 1, &table_param, &schema_param);

	if (unlikely(Z_TYPE_P(table_param) != IS_STRING && Z_TYPE_P(table_param) != IS_NULL)) {
		zephir_throw_exception_string(spl_ce_InvalidArgumentException, SL("Parameter 'table' must be a string") TSRMLS_CC);
		RETURN_MM_NULL();
	}
	if (likely(Z_TYPE_P(table_param) == IS_STRING)) {
		zephir_get_strval(table, table_param);
	} else {
		ZEPHIR_INIT_VAR(table);
		ZVAL_EMPTY_STRING(table);
	}
	if (!schema_param) {
		ZEPHIR_INIT_VAR(schema);
		ZVAL_EMPTY_STRING(schema);
	} else {
		zephir_get_strval(schema, schema_param);
	}


	if (!ZEPHIR_IS_STRING(schema, "")) {
<<<<<<< HEAD
		ZEPHIR_CALL_CE_STATIC(&_0, phalcon_text_ce, "upper", &_1, 142, table);
		zephir_check_call_status();
		ZEPHIR_CALL_CE_STATIC(&_2, phalcon_text_ce, "upper", &_1, 142, schema);
=======
		ZEPHIR_CALL_CE_STATIC(&_0$$3, phalcon_text_ce, "upper", &_1, 144, table);
		zephir_check_call_status();
		ZEPHIR_CALL_CE_STATIC(&_2$$3, phalcon_text_ce, "upper", &_1, 144, schema);
>>>>>>> 2682ae08
		zephir_check_call_status();
		ZEPHIR_CONCAT_SVSVS(return_value, "SELECT I.TABLE_NAME, 0 AS C0, I.INDEX_NAME, IC.COLUMN_POSITION, IC.COLUMN_NAME FROM ALL_INDEXES I JOIN ALL_IND_COLUMNS IC ON I.INDEX_NAME = IC.INDEX_NAME WHERE  I.TABLE_NAME = '", _0$$3, "' AND IC.INDEX_OWNER = '", _2$$3, "'");
		RETURN_MM();
	}
<<<<<<< HEAD
	ZEPHIR_CALL_CE_STATIC(&_0, phalcon_text_ce, "upper", &_1, 142, table);
=======
	ZEPHIR_CALL_CE_STATIC(&_3, phalcon_text_ce, "upper", &_1, 144, table);
>>>>>>> 2682ae08
	zephir_check_call_status();
	ZEPHIR_CONCAT_SVS(return_value, "SELECT I.TABLE_NAME, 0 AS C0, I.INDEX_NAME, IC.COLUMN_POSITION, IC.COLUMN_NAME FROM ALL_INDEXES I JOIN ALL_IND_COLUMNS IC ON I.INDEX_NAME = IC.INDEX_NAME WHERE  I.TABLE_NAME = '", _3, "'");
	RETURN_MM();

}

/**
 * Generates SQL to query foreign keys on a table
 */
PHP_METHOD(Phalcon_Db_Dialect_Oracle, describeReferences) {

	int ZEPHIR_LAST_CALL_STATUS;
	zephir_fcall_cache_entry *_1 = NULL;
	zval *table_param = NULL, *schema_param = NULL, *sql = NULL, *_0$$3 = NULL, *_2$$3 = NULL, *_3$$3, *_4$$4 = NULL, *_5$$4;
	zval *table = NULL, *schema = NULL;

	ZEPHIR_MM_GROW();
	zephir_fetch_params(1, 1, 1, &table_param, &schema_param);

	if (unlikely(Z_TYPE_P(table_param) != IS_STRING && Z_TYPE_P(table_param) != IS_NULL)) {
		zephir_throw_exception_string(spl_ce_InvalidArgumentException, SL("Parameter 'table' must be a string") TSRMLS_CC);
		RETURN_MM_NULL();
	}
	if (likely(Z_TYPE_P(table_param) == IS_STRING)) {
		zephir_get_strval(table, table_param);
	} else {
		ZEPHIR_INIT_VAR(table);
		ZVAL_EMPTY_STRING(table);
	}
	if (!schema_param) {
		ZEPHIR_INIT_VAR(schema);
		ZVAL_EMPTY_STRING(schema);
	} else {
		zephir_get_strval(schema, schema_param);
	}


	ZEPHIR_INIT_VAR(sql);
	ZVAL_STRING(sql, "SELECT AC.TABLE_NAME, CC.COLUMN_NAME, AC.CONSTRAINT_NAME, AC.R_OWNER, RCC.TABLE_NAME R_TABLE_NAME, RCC.COLUMN_NAME R_COLUMN_NAME FROM ALL_CONSTRAINTS AC JOIN ALL_CONS_COLUMNS CC ON AC.CONSTRAINT_NAME = CC.CONSTRAINT_NAME JOIN ALL_CONS_COLUMNS RCC ON AC.R_OWNER = RCC.OWNER AND AC.R_CONSTRAINT_NAME = RCC.CONSTRAINT_NAME WHERE AC.CONSTRAINT_TYPE='R' ", 1);
	if (!ZEPHIR_IS_STRING(schema, "")) {
<<<<<<< HEAD
		ZEPHIR_CALL_CE_STATIC(&_0, phalcon_text_ce, "upper", &_1, 142, schema);
		zephir_check_call_status();
		ZEPHIR_CALL_CE_STATIC(&_2, phalcon_text_ce, "upper", &_1, 142, table);
=======
		ZEPHIR_CALL_CE_STATIC(&_0$$3, phalcon_text_ce, "upper", &_1, 144, schema);
		zephir_check_call_status();
		ZEPHIR_CALL_CE_STATIC(&_2$$3, phalcon_text_ce, "upper", &_1, 144, table);
>>>>>>> 2682ae08
		zephir_check_call_status();
		ZEPHIR_INIT_VAR(_3$$3);
		ZEPHIR_CONCAT_SVSVS(_3$$3, "AND AC.OWNER='", _0$$3, "' AND AC.TABLE_NAME = '", _2$$3, "'");
		zephir_concat_self(&sql, _3$$3 TSRMLS_CC);
	} else {
<<<<<<< HEAD
		ZEPHIR_CALL_CE_STATIC(&_0, phalcon_text_ce, "upper", &_1, 142, table);
=======
		ZEPHIR_CALL_CE_STATIC(&_4$$4, phalcon_text_ce, "upper", &_1, 144, table);
>>>>>>> 2682ae08
		zephir_check_call_status();
		ZEPHIR_INIT_VAR(_5$$4);
		ZEPHIR_CONCAT_SVS(_5$$4, "AND AC.TABLE_NAME = '", _4$$4, "'");
		zephir_concat_self(&sql, _5$$4 TSRMLS_CC);
	}
	RETURN_CCTOR(sql);

}

/**
 * Generates the SQL to describe the table creation options
 */
PHP_METHOD(Phalcon_Db_Dialect_Oracle, tableOptions) {

	zval *table_param = NULL, *schema_param = NULL;
	zval *table = NULL, *schema = NULL;

	ZEPHIR_MM_GROW();
	zephir_fetch_params(1, 1, 1, &table_param, &schema_param);

	if (unlikely(Z_TYPE_P(table_param) != IS_STRING && Z_TYPE_P(table_param) != IS_NULL)) {
		zephir_throw_exception_string(spl_ce_InvalidArgumentException, SL("Parameter 'table' must be a string") TSRMLS_CC);
		RETURN_MM_NULL();
	}
	if (likely(Z_TYPE_P(table_param) == IS_STRING)) {
		zephir_get_strval(table, table_param);
	} else {
		ZEPHIR_INIT_VAR(table);
		ZVAL_EMPTY_STRING(table);
	}
	if (!schema_param) {
		ZEPHIR_INIT_VAR(schema);
		ZVAL_EMPTY_STRING(schema);
	} else {
		zephir_get_strval(schema, schema_param);
	}


	RETURN_MM_STRING("", 1);

}

/**
 * Checks whether the platform supports savepoints
 */
PHP_METHOD(Phalcon_Db_Dialect_Oracle, supportsSavepoints) {

	

	RETURN_BOOL(0);

}

/**
 * Checks whether the platform supports releasing savepoints.
 */
PHP_METHOD(Phalcon_Db_Dialect_Oracle, supportsReleaseSavepoints) {

	

	RETURN_BOOL(0);

}

/**
 * Prepares table for this RDBMS
 */
PHP_METHOD(Phalcon_Db_Dialect_Oracle, prepareTable) {

	int ZEPHIR_LAST_CALL_STATUS;
	zephir_fcall_cache_entry *_0 = NULL, *_2 = NULL;
	zval *table_param = NULL, *schema_param = NULL, *alias_param = NULL, *escapeChar_param = NULL, *_1 = NULL, *_3 = NULL;
	zval *table = NULL, *schema = NULL, *alias = NULL, *escapeChar = NULL;

	ZEPHIR_MM_GROW();
	zephir_fetch_params(1, 1, 3, &table_param, &schema_param, &alias_param, &escapeChar_param);

	if (unlikely(Z_TYPE_P(table_param) != IS_STRING && Z_TYPE_P(table_param) != IS_NULL)) {
		zephir_throw_exception_string(spl_ce_InvalidArgumentException, SL("Parameter 'table' must be a string") TSRMLS_CC);
		RETURN_MM_NULL();
	}
	if (likely(Z_TYPE_P(table_param) == IS_STRING)) {
		zephir_get_strval(table, table_param);
	} else {
		ZEPHIR_INIT_VAR(table);
		ZVAL_EMPTY_STRING(table);
	}
	if (!schema_param) {
		ZEPHIR_INIT_VAR(schema);
		ZVAL_EMPTY_STRING(schema);
	} else {
		zephir_get_strval(schema, schema_param);
	}
	if (!alias_param) {
		ZEPHIR_INIT_VAR(alias);
		ZVAL_EMPTY_STRING(alias);
	} else {
		zephir_get_strval(alias, alias_param);
	}
	if (!escapeChar_param) {
		ZEPHIR_INIT_VAR(escapeChar);
		ZVAL_EMPTY_STRING(escapeChar);
	} else {
		zephir_get_strval(escapeChar, escapeChar_param);
	}


	ZEPHIR_CALL_CE_STATIC(&_1, phalcon_text_ce, "upper", &_2, 142, table);
	zephir_check_call_status();
	ZEPHIR_CALL_CE_STATIC(&_3, phalcon_text_ce, "upper", &_2, 142, schema);
	zephir_check_call_status();
	ZEPHIR_RETURN_CALL_PARENT(phalcon_db_dialect_oracle_ce, this_ptr, "preparetable", &_0, 143, _1, _3, alias, escapeChar);
	zephir_check_call_status();
	RETURN_MM();

}
<|MERGE_RESOLUTION|>--- conflicted
+++ resolved
@@ -766,24 +766,14 @@
 
 
 	if (!ZEPHIR_IS_STRING(schemaName, "")) {
-<<<<<<< HEAD
-		ZEPHIR_CALL_CE_STATIC(&_0, phalcon_text_ce, "upper", &_1, 142, viewName);
-		zephir_check_call_status();
-		ZEPHIR_CALL_CE_STATIC(&_2, phalcon_text_ce, "upper", &_1, 142, schemaName);
-=======
-		ZEPHIR_CALL_CE_STATIC(&_0$$3, phalcon_text_ce, "upper", &_1, 144, viewName);
-		zephir_check_call_status();
-		ZEPHIR_CALL_CE_STATIC(&_2$$3, phalcon_text_ce, "upper", &_1, 144, schemaName);
->>>>>>> 2682ae08
+		ZEPHIR_CALL_CE_STATIC(&_0$$3, phalcon_text_ce, "upper", &_1, 142, viewName);
+		zephir_check_call_status();
+		ZEPHIR_CALL_CE_STATIC(&_2$$3, phalcon_text_ce, "upper", &_1, 142, schemaName);
 		zephir_check_call_status();
 		ZEPHIR_CONCAT_SVSVS(return_value, "SELECT CASE WHEN COUNT(*) > 0 THEN 1 ELSE 0 END RET FROM ALL_VIEWS WHERE VIEW_NAME='", _0$$3, "' AND OWNER='", _2$$3, "'");
 		RETURN_MM();
 	}
-<<<<<<< HEAD
-	ZEPHIR_CALL_CE_STATIC(&_0, phalcon_text_ce, "upper", &_1, 142, viewName);
-=======
-	ZEPHIR_CALL_CE_STATIC(&_3, phalcon_text_ce, "upper", &_1, 144, viewName);
->>>>>>> 2682ae08
+	ZEPHIR_CALL_CE_STATIC(&_3, phalcon_text_ce, "upper", &_1, 142, viewName);
 	zephir_check_call_status();
 	ZEPHIR_CONCAT_SVS(return_value, "SELECT CASE WHEN COUNT(*) > 0 THEN 1 ELSE 0 END RET FROM ALL_VIEWS WHERE VIEW_NAME='", _3, "'");
 	RETURN_MM();
@@ -812,11 +802,7 @@
 
 
 	if (!ZEPHIR_IS_STRING(schemaName, "")) {
-<<<<<<< HEAD
-		ZEPHIR_CALL_CE_STATIC(&_0, phalcon_text_ce, "upper", &_1, 142, schemaName);
-=======
-		ZEPHIR_CALL_CE_STATIC(&_0$$3, phalcon_text_ce, "upper", &_1, 144, schemaName);
->>>>>>> 2682ae08
+		ZEPHIR_CALL_CE_STATIC(&_0$$3, phalcon_text_ce, "upper", &_1, 142, schemaName);
 		zephir_check_call_status();
 		ZEPHIR_CONCAT_SVS(return_value, "SELECT VIEW_NAME FROM ALL_VIEWS WHERE OWNER='", _0$$3, "' ORDER BY VIEW_NAME");
 		RETURN_MM();
@@ -862,24 +848,14 @@
 
 
 	if (!ZEPHIR_IS_STRING(schemaName, "")) {
-<<<<<<< HEAD
-		ZEPHIR_CALL_CE_STATIC(&_0, phalcon_text_ce, "upper", &_1, 142, tableName);
-		zephir_check_call_status();
-		ZEPHIR_CALL_CE_STATIC(&_2, phalcon_text_ce, "upper", &_1, 142, schemaName);
-=======
-		ZEPHIR_CALL_CE_STATIC(&_0$$3, phalcon_text_ce, "upper", &_1, 144, tableName);
-		zephir_check_call_status();
-		ZEPHIR_CALL_CE_STATIC(&_2$$3, phalcon_text_ce, "upper", &_1, 144, schemaName);
->>>>>>> 2682ae08
+		ZEPHIR_CALL_CE_STATIC(&_0$$3, phalcon_text_ce, "upper", &_1, 142, tableName);
+		zephir_check_call_status();
+		ZEPHIR_CALL_CE_STATIC(&_2$$3, phalcon_text_ce, "upper", &_1, 142, schemaName);
 		zephir_check_call_status();
 		ZEPHIR_CONCAT_SVSVS(return_value, "SELECT CASE WHEN COUNT(*) > 0 THEN 1 ELSE 0 END RET FROM ALL_TABLES WHERE TABLE_NAME='", _0$$3, "' AND OWNER = '", _2$$3, "'");
 		RETURN_MM();
 	}
-<<<<<<< HEAD
-	ZEPHIR_CALL_CE_STATIC(&_0, phalcon_text_ce, "upper", &_1, 142, tableName);
-=======
-	ZEPHIR_CALL_CE_STATIC(&_3, phalcon_text_ce, "upper", &_1, 144, tableName);
->>>>>>> 2682ae08
+	ZEPHIR_CALL_CE_STATIC(&_3, phalcon_text_ce, "upper", &_1, 142, tableName);
 	zephir_check_call_status();
 	ZEPHIR_CONCAT_SVS(return_value, "SELECT CASE WHEN COUNT(*) > 0 THEN 1 ELSE 0 END RET FROM ALL_TABLES WHERE TABLE_NAME='", _3, "'");
 	RETURN_MM();
@@ -922,24 +898,14 @@
 
 
 	if (!ZEPHIR_IS_STRING(schema, "")) {
-<<<<<<< HEAD
-		ZEPHIR_CALL_CE_STATIC(&_0, phalcon_text_ce, "upper", &_1, 142, table);
-		zephir_check_call_status();
-		ZEPHIR_CALL_CE_STATIC(&_2, phalcon_text_ce, "upper", &_1, 142, schema);
-=======
-		ZEPHIR_CALL_CE_STATIC(&_0$$3, phalcon_text_ce, "upper", &_1, 144, table);
-		zephir_check_call_status();
-		ZEPHIR_CALL_CE_STATIC(&_2$$3, phalcon_text_ce, "upper", &_1, 144, schema);
->>>>>>> 2682ae08
+		ZEPHIR_CALL_CE_STATIC(&_0$$3, phalcon_text_ce, "upper", &_1, 142, table);
+		zephir_check_call_status();
+		ZEPHIR_CALL_CE_STATIC(&_2$$3, phalcon_text_ce, "upper", &_1, 142, schema);
 		zephir_check_call_status();
 		ZEPHIR_CONCAT_SVSVS(return_value, "SELECT TC.COLUMN_NAME, TC.DATA_TYPE, TC.DATA_LENGTH, TC.DATA_PRECISION, TC.DATA_SCALE, TC.NULLABLE, C.CONSTRAINT_TYPE, TC.DATA_DEFAULT, CC.POSITION FROM ALL_TAB_COLUMNS TC LEFT JOIN (ALL_CONS_COLUMNS CC JOIN ALL_CONSTRAINTS C ON (CC.CONSTRAINT_NAME = C.CONSTRAINT_NAME AND CC.TABLE_NAME = C.TABLE_NAME AND CC.OWNER = C.OWNER AND C.CONSTRAINT_TYPE = 'P')) ON TC.TABLE_NAME = CC.TABLE_NAME AND TC.COLUMN_NAME = CC.COLUMN_NAME WHERE TC.TABLE_NAME = '", _0$$3, "' AND TC.OWNER = '", _2$$3, "' ORDER BY TC.COLUMN_ID");
 		RETURN_MM();
 	}
-<<<<<<< HEAD
-	ZEPHIR_CALL_CE_STATIC(&_0, phalcon_text_ce, "upper", &_1, 142, table);
-=======
-	ZEPHIR_CALL_CE_STATIC(&_3, phalcon_text_ce, "upper", &_1, 144, table);
->>>>>>> 2682ae08
+	ZEPHIR_CALL_CE_STATIC(&_3, phalcon_text_ce, "upper", &_1, 142, table);
 	zephir_check_call_status();
 	ZEPHIR_CONCAT_SVS(return_value, "SELECT TC.COLUMN_NAME, TC.DATA_TYPE, TC.DATA_LENGTH, TC.DATA_PRECISION, TC.DATA_SCALE, TC.NULLABLE, C.CONSTRAINT_TYPE, TC.DATA_DEFAULT, CC.POSITION FROM ALL_TAB_COLUMNS TC LEFT JOIN (ALL_CONS_COLUMNS CC JOIN ALL_CONSTRAINTS C ON (CC.CONSTRAINT_NAME = C.CONSTRAINT_NAME AND CC.TABLE_NAME = C.TABLE_NAME AND CC.OWNER = C.OWNER AND C.CONSTRAINT_TYPE = 'P')) ON TC.TABLE_NAME = CC.TABLE_NAME AND TC.COLUMN_NAME = CC.COLUMN_NAME WHERE TC.TABLE_NAME = '", _3, "' ORDER BY TC.COLUMN_ID");
 	RETURN_MM();
@@ -972,11 +938,7 @@
 
 
 	if (!ZEPHIR_IS_STRING(schemaName, "")) {
-<<<<<<< HEAD
-		ZEPHIR_CALL_CE_STATIC(&_0, phalcon_text_ce, "upper", &_1, 142, schemaName);
-=======
-		ZEPHIR_CALL_CE_STATIC(&_0$$3, phalcon_text_ce, "upper", &_1, 144, schemaName);
->>>>>>> 2682ae08
+		ZEPHIR_CALL_CE_STATIC(&_0$$3, phalcon_text_ce, "upper", &_1, 142, schemaName);
 		zephir_check_call_status();
 		ZEPHIR_CONCAT_SVS(return_value, "SELECT TABLE_NAME, OWNER FROM ALL_TABLES WHERE OWNER='", _0$$3, "' ORDER BY OWNER, TABLE_NAME");
 		RETURN_MM();
@@ -1017,24 +979,14 @@
 
 
 	if (!ZEPHIR_IS_STRING(schema, "")) {
-<<<<<<< HEAD
-		ZEPHIR_CALL_CE_STATIC(&_0, phalcon_text_ce, "upper", &_1, 142, table);
-		zephir_check_call_status();
-		ZEPHIR_CALL_CE_STATIC(&_2, phalcon_text_ce, "upper", &_1, 142, schema);
-=======
-		ZEPHIR_CALL_CE_STATIC(&_0$$3, phalcon_text_ce, "upper", &_1, 144, table);
-		zephir_check_call_status();
-		ZEPHIR_CALL_CE_STATIC(&_2$$3, phalcon_text_ce, "upper", &_1, 144, schema);
->>>>>>> 2682ae08
+		ZEPHIR_CALL_CE_STATIC(&_0$$3, phalcon_text_ce, "upper", &_1, 142, table);
+		zephir_check_call_status();
+		ZEPHIR_CALL_CE_STATIC(&_2$$3, phalcon_text_ce, "upper", &_1, 142, schema);
 		zephir_check_call_status();
 		ZEPHIR_CONCAT_SVSVS(return_value, "SELECT I.TABLE_NAME, 0 AS C0, I.INDEX_NAME, IC.COLUMN_POSITION, IC.COLUMN_NAME FROM ALL_INDEXES I JOIN ALL_IND_COLUMNS IC ON I.INDEX_NAME = IC.INDEX_NAME WHERE  I.TABLE_NAME = '", _0$$3, "' AND IC.INDEX_OWNER = '", _2$$3, "'");
 		RETURN_MM();
 	}
-<<<<<<< HEAD
-	ZEPHIR_CALL_CE_STATIC(&_0, phalcon_text_ce, "upper", &_1, 142, table);
-=======
-	ZEPHIR_CALL_CE_STATIC(&_3, phalcon_text_ce, "upper", &_1, 144, table);
->>>>>>> 2682ae08
+	ZEPHIR_CALL_CE_STATIC(&_3, phalcon_text_ce, "upper", &_1, 142, table);
 	zephir_check_call_status();
 	ZEPHIR_CONCAT_SVS(return_value, "SELECT I.TABLE_NAME, 0 AS C0, I.INDEX_NAME, IC.COLUMN_POSITION, IC.COLUMN_NAME FROM ALL_INDEXES I JOIN ALL_IND_COLUMNS IC ON I.INDEX_NAME = IC.INDEX_NAME WHERE  I.TABLE_NAME = '", _3, "'");
 	RETURN_MM();
@@ -1075,25 +1027,15 @@
 	ZEPHIR_INIT_VAR(sql);
 	ZVAL_STRING(sql, "SELECT AC.TABLE_NAME, CC.COLUMN_NAME, AC.CONSTRAINT_NAME, AC.R_OWNER, RCC.TABLE_NAME R_TABLE_NAME, RCC.COLUMN_NAME R_COLUMN_NAME FROM ALL_CONSTRAINTS AC JOIN ALL_CONS_COLUMNS CC ON AC.CONSTRAINT_NAME = CC.CONSTRAINT_NAME JOIN ALL_CONS_COLUMNS RCC ON AC.R_OWNER = RCC.OWNER AND AC.R_CONSTRAINT_NAME = RCC.CONSTRAINT_NAME WHERE AC.CONSTRAINT_TYPE='R' ", 1);
 	if (!ZEPHIR_IS_STRING(schema, "")) {
-<<<<<<< HEAD
-		ZEPHIR_CALL_CE_STATIC(&_0, phalcon_text_ce, "upper", &_1, 142, schema);
-		zephir_check_call_status();
-		ZEPHIR_CALL_CE_STATIC(&_2, phalcon_text_ce, "upper", &_1, 142, table);
-=======
-		ZEPHIR_CALL_CE_STATIC(&_0$$3, phalcon_text_ce, "upper", &_1, 144, schema);
-		zephir_check_call_status();
-		ZEPHIR_CALL_CE_STATIC(&_2$$3, phalcon_text_ce, "upper", &_1, 144, table);
->>>>>>> 2682ae08
+		ZEPHIR_CALL_CE_STATIC(&_0$$3, phalcon_text_ce, "upper", &_1, 142, schema);
+		zephir_check_call_status();
+		ZEPHIR_CALL_CE_STATIC(&_2$$3, phalcon_text_ce, "upper", &_1, 142, table);
 		zephir_check_call_status();
 		ZEPHIR_INIT_VAR(_3$$3);
 		ZEPHIR_CONCAT_SVSVS(_3$$3, "AND AC.OWNER='", _0$$3, "' AND AC.TABLE_NAME = '", _2$$3, "'");
 		zephir_concat_self(&sql, _3$$3 TSRMLS_CC);
 	} else {
-<<<<<<< HEAD
-		ZEPHIR_CALL_CE_STATIC(&_0, phalcon_text_ce, "upper", &_1, 142, table);
-=======
-		ZEPHIR_CALL_CE_STATIC(&_4$$4, phalcon_text_ce, "upper", &_1, 144, table);
->>>>>>> 2682ae08
+		ZEPHIR_CALL_CE_STATIC(&_4$$4, phalcon_text_ce, "upper", &_1, 142, table);
 		zephir_check_call_status();
 		ZEPHIR_INIT_VAR(_5$$4);
 		ZEPHIR_CONCAT_SVS(_5$$4, "AND AC.TABLE_NAME = '", _4$$4, "'");
