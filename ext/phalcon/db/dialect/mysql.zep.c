
#ifdef HAVE_CONFIG_H
#include "../../../ext_config.h"
#endif

#include <php.h>
#include "../../../php_ext.h"
#include "../../../ext.h"

#include <Zend/zend_operators.h>
#include <Zend/zend_exceptions.h>
#include <Zend/zend_interfaces.h>

#include "kernel/main.h"
#include "kernel/memory.h"
#include "kernel/fcall.h"
#include "kernel/operators.h"
#include "kernel/concat.h"
#include "kernel/exception.h"
#include "kernel/hash.h"
#include "kernel/string.h"
#include "ext/spl/spl_exceptions.h"
#include "kernel/array.h"


/**
 * Phalcon\Db\Dialect\Mysql
 *
 * Generates database specific SQL for the MySQL RDBMS
 */
ZEPHIR_INIT_CLASS(Phalcon_Db_Dialect_MySQL) {

	ZEPHIR_REGISTER_CLASS_EX(Phalcon\\Db\\Dialect, MySQL, phalcon, db_dialect_mysql, phalcon_db_dialect_ce, phalcon_db_dialect_mysql_method_entry, 0);

	zend_declare_property_string(phalcon_db_dialect_mysql_ce, SL("_escapeChar"), "`", ZEND_ACC_PROTECTED TSRMLS_CC);

	return SUCCESS;

}

/**
 * Gets the column name in MySQL
 */
PHP_METHOD(Phalcon_Db_Dialect_MySQL, getColumnDefinition) {

	zephir_fcall_cache_entry *_10 = NULL;
	HashTable *_7;
	HashPosition _6;
	int ZEPHIR_LAST_CALL_STATUS;
	zval *column, *columnSql, *size = NULL, *scale = NULL, *type = NULL, *typeValues = NULL, *_0 = NULL, *_1 = NULL, *_2 = NULL, *_3 = NULL, *_4 = NULL, *_5 = NULL, *value = NULL, *valueSql, **_8, _9 = zval_used_for_init, _11 = zval_used_for_init, *_12;

	ZEPHIR_MM_GROW();
	zephir_fetch_params(1, 1, 0, &column);



	ZEPHIR_INIT_VAR(columnSql);
	ZVAL_STRING(columnSql, "", 1);
	ZEPHIR_CALL_METHOD(&type, column, "gettype", NULL, 0);
	zephir_check_call_status();
	if (Z_TYPE_P(type) == IS_STRING) {
		zephir_concat_self(&columnSql, type TSRMLS_CC);
		ZEPHIR_CALL_METHOD(&type, column, "gettypereference", NULL, 0);
		zephir_check_call_status();
	}
	do {
		if (ZEPHIR_IS_LONG(type, 0)) {
			if (ZEPHIR_IS_EMPTY(columnSql)) {
				zephir_concat_self_str(&columnSql, SL("INT") TSRMLS_CC);
			}
			ZEPHIR_CALL_METHOD(&_0, column, "getsize", NULL, 0);
			zephir_check_call_status();
			ZEPHIR_INIT_VAR(_1);
			ZEPHIR_CONCAT_SVS(_1, "(", _0, ")");
			zephir_concat_self(&columnSql, _1 TSRMLS_CC);
			ZEPHIR_CALL_METHOD(&_2, column, "isunsigned", NULL, 0);
			zephir_check_call_status();
			if (zephir_is_true(_2)) {
				zephir_concat_self_str(&columnSql, SL(" UNSIGNED") TSRMLS_CC);
			}
			break;
		}
		if (ZEPHIR_IS_LONG(type, 1)) {
			if (ZEPHIR_IS_EMPTY(columnSql)) {
				zephir_concat_self_str(&columnSql, SL("DATE") TSRMLS_CC);
			}
			break;
		}
		if (ZEPHIR_IS_LONG(type, 2)) {
			if (ZEPHIR_IS_EMPTY(columnSql)) {
				zephir_concat_self_str(&columnSql, SL("VARCHAR") TSRMLS_CC);
			}
			ZEPHIR_CALL_METHOD(&_0, column, "getsize", NULL, 0);
			zephir_check_call_status();
			ZEPHIR_INIT_LNVAR(_1);
			ZEPHIR_CONCAT_SVS(_1, "(", _0, ")");
			zephir_concat_self(&columnSql, _1 TSRMLS_CC);
			break;
		}
		if (ZEPHIR_IS_LONG(type, 3)) {
			if (ZEPHIR_IS_EMPTY(columnSql)) {
				zephir_concat_self_str(&columnSql, SL("DECIMAL") TSRMLS_CC);
			}
			ZEPHIR_CALL_METHOD(&_0, column, "getsize", NULL, 0);
			zephir_check_call_status();
			ZEPHIR_CALL_METHOD(&_2, column, "getscale", NULL, 0);
			zephir_check_call_status();
			ZEPHIR_INIT_LNVAR(_1);
			ZEPHIR_CONCAT_SVSVS(_1, "(", _0, ",", _2, ")");
			zephir_concat_self(&columnSql, _1 TSRMLS_CC);
			ZEPHIR_CALL_METHOD(&_3, column, "isunsigned", NULL, 0);
			zephir_check_call_status();
			if (zephir_is_true(_3)) {
				zephir_concat_self_str(&columnSql, SL(" UNSIGNED") TSRMLS_CC);
			}
			break;
		}
		if (ZEPHIR_IS_LONG(type, 4)) {
			if (ZEPHIR_IS_EMPTY(columnSql)) {
				zephir_concat_self_str(&columnSql, SL("DATETIME") TSRMLS_CC);
			}
			break;
		}
		if (ZEPHIR_IS_LONG(type, 17)) {
			if (ZEPHIR_IS_EMPTY(columnSql)) {
				zephir_concat_self_str(&columnSql, SL("TIMESTAMP") TSRMLS_CC);
			}
			break;
		}
		if (ZEPHIR_IS_LONG(type, 5)) {
			if (ZEPHIR_IS_EMPTY(columnSql)) {
				zephir_concat_self_str(&columnSql, SL("CHAR") TSRMLS_CC);
			}
			ZEPHIR_CALL_METHOD(&_0, column, "getsize", NULL, 0);
			zephir_check_call_status();
			ZEPHIR_INIT_LNVAR(_1);
			ZEPHIR_CONCAT_SVS(_1, "(", _0, ")");
			zephir_concat_self(&columnSql, _1 TSRMLS_CC);
			break;
		}
		if (ZEPHIR_IS_LONG(type, 6)) {
			if (ZEPHIR_IS_EMPTY(columnSql)) {
				zephir_concat_self_str(&columnSql, SL("TEXT") TSRMLS_CC);
			}
			break;
		}
		if (ZEPHIR_IS_LONG(type, 8)) {
			if (ZEPHIR_IS_EMPTY(columnSql)) {
				zephir_concat_self_str(&columnSql, SL("TINYINT(1)") TSRMLS_CC);
			}
			break;
		}
		if (ZEPHIR_IS_LONG(type, 7)) {
			if (ZEPHIR_IS_EMPTY(columnSql)) {
				zephir_concat_self_str(&columnSql, SL("FLOAT") TSRMLS_CC);
			}
			ZEPHIR_CALL_METHOD(&size, column, "getsize", NULL, 0);
			zephir_check_call_status();
			if (zephir_is_true(size)) {
				ZEPHIR_CALL_METHOD(&scale, column, "getscale", NULL, 0);
				zephir_check_call_status();
				if (zephir_is_true(scale)) {
					ZEPHIR_INIT_LNVAR(_1);
					ZEPHIR_CONCAT_SVSVS(_1, "(", size, ",", scale, ")");
					zephir_concat_self(&columnSql, _1 TSRMLS_CC);
				} else {
					ZEPHIR_INIT_VAR(_4);
					ZEPHIR_CONCAT_SVS(_4, "(", size, ")");
					zephir_concat_self(&columnSql, _4 TSRMLS_CC);
				}
			}
			ZEPHIR_CALL_METHOD(&_0, column, "isunsigned", NULL, 0);
			zephir_check_call_status();
			if (zephir_is_true(_0)) {
				zephir_concat_self_str(&columnSql, SL(" UNSIGNED") TSRMLS_CC);
			}
			break;
		}
		if (ZEPHIR_IS_LONG(type, 9)) {
			if (ZEPHIR_IS_EMPTY(columnSql)) {
				zephir_concat_self_str(&columnSql, SL("DOUBLE") TSRMLS_CC);
			}
			ZEPHIR_CALL_METHOD(&size, column, "getsize", NULL, 0);
			zephir_check_call_status();
			if (zephir_is_true(size)) {
				ZEPHIR_CALL_METHOD(&scale, column, "getscale", NULL, 0);
				zephir_check_call_status();
				ZEPHIR_INIT_LNVAR(_1);
				ZEPHIR_CONCAT_SV(_1, "(", size);
				zephir_concat_self(&columnSql, _1 TSRMLS_CC);
				if (zephir_is_true(scale)) {
					ZEPHIR_INIT_LNVAR(_4);
					ZEPHIR_CONCAT_SVS(_4, ",", scale, ")");
					zephir_concat_self(&columnSql, _4 TSRMLS_CC);
				} else {
					zephir_concat_self_str(&columnSql, SL(")") TSRMLS_CC);
				}
			}
			ZEPHIR_CALL_METHOD(&_0, column, "isunsigned", NULL, 0);
			zephir_check_call_status();
			if (zephir_is_true(_0)) {
				zephir_concat_self_str(&columnSql, SL(" UNSIGNED") TSRMLS_CC);
			}
			break;
		}
		if (ZEPHIR_IS_LONG(type, 14)) {
			if (ZEPHIR_IS_EMPTY(columnSql)) {
				zephir_concat_self_str(&columnSql, SL("BIGINT") TSRMLS_CC);
			}
			ZEPHIR_CALL_METHOD(&scale, column, "getsize", NULL, 0);
			zephir_check_call_status();
			if (zephir_is_true(scale)) {
				ZEPHIR_CALL_METHOD(&_0, column, "getsize", NULL, 0);
				zephir_check_call_status();
				ZEPHIR_INIT_LNVAR(_1);
				ZEPHIR_CONCAT_SVS(_1, "(", _0, ")");
				zephir_concat_self(&columnSql, _1 TSRMLS_CC);
			}
			ZEPHIR_CALL_METHOD(&_2, column, "isunsigned", NULL, 0);
			zephir_check_call_status();
			if (zephir_is_true(_2)) {
				zephir_concat_self_str(&columnSql, SL(" UNSIGNED") TSRMLS_CC);
			}
			break;
		}
		if (ZEPHIR_IS_LONG(type, 10)) {
			if (ZEPHIR_IS_EMPTY(columnSql)) {
				zephir_concat_self_str(&columnSql, SL("TINYBLOB") TSRMLS_CC);
			}
			break;
		}
		if (ZEPHIR_IS_LONG(type, 11)) {
			if (ZEPHIR_IS_EMPTY(columnSql)) {
				zephir_concat_self_str(&columnSql, SL("BLOB") TSRMLS_CC);
			}
			break;
		}
		if (ZEPHIR_IS_LONG(type, 12)) {
			if (ZEPHIR_IS_EMPTY(columnSql)) {
				zephir_concat_self_str(&columnSql, SL("MEDIUMBLOB") TSRMLS_CC);
			}
			break;
		}
		if (ZEPHIR_IS_LONG(type, 13)) {
			if (ZEPHIR_IS_EMPTY(columnSql)) {
				zephir_concat_self_str(&columnSql, SL("LONGBLOB") TSRMLS_CC);
			}
			break;
		}
		if (ZEPHIR_IS_EMPTY(columnSql)) {
			ZEPHIR_INIT_VAR(_5);
			object_init_ex(_5, phalcon_db_exception_ce);
			ZEPHIR_CALL_METHOD(&_0, column, "getname", NULL, 0);
			zephir_check_call_status();
			ZEPHIR_INIT_LNVAR(_1);
			ZEPHIR_CONCAT_SV(_1, "Unrecognized MySQL data type at column ", _0);
			ZEPHIR_CALL_METHOD(NULL, _5, "__construct", NULL, 9, _1);
			zephir_check_call_status();
			zephir_throw_exception_debug(_5, "phalcon/db/dialect/mysql.zep", 197 TSRMLS_CC);
			ZEPHIR_MM_RESTORE();
			return;
		}
		ZEPHIR_CALL_METHOD(&typeValues, column, "gettypevalues", NULL, 0);
		zephir_check_call_status();
		if (!(ZEPHIR_IS_EMPTY(typeValues))) {
			if (Z_TYPE_P(typeValues) == IS_ARRAY) {
				ZEPHIR_INIT_VAR(valueSql);
				ZVAL_STRING(valueSql, "", 1);
				zephir_is_iterable(typeValues, &_7, &_6, 0, 0, "phalcon/db/dialect/mysql.zep", 208);
				for (
				  ; zephir_hash_get_current_data_ex(_7, (void**) &_8, &_6) == SUCCESS
				  ; zephir_hash_move_forward_ex(_7, &_6)
				) {
					ZEPHIR_GET_HVALUE(value, _8);
					ZEPHIR_SINIT_NVAR(_9);
					ZVAL_STRING(&_9, "\"", 0);
<<<<<<< HEAD
					ZEPHIR_CALL_FUNCTION(&_2, "addcslashes", &_10, 141, value, &_9);
=======
					ZEPHIR_CALL_FUNCTION(&_2, "addcslashes", &_10, 143, value, &_9);
>>>>>>> 58cb694b
					zephir_check_call_status();
					ZEPHIR_INIT_LNVAR(_4);
					ZEPHIR_CONCAT_SVS(_4, "\"", _2, "\", ");
					zephir_concat_self(&valueSql, _4 TSRMLS_CC);
				}
				ZEPHIR_SINIT_NVAR(_9);
				ZVAL_LONG(&_9, 0);
				ZEPHIR_SINIT_VAR(_11);
				ZVAL_LONG(&_11, -2);
				ZEPHIR_INIT_NVAR(_5);
				zephir_substr(_5, valueSql, 0 , -2 , 0);
				ZEPHIR_INIT_VAR(_12);
				ZEPHIR_CONCAT_SVS(_12, "(", _5, ")");
				zephir_concat_self(&columnSql, _12 TSRMLS_CC);
			} else {
				ZEPHIR_SINIT_NVAR(_11);
				ZVAL_STRING(&_11, "\"", 0);
<<<<<<< HEAD
				ZEPHIR_CALL_FUNCTION(&_3, "addcslashes", &_10, 141, typeValues, &_11);
=======
				ZEPHIR_CALL_FUNCTION(&_3, "addcslashes", &_10, 143, typeValues, &_11);
>>>>>>> 58cb694b
				zephir_check_call_status();
				ZEPHIR_INIT_LNVAR(_4);
				ZEPHIR_CONCAT_SVS(_4, "(\"", _3, "\")");
				zephir_concat_self(&columnSql, _4 TSRMLS_CC);
			}
		}
	} while(0);

	RETURN_CCTOR(columnSql);

}

/**
 * Generates SQL to add a column to a table
 */
PHP_METHOD(Phalcon_Db_Dialect_MySQL, addColumn) {

	int ZEPHIR_LAST_CALL_STATUS;
<<<<<<< HEAD
	zval *tableName_param = NULL, *schemaName_param = NULL, *column, *afterPosition = NULL, *sql, *defaultValue = NULL, *_0 = NULL, *_1 = NULL, *_2 = NULL, *_3 = NULL, *_4, _5, *_6 = NULL, *_7 = NULL, *_8 = NULL;
=======
	zval *tableName_param = NULL, *schemaName_param = NULL, *column, *afterPosition = NULL, *sql, *defaultValue = NULL, *_0 = NULL, *_1 = NULL, *_2 = NULL, *_3 = NULL, *_4, _5, *_6 = NULL, *_7 = NULL, *_8 = NULL, *_9 = NULL;
>>>>>>> 58cb694b
	zval *tableName = NULL, *schemaName = NULL;

	ZEPHIR_MM_GROW();
	zephir_fetch_params(1, 3, 0, &tableName_param, &schemaName_param, &column);

	if (unlikely(Z_TYPE_P(tableName_param) != IS_STRING && Z_TYPE_P(tableName_param) != IS_NULL)) {
		zephir_throw_exception_string(spl_ce_InvalidArgumentException, SL("Parameter 'tableName' must be a string") TSRMLS_CC);
		RETURN_MM_NULL();
	}
	if (likely(Z_TYPE_P(tableName_param) == IS_STRING)) {
		zephir_get_strval(tableName, tableName_param);
	} else {
		ZEPHIR_INIT_VAR(tableName);
		ZVAL_EMPTY_STRING(tableName);
	}
	if (unlikely(Z_TYPE_P(schemaName_param) != IS_STRING && Z_TYPE_P(schemaName_param) != IS_NULL)) {
		zephir_throw_exception_string(spl_ce_InvalidArgumentException, SL("Parameter 'schemaName' must be a string") TSRMLS_CC);
		RETURN_MM_NULL();
	}
	if (likely(Z_TYPE_P(schemaName_param) == IS_STRING)) {
		zephir_get_strval(schemaName, schemaName_param);
	} else {
		ZEPHIR_INIT_VAR(schemaName);
		ZVAL_EMPTY_STRING(schemaName);
	}


	ZEPHIR_CALL_METHOD(&_0, this_ptr, "preparetable", NULL, 0, tableName, schemaName);
	zephir_check_call_status();
	ZEPHIR_CALL_METHOD(&_1, column, "getname", NULL, 0);
	zephir_check_call_status();
	ZEPHIR_CALL_METHOD(&_2, this_ptr, "getcolumndefinition", NULL, 0, column);
	zephir_check_call_status();
	ZEPHIR_INIT_VAR(sql);
	ZEPHIR_CONCAT_SVSVSV(sql, "ALTER TABLE ", _0, " ADD `", _1, "` ", _2);
	ZEPHIR_CALL_METHOD(&_3, column, "hasdefault", NULL, 0);
	zephir_check_call_status();
	if (zephir_is_true(_3)) {
		ZEPHIR_CALL_METHOD(&defaultValue, column, "getdefault", NULL, 0);
		zephir_check_call_status();
		ZEPHIR_INIT_VAR(_4);
		zephir_fast_strtoupper(_4, defaultValue);
		if (zephir_memnstr_str(_4, SL("CURRENT_TIMESTAMP"), "phalcon/db/dialect/mysql.zep", 229)) {
			zephir_concat_self_str(&sql, SL(" DEFAULT CURRENT_TIMESTAMP") TSRMLS_CC);
		} else {
			ZEPHIR_SINIT_VAR(_5);
			ZVAL_STRING(&_5, "\"", 0);
<<<<<<< HEAD
			ZEPHIR_CALL_FUNCTION(&_6, "addcslashes", NULL, 141, defaultValue, &_5);
=======
			ZEPHIR_CALL_FUNCTION(&_6, "addcslashes", NULL, 143, defaultValue, &_5);
>>>>>>> 58cb694b
			zephir_check_call_status();
			ZEPHIR_INIT_VAR(_7);
			ZEPHIR_CONCAT_SVS(_7, " DEFAULT \"", _6, "\"");
			zephir_concat_self(&sql, _7 TSRMLS_CC);
		}
	}
	ZEPHIR_CALL_METHOD(&_6, column, "isnotnull", NULL, 0);
	zephir_check_call_status();
	if (zephir_is_true(_6)) {
		zephir_concat_self_str(&sql, SL(" NOT NULL") TSRMLS_CC);
	}
<<<<<<< HEAD
	ZEPHIR_CALL_METHOD(&_8, column, "isfirst", NULL, 0);
	zephir_check_call_status();
	if (zephir_is_true(_8)) {
=======
	ZEPHIR_CALL_METHOD(&_8, column, "isautoincrement", NULL, 0);
	zephir_check_call_status();
	if (zephir_is_true(_8)) {
		zephir_concat_self_str(&sql, SL(" AUTO_INCREMENT") TSRMLS_CC);
	}
	ZEPHIR_CALL_METHOD(&_9, column, "isfirst", NULL, 0);
	zephir_check_call_status();
	if (zephir_is_true(_9)) {
>>>>>>> 58cb694b
		zephir_concat_self_str(&sql, SL(" FIRST") TSRMLS_CC);
	} else {
		ZEPHIR_CALL_METHOD(&afterPosition, column, "getafterposition", NULL, 0);
		zephir_check_call_status();
		if (zephir_is_true(afterPosition)) {
			ZEPHIR_INIT_LNVAR(_7);
			ZEPHIR_CONCAT_SV(_7, " AFTER ", afterPosition);
			zephir_concat_self(&sql, _7 TSRMLS_CC);
		}
	}
	RETURN_CCTOR(sql);

}

/**
 * Generates SQL to modify a column in a table
 */
PHP_METHOD(Phalcon_Db_Dialect_MySQL, modifyColumn) {

	int ZEPHIR_LAST_CALL_STATUS;
<<<<<<< HEAD
	zval *tableName_param = NULL, *schemaName_param = NULL, *column, *currentColumn = NULL, *sql, *defaultValue = NULL, *_0 = NULL, *_1 = NULL, *_2 = NULL, *_3 = NULL, *_4, _5, *_6 = NULL, *_7;
=======
	zval *tableName_param = NULL, *schemaName_param = NULL, *column, *currentColumn = NULL, *sql, *defaultValue = NULL, *_0 = NULL, *_1 = NULL, *_2 = NULL, *_3 = NULL, *_4, _5, *_6 = NULL, *_7, *_8 = NULL;
>>>>>>> 58cb694b
	zval *tableName = NULL, *schemaName = NULL;

	ZEPHIR_MM_GROW();
	zephir_fetch_params(1, 3, 1, &tableName_param, &schemaName_param, &column, &currentColumn);

	if (unlikely(Z_TYPE_P(tableName_param) != IS_STRING && Z_TYPE_P(tableName_param) != IS_NULL)) {
		zephir_throw_exception_string(spl_ce_InvalidArgumentException, SL("Parameter 'tableName' must be a string") TSRMLS_CC);
		RETURN_MM_NULL();
	}
	if (likely(Z_TYPE_P(tableName_param) == IS_STRING)) {
		zephir_get_strval(tableName, tableName_param);
	} else {
		ZEPHIR_INIT_VAR(tableName);
		ZVAL_EMPTY_STRING(tableName);
	}
	if (unlikely(Z_TYPE_P(schemaName_param) != IS_STRING && Z_TYPE_P(schemaName_param) != IS_NULL)) {
		zephir_throw_exception_string(spl_ce_InvalidArgumentException, SL("Parameter 'schemaName' must be a string") TSRMLS_CC);
		RETURN_MM_NULL();
	}
	if (likely(Z_TYPE_P(schemaName_param) == IS_STRING)) {
		zephir_get_strval(schemaName, schemaName_param);
	} else {
		ZEPHIR_INIT_VAR(schemaName);
		ZVAL_EMPTY_STRING(schemaName);
	}
	if (!currentColumn) {
		currentColumn = ZEPHIR_GLOBAL(global_null);
	}


	ZEPHIR_CALL_METHOD(&_0, this_ptr, "preparetable", NULL, 0, tableName, schemaName);
	zephir_check_call_status();
	ZEPHIR_CALL_METHOD(&_1, column, "getname", NULL, 0);
	zephir_check_call_status();
	ZEPHIR_CALL_METHOD(&_2, this_ptr, "getcolumndefinition", NULL, 0, column);
	zephir_check_call_status();
	ZEPHIR_INIT_VAR(sql);
	ZEPHIR_CONCAT_SVSVSV(sql, "ALTER TABLE ", _0, " MODIFY `", _1, "` ", _2);
	ZEPHIR_CALL_METHOD(&_3, column, "hasdefault", NULL, 0);
	zephir_check_call_status();
	if (zephir_is_true(_3)) {
		ZEPHIR_CALL_METHOD(&defaultValue, column, "getdefault", NULL, 0);
		zephir_check_call_status();
		ZEPHIR_INIT_VAR(_4);
		zephir_fast_strtoupper(_4, defaultValue);
<<<<<<< HEAD
		if (zephir_memnstr_str(_4, SL("CURRENT_TIMESTAMP"), "phalcon/db/dialect/mysql.zep", 262)) {
=======
		if (zephir_memnstr_str(_4, SL("CURRENT_TIMESTAMP"), "phalcon/db/dialect/mysql.zep", 266)) {
>>>>>>> 58cb694b
			zephir_concat_self_str(&sql, SL(" DEFAULT CURRENT_TIMESTAMP") TSRMLS_CC);
		} else {
			ZEPHIR_SINIT_VAR(_5);
			ZVAL_STRING(&_5, "\"", 0);
<<<<<<< HEAD
			ZEPHIR_CALL_FUNCTION(&_6, "addcslashes", NULL, 141, defaultValue, &_5);
=======
			ZEPHIR_CALL_FUNCTION(&_6, "addcslashes", NULL, 143, defaultValue, &_5);
>>>>>>> 58cb694b
			zephir_check_call_status();
			ZEPHIR_INIT_VAR(_7);
			ZEPHIR_CONCAT_SVS(_7, " DEFAULT \"", _6, "\"");
			zephir_concat_self(&sql, _7 TSRMLS_CC);
		}
	}
	ZEPHIR_CALL_METHOD(&_6, column, "isnotnull", NULL, 0);
	zephir_check_call_status();
	if (zephir_is_true(_6)) {
		zephir_concat_self_str(&sql, SL(" NOT NULL") TSRMLS_CC);
	}
	ZEPHIR_CALL_METHOD(&_8, column, "isautoincrement", NULL, 0);
	zephir_check_call_status();
	if (zephir_is_true(_8)) {
		zephir_concat_self_str(&sql, SL(" AUTO_INCREMENT") TSRMLS_CC);
	}
	RETURN_CCTOR(sql);

}

/**
 * Generates SQL to delete a column from a table
 */
PHP_METHOD(Phalcon_Db_Dialect_MySQL, dropColumn) {

	int ZEPHIR_LAST_CALL_STATUS;
	zval *tableName_param = NULL, *schemaName_param = NULL, *columnName_param = NULL, *_0 = NULL;
	zval *tableName = NULL, *schemaName = NULL, *columnName = NULL;

	ZEPHIR_MM_GROW();
	zephir_fetch_params(1, 3, 0, &tableName_param, &schemaName_param, &columnName_param);

	if (unlikely(Z_TYPE_P(tableName_param) != IS_STRING && Z_TYPE_P(tableName_param) != IS_NULL)) {
		zephir_throw_exception_string(spl_ce_InvalidArgumentException, SL("Parameter 'tableName' must be a string") TSRMLS_CC);
		RETURN_MM_NULL();
	}
	if (likely(Z_TYPE_P(tableName_param) == IS_STRING)) {
		zephir_get_strval(tableName, tableName_param);
	} else {
		ZEPHIR_INIT_VAR(tableName);
		ZVAL_EMPTY_STRING(tableName);
	}
	if (unlikely(Z_TYPE_P(schemaName_param) != IS_STRING && Z_TYPE_P(schemaName_param) != IS_NULL)) {
		zephir_throw_exception_string(spl_ce_InvalidArgumentException, SL("Parameter 'schemaName' must be a string") TSRMLS_CC);
		RETURN_MM_NULL();
	}
	if (likely(Z_TYPE_P(schemaName_param) == IS_STRING)) {
		zephir_get_strval(schemaName, schemaName_param);
	} else {
		ZEPHIR_INIT_VAR(schemaName);
		ZVAL_EMPTY_STRING(schemaName);
	}
	if (unlikely(Z_TYPE_P(columnName_param) != IS_STRING && Z_TYPE_P(columnName_param) != IS_NULL)) {
		zephir_throw_exception_string(spl_ce_InvalidArgumentException, SL("Parameter 'columnName' must be a string") TSRMLS_CC);
		RETURN_MM_NULL();
	}
	if (likely(Z_TYPE_P(columnName_param) == IS_STRING)) {
		zephir_get_strval(columnName, columnName_param);
	} else {
		ZEPHIR_INIT_VAR(columnName);
		ZVAL_EMPTY_STRING(columnName);
	}


	ZEPHIR_CALL_METHOD(&_0, this_ptr, "preparetable", NULL, 0, tableName, schemaName);
	zephir_check_call_status();
	ZEPHIR_CONCAT_SVSVS(return_value, "ALTER TABLE ", _0, " DROP COLUMN `", columnName, "`");
	RETURN_MM();

}

/**
 * Generates SQL to add an index to a table
 */
PHP_METHOD(Phalcon_Db_Dialect_MySQL, addIndex) {

	int ZEPHIR_LAST_CALL_STATUS;
	zval *tableName_param = NULL, *schemaName_param = NULL, *index, *sql, *indexType = NULL, *_0 = NULL, *_1 = NULL, *_2 = NULL, *_3 = NULL, *_4 = NULL;
	zval *tableName = NULL, *schemaName = NULL;

	ZEPHIR_MM_GROW();
	zephir_fetch_params(1, 3, 0, &tableName_param, &schemaName_param, &index);

	if (unlikely(Z_TYPE_P(tableName_param) != IS_STRING && Z_TYPE_P(tableName_param) != IS_NULL)) {
		zephir_throw_exception_string(spl_ce_InvalidArgumentException, SL("Parameter 'tableName' must be a string") TSRMLS_CC);
		RETURN_MM_NULL();
	}
	if (likely(Z_TYPE_P(tableName_param) == IS_STRING)) {
		zephir_get_strval(tableName, tableName_param);
	} else {
		ZEPHIR_INIT_VAR(tableName);
		ZVAL_EMPTY_STRING(tableName);
	}
	if (unlikely(Z_TYPE_P(schemaName_param) != IS_STRING && Z_TYPE_P(schemaName_param) != IS_NULL)) {
		zephir_throw_exception_string(spl_ce_InvalidArgumentException, SL("Parameter 'schemaName' must be a string") TSRMLS_CC);
		RETURN_MM_NULL();
	}
	if (likely(Z_TYPE_P(schemaName_param) == IS_STRING)) {
		zephir_get_strval(schemaName, schemaName_param);
	} else {
		ZEPHIR_INIT_VAR(schemaName);
		ZVAL_EMPTY_STRING(schemaName);
	}


	ZEPHIR_CALL_METHOD(&_0, this_ptr, "preparetable", NULL, 0, tableName, schemaName);
	zephir_check_call_status();
	ZEPHIR_INIT_VAR(sql);
	ZEPHIR_CONCAT_SV(sql, "ALTER TABLE ", _0);
	ZEPHIR_CALL_METHOD(&indexType, index, "gettype", NULL, 0);
	zephir_check_call_status();
	if (!(ZEPHIR_IS_EMPTY(indexType))) {
		ZEPHIR_INIT_VAR(_1);
		ZEPHIR_CONCAT_SVS(_1, " ADD ", indexType, " INDEX ");
		zephir_concat_self(&sql, _1 TSRMLS_CC);
	} else {
		zephir_concat_self_str(&sql, SL(" ADD INDEX ") TSRMLS_CC);
	}
	ZEPHIR_CALL_METHOD(&_2, index, "getname", NULL, 0);
	zephir_check_call_status();
	ZEPHIR_CALL_METHOD(&_4, index, "getcolumns", NULL, 0);
	zephir_check_call_status();
	ZEPHIR_CALL_METHOD(&_3, this_ptr, "getcolumnlist", NULL, 44, _4);
	zephir_check_call_status();
	ZEPHIR_INIT_LNVAR(_1);
	ZEPHIR_CONCAT_SVSVS(_1, "`", _2, "` (", _3, ")");
	zephir_concat_self(&sql, _1 TSRMLS_CC);
	RETURN_CCTOR(sql);

}

/**
 * Generates SQL to delete an index from a table
 */
PHP_METHOD(Phalcon_Db_Dialect_MySQL, dropIndex) {

	int ZEPHIR_LAST_CALL_STATUS;
	zval *tableName_param = NULL, *schemaName_param = NULL, *indexName_param = NULL, *_0 = NULL;
	zval *tableName = NULL, *schemaName = NULL, *indexName = NULL;

	ZEPHIR_MM_GROW();
	zephir_fetch_params(1, 3, 0, &tableName_param, &schemaName_param, &indexName_param);

	if (unlikely(Z_TYPE_P(tableName_param) != IS_STRING && Z_TYPE_P(tableName_param) != IS_NULL)) {
		zephir_throw_exception_string(spl_ce_InvalidArgumentException, SL("Parameter 'tableName' must be a string") TSRMLS_CC);
		RETURN_MM_NULL();
	}
	if (likely(Z_TYPE_P(tableName_param) == IS_STRING)) {
		zephir_get_strval(tableName, tableName_param);
	} else {
		ZEPHIR_INIT_VAR(tableName);
		ZVAL_EMPTY_STRING(tableName);
	}
	if (unlikely(Z_TYPE_P(schemaName_param) != IS_STRING && Z_TYPE_P(schemaName_param) != IS_NULL)) {
		zephir_throw_exception_string(spl_ce_InvalidArgumentException, SL("Parameter 'schemaName' must be a string") TSRMLS_CC);
		RETURN_MM_NULL();
	}
	if (likely(Z_TYPE_P(schemaName_param) == IS_STRING)) {
		zephir_get_strval(schemaName, schemaName_param);
	} else {
		ZEPHIR_INIT_VAR(schemaName);
		ZVAL_EMPTY_STRING(schemaName);
	}
	if (unlikely(Z_TYPE_P(indexName_param) != IS_STRING && Z_TYPE_P(indexName_param) != IS_NULL)) {
		zephir_throw_exception_string(spl_ce_InvalidArgumentException, SL("Parameter 'indexName' must be a string") TSRMLS_CC);
		RETURN_MM_NULL();
	}
	if (likely(Z_TYPE_P(indexName_param) == IS_STRING)) {
		zephir_get_strval(indexName, indexName_param);
	} else {
		ZEPHIR_INIT_VAR(indexName);
		ZVAL_EMPTY_STRING(indexName);
	}


	ZEPHIR_CALL_METHOD(&_0, this_ptr, "preparetable", NULL, 0, tableName, schemaName);
	zephir_check_call_status();
	ZEPHIR_CONCAT_SVSVS(return_value, "ALTER TABLE ", _0, " DROP INDEX `", indexName, "`");
	RETURN_MM();

}

/**
 * Generates SQL to add the primary key to a table
 */
PHP_METHOD(Phalcon_Db_Dialect_MySQL, addPrimaryKey) {

	int ZEPHIR_LAST_CALL_STATUS;
	zval *tableName_param = NULL, *schemaName_param = NULL, *index, *_0 = NULL, *_1 = NULL, *_2 = NULL;
	zval *tableName = NULL, *schemaName = NULL;

	ZEPHIR_MM_GROW();
	zephir_fetch_params(1, 3, 0, &tableName_param, &schemaName_param, &index);

	if (unlikely(Z_TYPE_P(tableName_param) != IS_STRING && Z_TYPE_P(tableName_param) != IS_NULL)) {
		zephir_throw_exception_string(spl_ce_InvalidArgumentException, SL("Parameter 'tableName' must be a string") TSRMLS_CC);
		RETURN_MM_NULL();
	}
	if (likely(Z_TYPE_P(tableName_param) == IS_STRING)) {
		zephir_get_strval(tableName, tableName_param);
	} else {
		ZEPHIR_INIT_VAR(tableName);
		ZVAL_EMPTY_STRING(tableName);
	}
	if (unlikely(Z_TYPE_P(schemaName_param) != IS_STRING && Z_TYPE_P(schemaName_param) != IS_NULL)) {
		zephir_throw_exception_string(spl_ce_InvalidArgumentException, SL("Parameter 'schemaName' must be a string") TSRMLS_CC);
		RETURN_MM_NULL();
	}
	if (likely(Z_TYPE_P(schemaName_param) == IS_STRING)) {
		zephir_get_strval(schemaName, schemaName_param);
	} else {
		ZEPHIR_INIT_VAR(schemaName);
		ZVAL_EMPTY_STRING(schemaName);
	}


	ZEPHIR_CALL_METHOD(&_0, this_ptr, "preparetable", NULL, 0, tableName, schemaName);
	zephir_check_call_status();
	ZEPHIR_CALL_METHOD(&_2, index, "getcolumns", NULL, 0);
	zephir_check_call_status();
	ZEPHIR_CALL_METHOD(&_1, this_ptr, "getcolumnlist", NULL, 44, _2);
	zephir_check_call_status();
	ZEPHIR_CONCAT_SVSVS(return_value, "ALTER TABLE ", _0, " ADD PRIMARY KEY (", _1, ")");
	RETURN_MM();

}

/**
 * Generates SQL to delete primary key from a table
 */
PHP_METHOD(Phalcon_Db_Dialect_MySQL, dropPrimaryKey) {

	int ZEPHIR_LAST_CALL_STATUS;
	zval *tableName_param = NULL, *schemaName_param = NULL, *_0 = NULL;
	zval *tableName = NULL, *schemaName = NULL;

	ZEPHIR_MM_GROW();
	zephir_fetch_params(1, 2, 0, &tableName_param, &schemaName_param);

	if (unlikely(Z_TYPE_P(tableName_param) != IS_STRING && Z_TYPE_P(tableName_param) != IS_NULL)) {
		zephir_throw_exception_string(spl_ce_InvalidArgumentException, SL("Parameter 'tableName' must be a string") TSRMLS_CC);
		RETURN_MM_NULL();
	}
	if (likely(Z_TYPE_P(tableName_param) == IS_STRING)) {
		zephir_get_strval(tableName, tableName_param);
	} else {
		ZEPHIR_INIT_VAR(tableName);
		ZVAL_EMPTY_STRING(tableName);
	}
	if (unlikely(Z_TYPE_P(schemaName_param) != IS_STRING && Z_TYPE_P(schemaName_param) != IS_NULL)) {
		zephir_throw_exception_string(spl_ce_InvalidArgumentException, SL("Parameter 'schemaName' must be a string") TSRMLS_CC);
		RETURN_MM_NULL();
	}
	if (likely(Z_TYPE_P(schemaName_param) == IS_STRING)) {
		zephir_get_strval(schemaName, schemaName_param);
	} else {
		ZEPHIR_INIT_VAR(schemaName);
		ZVAL_EMPTY_STRING(schemaName);
	}


	ZEPHIR_CALL_METHOD(&_0, this_ptr, "preparetable", NULL, 0, tableName, schemaName);
	zephir_check_call_status();
	ZEPHIR_CONCAT_SVS(return_value, "ALTER TABLE ", _0, " DROP PRIMARY KEY");
	RETURN_MM();

}

/**
 * Generates SQL to add an index to a table
 */
PHP_METHOD(Phalcon_Db_Dialect_MySQL, addForeignKey) {

	int ZEPHIR_LAST_CALL_STATUS;
	zval *tableName_param = NULL, *schemaName_param = NULL, *reference, *sql, *onDelete = NULL, *onUpdate = NULL, *_0 = NULL, *_1 = NULL, *_2 = NULL, *_3 = NULL, *_4 = NULL, *_5 = NULL, *_6 = NULL, *_7 = NULL, *_8 = NULL, *_9 = NULL;
	zval *tableName = NULL, *schemaName = NULL;

	ZEPHIR_MM_GROW();
	zephir_fetch_params(1, 3, 0, &tableName_param, &schemaName_param, &reference);

	if (unlikely(Z_TYPE_P(tableName_param) != IS_STRING && Z_TYPE_P(tableName_param) != IS_NULL)) {
		zephir_throw_exception_string(spl_ce_InvalidArgumentException, SL("Parameter 'tableName' must be a string") TSRMLS_CC);
		RETURN_MM_NULL();
	}
	if (likely(Z_TYPE_P(tableName_param) == IS_STRING)) {
		zephir_get_strval(tableName, tableName_param);
	} else {
		ZEPHIR_INIT_VAR(tableName);
		ZVAL_EMPTY_STRING(tableName);
	}
	if (unlikely(Z_TYPE_P(schemaName_param) != IS_STRING && Z_TYPE_P(schemaName_param) != IS_NULL)) {
		zephir_throw_exception_string(spl_ce_InvalidArgumentException, SL("Parameter 'schemaName' must be a string") TSRMLS_CC);
		RETURN_MM_NULL();
	}
	if (likely(Z_TYPE_P(schemaName_param) == IS_STRING)) {
		zephir_get_strval(schemaName, schemaName_param);
	} else {
		ZEPHIR_INIT_VAR(schemaName);
		ZVAL_EMPTY_STRING(schemaName);
	}


	ZEPHIR_CALL_METHOD(&_0, this_ptr, "preparetable", NULL, 0, tableName, schemaName);
	zephir_check_call_status();
	ZEPHIR_CALL_METHOD(&_1, reference, "getname", NULL, 0);
	zephir_check_call_status();
	ZEPHIR_CALL_METHOD(&_3, reference, "getcolumns", NULL, 0);
	zephir_check_call_status();
	ZEPHIR_CALL_METHOD(&_2, this_ptr, "getcolumnlist", NULL, 44, _3);
	zephir_check_call_status();
	ZEPHIR_CALL_METHOD(&_5, reference, "getreferencedtable", NULL, 0);
	zephir_check_call_status();
	ZEPHIR_CALL_METHOD(&_6, reference, "getreferencedschema", NULL, 0);
	zephir_check_call_status();
	ZEPHIR_CALL_METHOD(&_4, this_ptr, "preparetable", NULL, 0, _5, _6);
	zephir_check_call_status();
	ZEPHIR_CALL_METHOD(&_8, reference, "getreferencedcolumns", NULL, 0);
	zephir_check_call_status();
	ZEPHIR_CALL_METHOD(&_7, this_ptr, "getcolumnlist", NULL, 44, _8);
	zephir_check_call_status();
	ZEPHIR_INIT_VAR(sql);
	ZEPHIR_CONCAT_SVSVSVSVSVS(sql, "ALTER TABLE ", _0, " ADD FOREIGN KEY `", _1, "`(", _2, ") REFERENCES ", _4, "(", _7, ")");
	ZEPHIR_CALL_METHOD(&onDelete, reference, "getondelete", NULL, 0);
	zephir_check_call_status();
	if (!(ZEPHIR_IS_EMPTY(onDelete))) {
		ZEPHIR_INIT_VAR(_9);
		ZEPHIR_CONCAT_SV(_9, " ON DELETE ", onDelete);
		zephir_concat_self(&sql, _9 TSRMLS_CC);
	}
	ZEPHIR_CALL_METHOD(&onUpdate, reference, "getonupdate", NULL, 0);
	zephir_check_call_status();
	if (!(ZEPHIR_IS_EMPTY(onUpdate))) {
		ZEPHIR_INIT_LNVAR(_9);
		ZEPHIR_CONCAT_SV(_9, " ON UPDATE ", onUpdate);
		zephir_concat_self(&sql, _9 TSRMLS_CC);
	}
	RETURN_CCTOR(sql);

}

/**
 * Generates SQL to delete a foreign key from a table
 */
PHP_METHOD(Phalcon_Db_Dialect_MySQL, dropForeignKey) {

	int ZEPHIR_LAST_CALL_STATUS;
	zval *tableName_param = NULL, *schemaName_param = NULL, *referenceName_param = NULL, *_0 = NULL;
	zval *tableName = NULL, *schemaName = NULL, *referenceName = NULL;

	ZEPHIR_MM_GROW();
	zephir_fetch_params(1, 3, 0, &tableName_param, &schemaName_param, &referenceName_param);

	if (unlikely(Z_TYPE_P(tableName_param) != IS_STRING && Z_TYPE_P(tableName_param) != IS_NULL)) {
		zephir_throw_exception_string(spl_ce_InvalidArgumentException, SL("Parameter 'tableName' must be a string") TSRMLS_CC);
		RETURN_MM_NULL();
	}
	if (likely(Z_TYPE_P(tableName_param) == IS_STRING)) {
		zephir_get_strval(tableName, tableName_param);
	} else {
		ZEPHIR_INIT_VAR(tableName);
		ZVAL_EMPTY_STRING(tableName);
	}
	if (unlikely(Z_TYPE_P(schemaName_param) != IS_STRING && Z_TYPE_P(schemaName_param) != IS_NULL)) {
		zephir_throw_exception_string(spl_ce_InvalidArgumentException, SL("Parameter 'schemaName' must be a string") TSRMLS_CC);
		RETURN_MM_NULL();
	}
	if (likely(Z_TYPE_P(schemaName_param) == IS_STRING)) {
		zephir_get_strval(schemaName, schemaName_param);
	} else {
		ZEPHIR_INIT_VAR(schemaName);
		ZVAL_EMPTY_STRING(schemaName);
	}
	if (unlikely(Z_TYPE_P(referenceName_param) != IS_STRING && Z_TYPE_P(referenceName_param) != IS_NULL)) {
		zephir_throw_exception_string(spl_ce_InvalidArgumentException, SL("Parameter 'referenceName' must be a string") TSRMLS_CC);
		RETURN_MM_NULL();
	}
	if (likely(Z_TYPE_P(referenceName_param) == IS_STRING)) {
		zephir_get_strval(referenceName, referenceName_param);
	} else {
		ZEPHIR_INIT_VAR(referenceName);
		ZVAL_EMPTY_STRING(referenceName);
	}


	ZEPHIR_CALL_METHOD(&_0, this_ptr, "preparetable", NULL, 0, tableName, schemaName);
	zephir_check_call_status();
	ZEPHIR_CONCAT_SVSVS(return_value, "ALTER TABLE ", _0, " DROP FOREIGN KEY `", referenceName, "`");
	RETURN_MM();

}

/**
 * Generates SQL to create a table
 */
PHP_METHOD(Phalcon_Db_Dialect_MySQL, createTable) {

	zephir_fcall_cache_entry *_5 = NULL, *_10 = NULL, *_17 = NULL;
	HashTable *_1, *_15, *_19;
	HashPosition _0, _14, _18;
	int ZEPHIR_LAST_CALL_STATUS;
	zval *definition = NULL;
	zval *tableName_param = NULL, *schemaName_param = NULL, *definition_param = NULL, *temporary = NULL, *options, *table = NULL, *createLines, *columns, *column = NULL, *indexes, *index = NULL, *reference = NULL, *references, *indexName = NULL, *indexSql = NULL, *sql, *columnLine = NULL, *indexType = NULL, *referenceSql = NULL, *onDelete = NULL, *onUpdate = NULL, *defaultValue = NULL, **_2, *_3 = NULL, *_4 = NULL, *_6 = NULL, *_7 = NULL, _8 = zval_used_for_init, *_9 = NULL, *_11 = NULL, *_12 = NULL, *_13 = NULL, **_16, **_20, *_21;
	zval *tableName = NULL, *schemaName = NULL;

	ZEPHIR_MM_GROW();
	zephir_fetch_params(1, 3, 0, &tableName_param, &schemaName_param, &definition_param);

	if (unlikely(Z_TYPE_P(tableName_param) != IS_STRING && Z_TYPE_P(tableName_param) != IS_NULL)) {
		zephir_throw_exception_string(spl_ce_InvalidArgumentException, SL("Parameter 'tableName' must be a string") TSRMLS_CC);
		RETURN_MM_NULL();
	}
	if (likely(Z_TYPE_P(tableName_param) == IS_STRING)) {
		zephir_get_strval(tableName, tableName_param);
	} else {
		ZEPHIR_INIT_VAR(tableName);
		ZVAL_EMPTY_STRING(tableName);
	}
	if (unlikely(Z_TYPE_P(schemaName_param) != IS_STRING && Z_TYPE_P(schemaName_param) != IS_NULL)) {
		zephir_throw_exception_string(spl_ce_InvalidArgumentException, SL("Parameter 'schemaName' must be a string") TSRMLS_CC);
		RETURN_MM_NULL();
	}
	if (likely(Z_TYPE_P(schemaName_param) == IS_STRING)) {
		zephir_get_strval(schemaName, schemaName_param);
	} else {
		ZEPHIR_INIT_VAR(schemaName);
		ZVAL_EMPTY_STRING(schemaName);
	}
	definition = definition_param;


	ZEPHIR_OBS_VAR(columns);
	if (!(zephir_array_isset_string_fetch(&columns, definition, SS("columns"), 0 TSRMLS_CC))) {
<<<<<<< HEAD
		ZEPHIR_THROW_EXCEPTION_DEBUG_STR(phalcon_db_exception_ce, "The index 'columns' is required in the definition array", "phalcon/db/dialect/mysql.zep", 368);
=======
		ZEPHIR_THROW_EXCEPTION_DEBUG_STR(phalcon_db_exception_ce, "The index 'columns' is required in the definition array", "phalcon/db/dialect/mysql.zep", 377);
>>>>>>> 58cb694b
		return;
	}
	ZEPHIR_CALL_METHOD(&table, this_ptr, "preparetable", NULL, 0, tableName, schemaName);
	zephir_check_call_status();
	ZEPHIR_INIT_VAR(temporary);
	ZVAL_BOOL(temporary, 0);
	ZEPHIR_OBS_VAR(options);
	if (zephir_array_isset_string_fetch(&options, definition, SS("options"), 0 TSRMLS_CC)) {
		ZEPHIR_OBS_NVAR(temporary);
		zephir_array_isset_string_fetch(&temporary, options, SS("temporary"), 0 TSRMLS_CC);
	}
	ZEPHIR_INIT_VAR(sql);
	if (zephir_is_true(temporary)) {
		ZEPHIR_CONCAT_SVS(sql, "CREATE TEMPORARY TABLE ", table, " (\n\t");
	} else {
		ZEPHIR_CONCAT_SVS(sql, "CREATE TABLE ", table, " (\n\t");
	}
	ZEPHIR_INIT_VAR(createLines);
	array_init(createLines);
<<<<<<< HEAD
	zephir_is_iterable(columns, &_1, &_0, 0, 0, "phalcon/db/dialect/mysql.zep", 431);
=======
	zephir_is_iterable(columns, &_1, &_0, 0, 0, "phalcon/db/dialect/mysql.zep", 440);
>>>>>>> 58cb694b
	for (
	  ; zephir_hash_get_current_data_ex(_1, (void**) &_2, &_0) == SUCCESS
	  ; zephir_hash_move_forward_ex(_1, &_0)
	) {
		ZEPHIR_GET_HVALUE(column, _2);
		ZEPHIR_CALL_METHOD(&_3, column, "getname", NULL, 0);
		zephir_check_call_status();
		ZEPHIR_CALL_METHOD(&_4, this_ptr, "getcolumndefinition", &_5, 0, column);
		zephir_check_call_status();
		ZEPHIR_INIT_NVAR(columnLine);
		ZEPHIR_CONCAT_SVSV(columnLine, "`", _3, "` ", _4);
		ZEPHIR_CALL_METHOD(&_6, column, "hasdefault", NULL, 0);
		zephir_check_call_status();
		if (zephir_is_true(_6)) {
			ZEPHIR_CALL_METHOD(&defaultValue, column, "getdefault", NULL, 0);
			zephir_check_call_status();
			ZEPHIR_INIT_NVAR(_7);
			zephir_fast_strtoupper(_7, defaultValue);
<<<<<<< HEAD
			if (zephir_memnstr_str(_7, SL("CURRENT_TIMESTAMP"), "phalcon/db/dialect/mysql.zep", 397)) {
=======
			if (zephir_memnstr_str(_7, SL("CURRENT_TIMESTAMP"), "phalcon/db/dialect/mysql.zep", 406)) {
>>>>>>> 58cb694b
				zephir_concat_self_str(&columnLine, SL(" DEFAULT CURRENT_TIMESTAMP") TSRMLS_CC);
			} else {
				ZEPHIR_SINIT_NVAR(_8);
				ZVAL_STRING(&_8, "\"", 0);
<<<<<<< HEAD
				ZEPHIR_CALL_FUNCTION(&_9, "addcslashes", &_10, 141, defaultValue, &_8);
=======
				ZEPHIR_CALL_FUNCTION(&_9, "addcslashes", &_10, 143, defaultValue, &_8);
>>>>>>> 58cb694b
				zephir_check_call_status();
				ZEPHIR_INIT_LNVAR(_11);
				ZEPHIR_CONCAT_SVS(_11, " DEFAULT \"", _9, "\"");
				zephir_concat_self(&columnLine, _11 TSRMLS_CC);
			}
		}
		ZEPHIR_CALL_METHOD(&_9, column, "isnotnull", NULL, 0);
		zephir_check_call_status();
		if (zephir_is_true(_9)) {
			zephir_concat_self_str(&columnLine, SL(" NOT NULL") TSRMLS_CC);
		}
		ZEPHIR_CALL_METHOD(&_12, column, "isautoincrement", NULL, 0);
		zephir_check_call_status();
		if (zephir_is_true(_12)) {
			zephir_concat_self_str(&columnLine, SL(" AUTO_INCREMENT") TSRMLS_CC);
		}
		ZEPHIR_CALL_METHOD(&_13, column, "isprimary", NULL, 0);
		zephir_check_call_status();
		if (zephir_is_true(_13)) {
			zephir_concat_self_str(&columnLine, SL(" PRIMARY KEY") TSRMLS_CC);
		}
<<<<<<< HEAD
		zephir_array_append(&createLines, columnLine, PH_SEPARATE, "phalcon/db/dialect/mysql.zep", 425);
	}
	ZEPHIR_OBS_VAR(indexes);
	if (zephir_array_isset_string_fetch(&indexes, definition, SS("indexes"), 0 TSRMLS_CC)) {
		zephir_is_iterable(indexes, &_15, &_14, 0, 0, "phalcon/db/dialect/mysql.zep", 453);
=======
		zephir_array_append(&createLines, columnLine, PH_SEPARATE, "phalcon/db/dialect/mysql.zep", 434);
	}
	ZEPHIR_OBS_VAR(indexes);
	if (zephir_array_isset_string_fetch(&indexes, definition, SS("indexes"), 0 TSRMLS_CC)) {
		zephir_is_iterable(indexes, &_15, &_14, 0, 0, "phalcon/db/dialect/mysql.zep", 462);
>>>>>>> 58cb694b
		for (
		  ; zephir_hash_get_current_data_ex(_15, (void**) &_16, &_14) == SUCCESS
		  ; zephir_hash_move_forward_ex(_15, &_14)
		) {
			ZEPHIR_GET_HVALUE(index, _16);
			ZEPHIR_CALL_METHOD(&indexName, index, "getname", NULL, 0);
			zephir_check_call_status();
			ZEPHIR_CALL_METHOD(&indexType, index, "gettype", NULL, 0);
			zephir_check_call_status();
			if (ZEPHIR_IS_STRING(indexName, "PRIMARY")) {
				ZEPHIR_CALL_METHOD(&_4, index, "getcolumns", NULL, 0);
				zephir_check_call_status();
				ZEPHIR_CALL_METHOD(&_3, this_ptr, "getcolumnlist", &_17, 44, _4);
				zephir_check_call_status();
				ZEPHIR_INIT_NVAR(indexSql);
				ZEPHIR_CONCAT_SVS(indexSql, "PRIMARY KEY (", _3, ")");
			} else {
				ZEPHIR_INIT_NVAR(indexSql);
				if (!(ZEPHIR_IS_EMPTY(indexType))) {
					ZEPHIR_CALL_METHOD(&_9, index, "getcolumns", NULL, 0);
					zephir_check_call_status();
					ZEPHIR_CALL_METHOD(&_6, this_ptr, "getcolumnlist", &_17, 44, _9);
					zephir_check_call_status();
					ZEPHIR_CONCAT_VSVSVS(indexSql, indexType, " KEY `", indexName, "` (", _6, ")");
				} else {
					ZEPHIR_CALL_METHOD(&_13, index, "getcolumns", NULL, 0);
					zephir_check_call_status();
					ZEPHIR_CALL_METHOD(&_12, this_ptr, "getcolumnlist", &_17, 44, _13);
					zephir_check_call_status();
					ZEPHIR_CONCAT_SVSVS(indexSql, "KEY `", indexName, "` (", _12, ")");
				}
			}
<<<<<<< HEAD
			zephir_array_append(&createLines, indexSql, PH_SEPARATE, "phalcon/db/dialect/mysql.zep", 451);
=======
			zephir_array_append(&createLines, indexSql, PH_SEPARATE, "phalcon/db/dialect/mysql.zep", 460);
>>>>>>> 58cb694b
		}
	}
	ZEPHIR_OBS_VAR(references);
	if (zephir_array_isset_string_fetch(&references, definition, SS("references"), 0 TSRMLS_CC)) {
<<<<<<< HEAD
		zephir_is_iterable(references, &_19, &_18, 0, 0, "phalcon/db/dialect/mysql.zep", 475);
=======
		zephir_is_iterable(references, &_19, &_18, 0, 0, "phalcon/db/dialect/mysql.zep", 484);
>>>>>>> 58cb694b
		for (
		  ; zephir_hash_get_current_data_ex(_19, (void**) &_20, &_18) == SUCCESS
		  ; zephir_hash_move_forward_ex(_19, &_18)
		) {
			ZEPHIR_GET_HVALUE(reference, _20);
			ZEPHIR_CALL_METHOD(&_3, reference, "getname", NULL, 0);
			zephir_check_call_status();
			ZEPHIR_CALL_METHOD(&_6, reference, "getcolumns", NULL, 0);
			zephir_check_call_status();
			ZEPHIR_CALL_METHOD(&_4, this_ptr, "getcolumnlist", &_17, 44, _6);
			zephir_check_call_status();
			ZEPHIR_CALL_METHOD(&_9, reference, "getreferencedtable", NULL, 0);
			zephir_check_call_status();
			ZEPHIR_CALL_METHOD(&_13, reference, "getreferencedcolumns", NULL, 0);
			zephir_check_call_status();
			ZEPHIR_CALL_METHOD(&_12, this_ptr, "getcolumnlist", &_17, 44, _13);
			zephir_check_call_status();
			ZEPHIR_INIT_NVAR(referenceSql);
			ZEPHIR_CONCAT_SVSVSSVSVS(referenceSql, "CONSTRAINT `", _3, "` FOREIGN KEY (", _4, ")", " REFERENCES `", _9, "`(", _12, ")");
			ZEPHIR_CALL_METHOD(&onDelete, reference, "getondelete", NULL, 0);
			zephir_check_call_status();
			if (!(ZEPHIR_IS_EMPTY(onDelete))) {
				ZEPHIR_INIT_LNVAR(_11);
				ZEPHIR_CONCAT_SV(_11, " ON DELETE ", onDelete);
				zephir_concat_self(&referenceSql, _11 TSRMLS_CC);
			}
			ZEPHIR_CALL_METHOD(&onUpdate, reference, "getonupdate", NULL, 0);
			zephir_check_call_status();
			if (!(ZEPHIR_IS_EMPTY(onUpdate))) {
				ZEPHIR_INIT_LNVAR(_11);
				ZEPHIR_CONCAT_SV(_11, " ON UPDATE ", onUpdate);
				zephir_concat_self(&referenceSql, _11 TSRMLS_CC);
			}
<<<<<<< HEAD
			zephir_array_append(&createLines, referenceSql, PH_SEPARATE, "phalcon/db/dialect/mysql.zep", 473);
=======
			zephir_array_append(&createLines, referenceSql, PH_SEPARATE, "phalcon/db/dialect/mysql.zep", 482);
>>>>>>> 58cb694b
		}
	}
	ZEPHIR_INIT_NVAR(_7);
	zephir_fast_join_str(_7, SL(",\n\t"), createLines TSRMLS_CC);
	ZEPHIR_INIT_LNVAR(_11);
	ZEPHIR_CONCAT_VS(_11, _7, "\n)");
	zephir_concat_self(&sql, _11 TSRMLS_CC);
	if (zephir_array_isset_string(definition, SS("options"))) {
		ZEPHIR_CALL_METHOD(&_3, this_ptr, "_gettableoptions", NULL, 0, definition);
		zephir_check_call_status();
		ZEPHIR_INIT_VAR(_21);
		ZEPHIR_CONCAT_SV(_21, " ", _3);
		zephir_concat_self(&sql, _21 TSRMLS_CC);
	}
	RETURN_CCTOR(sql);

}

/**
 * Generates SQL to drop a table
 */
PHP_METHOD(Phalcon_Db_Dialect_MySQL, dropTable) {

	int ZEPHIR_LAST_CALL_STATUS;
	zend_bool ifExists;
	zval *tableName_param = NULL, *schemaName_param = NULL, *ifExists_param = NULL, *sql, *table = NULL;
	zval *tableName = NULL, *schemaName = NULL;

	ZEPHIR_MM_GROW();
	zephir_fetch_params(1, 1, 2, &tableName_param, &schemaName_param, &ifExists_param);

	if (unlikely(Z_TYPE_P(tableName_param) != IS_STRING && Z_TYPE_P(tableName_param) != IS_NULL)) {
		zephir_throw_exception_string(spl_ce_InvalidArgumentException, SL("Parameter 'tableName' must be a string") TSRMLS_CC);
		RETURN_MM_NULL();
	}
	if (likely(Z_TYPE_P(tableName_param) == IS_STRING)) {
		zephir_get_strval(tableName, tableName_param);
	} else {
		ZEPHIR_INIT_VAR(tableName);
		ZVAL_EMPTY_STRING(tableName);
	}
	if (!schemaName_param) {
		ZEPHIR_INIT_VAR(schemaName);
		ZVAL_EMPTY_STRING(schemaName);
	} else {
		zephir_get_strval(schemaName, schemaName_param);
	}
	if (!ifExists_param) {
		ifExists = 1;
	} else {
	if (unlikely(Z_TYPE_P(ifExists_param) != IS_BOOL)) {
		zephir_throw_exception_string(spl_ce_InvalidArgumentException, SL("Parameter 'ifExists' must be a bool") TSRMLS_CC);
		RETURN_MM_NULL();
	}
	ifExists = Z_BVAL_P(ifExists_param);
	}


	ZEPHIR_CALL_METHOD(&table, this_ptr, "preparetable", NULL, 0, tableName, schemaName);
	zephir_check_call_status();
	ZEPHIR_INIT_VAR(sql);
	if (ifExists) {
		ZEPHIR_CONCAT_SV(sql, "DROP TABLE IF EXISTS ", table);
	} else {
		ZEPHIR_CONCAT_SV(sql, "DROP TABLE ", table);
	}
	RETURN_CCTOR(sql);

}

/**
 * Generates SQL to create a view
 */
PHP_METHOD(Phalcon_Db_Dialect_MySQL, createView) {

	int ZEPHIR_LAST_CALL_STATUS;
	zval *definition = NULL;
	zval *viewName_param = NULL, *definition_param = NULL, *schemaName_param = NULL, *viewSql, *_0 = NULL;
	zval *viewName = NULL, *schemaName = NULL;

	ZEPHIR_MM_GROW();
	zephir_fetch_params(1, 2, 1, &viewName_param, &definition_param, &schemaName_param);

	if (unlikely(Z_TYPE_P(viewName_param) != IS_STRING && Z_TYPE_P(viewName_param) != IS_NULL)) {
		zephir_throw_exception_string(spl_ce_InvalidArgumentException, SL("Parameter 'viewName' must be a string") TSRMLS_CC);
		RETURN_MM_NULL();
	}
	if (likely(Z_TYPE_P(viewName_param) == IS_STRING)) {
		zephir_get_strval(viewName, viewName_param);
	} else {
		ZEPHIR_INIT_VAR(viewName);
		ZVAL_EMPTY_STRING(viewName);
	}
	definition = definition_param;
	if (!schemaName_param) {
		ZEPHIR_INIT_VAR(schemaName);
		ZVAL_EMPTY_STRING(schemaName);
	} else {
		zephir_get_strval(schemaName, schemaName_param);
	}


	ZEPHIR_OBS_VAR(viewSql);
	if (!(zephir_array_isset_string_fetch(&viewSql, definition, SS("sql"), 0 TSRMLS_CC))) {
<<<<<<< HEAD
		ZEPHIR_THROW_EXCEPTION_DEBUG_STR(phalcon_db_exception_ce, "The index 'sql' is required in the definition array", "phalcon/db/dialect/mysql.zep", 511);
=======
		ZEPHIR_THROW_EXCEPTION_DEBUG_STR(phalcon_db_exception_ce, "The index 'sql' is required in the definition array", "phalcon/db/dialect/mysql.zep", 520);
>>>>>>> 58cb694b
		return;
	}
	ZEPHIR_CALL_METHOD(&_0, this_ptr, "preparetable", NULL, 0, viewName, schemaName);
	zephir_check_call_status();
	ZEPHIR_CONCAT_SVSV(return_value, "CREATE VIEW ", _0, " AS ", viewSql);
	RETURN_MM();

}

/**
 * Generates SQL to drop a view
 */
PHP_METHOD(Phalcon_Db_Dialect_MySQL, dropView) {

	int ZEPHIR_LAST_CALL_STATUS;
	zend_bool ifExists;
	zval *viewName_param = NULL, *schemaName_param = NULL, *ifExists_param = NULL, *sql, *view = NULL;
	zval *viewName = NULL, *schemaName = NULL;

	ZEPHIR_MM_GROW();
	zephir_fetch_params(1, 1, 2, &viewName_param, &schemaName_param, &ifExists_param);

	if (unlikely(Z_TYPE_P(viewName_param) != IS_STRING && Z_TYPE_P(viewName_param) != IS_NULL)) {
		zephir_throw_exception_string(spl_ce_InvalidArgumentException, SL("Parameter 'viewName' must be a string") TSRMLS_CC);
		RETURN_MM_NULL();
	}
	if (likely(Z_TYPE_P(viewName_param) == IS_STRING)) {
		zephir_get_strval(viewName, viewName_param);
	} else {
		ZEPHIR_INIT_VAR(viewName);
		ZVAL_EMPTY_STRING(viewName);
	}
	if (!schemaName_param) {
		ZEPHIR_INIT_VAR(schemaName);
		ZVAL_EMPTY_STRING(schemaName);
	} else {
		zephir_get_strval(schemaName, schemaName_param);
	}
	if (!ifExists_param) {
		ifExists = 1;
	} else {
	if (unlikely(Z_TYPE_P(ifExists_param) != IS_BOOL)) {
		zephir_throw_exception_string(spl_ce_InvalidArgumentException, SL("Parameter 'ifExists' must be a bool") TSRMLS_CC);
		RETURN_MM_NULL();
	}
	ifExists = Z_BVAL_P(ifExists_param);
	}


	ZEPHIR_CALL_METHOD(&view, this_ptr, "preparetable", NULL, 0, viewName, schemaName);
	zephir_check_call_status();
	ZEPHIR_INIT_VAR(sql);
	if (ifExists) {
		ZEPHIR_CONCAT_SV(sql, "DROP VIEW IF EXISTS ", view);
	} else {
		ZEPHIR_CONCAT_SV(sql, "DROP VIEW ", view);
	}
	RETURN_CCTOR(sql);

}

/**
 * Generates SQL checking for the existence of a schema.table
 *
 * <code>
 *    echo $dialect->tableExists("posts", "blog");
 *    echo $dialect->tableExists("posts");
 * </code>
 */
PHP_METHOD(Phalcon_Db_Dialect_MySQL, tableExists) {

	zval *tableName_param = NULL, *schemaName_param = NULL;
	zval *tableName = NULL, *schemaName = NULL;

	ZEPHIR_MM_GROW();
	zephir_fetch_params(1, 1, 1, &tableName_param, &schemaName_param);

	if (unlikely(Z_TYPE_P(tableName_param) != IS_STRING && Z_TYPE_P(tableName_param) != IS_NULL)) {
		zephir_throw_exception_string(spl_ce_InvalidArgumentException, SL("Parameter 'tableName' must be a string") TSRMLS_CC);
		RETURN_MM_NULL();
	}
	if (likely(Z_TYPE_P(tableName_param) == IS_STRING)) {
		zephir_get_strval(tableName, tableName_param);
	} else {
		ZEPHIR_INIT_VAR(tableName);
		ZVAL_EMPTY_STRING(tableName);
	}
	if (!schemaName_param) {
		ZEPHIR_INIT_VAR(schemaName);
		ZVAL_EMPTY_STRING(schemaName);
	} else {
		zephir_get_strval(schemaName, schemaName_param);
	}


	if (!(!schemaName) && Z_STRLEN_P(schemaName)) {
		ZEPHIR_CONCAT_SVSVS(return_value, "SELECT IF(COUNT(*) > 0, 1, 0) FROM `INFORMATION_SCHEMA`.`TABLES` WHERE `TABLE_NAME`= '", tableName, "' AND `TABLE_SCHEMA` = '", schemaName, "'");
		RETURN_MM();
	}
	ZEPHIR_CONCAT_SVS(return_value, "SELECT IF(COUNT(*) > 0, 1, 0) FROM `INFORMATION_SCHEMA`.`TABLES` WHERE `TABLE_NAME` = '", tableName, "' AND `TABLE_SCHEMA` = DATABASE()");
	RETURN_MM();

}

/**
 * Generates SQL checking for the existence of a schema.view
 */
PHP_METHOD(Phalcon_Db_Dialect_MySQL, viewExists) {

	zval *viewName_param = NULL, *schemaName_param = NULL;
	zval *viewName = NULL, *schemaName = NULL;

	ZEPHIR_MM_GROW();
	zephir_fetch_params(1, 1, 1, &viewName_param, &schemaName_param);

	if (unlikely(Z_TYPE_P(viewName_param) != IS_STRING && Z_TYPE_P(viewName_param) != IS_NULL)) {
		zephir_throw_exception_string(spl_ce_InvalidArgumentException, SL("Parameter 'viewName' must be a string") TSRMLS_CC);
		RETURN_MM_NULL();
	}
	if (likely(Z_TYPE_P(viewName_param) == IS_STRING)) {
		zephir_get_strval(viewName, viewName_param);
	} else {
		ZEPHIR_INIT_VAR(viewName);
		ZVAL_EMPTY_STRING(viewName);
	}
	if (!schemaName_param) {
		ZEPHIR_INIT_VAR(schemaName);
		ZVAL_EMPTY_STRING(schemaName);
	} else {
		zephir_get_strval(schemaName, schemaName_param);
	}


	if (!(!schemaName) && Z_STRLEN_P(schemaName)) {
		ZEPHIR_CONCAT_SVSVS(return_value, "SELECT IF(COUNT(*) > 0, 1, 0) FROM `INFORMATION_SCHEMA`.`VIEWS` WHERE `TABLE_NAME`= '", viewName, "' AND `TABLE_SCHEMA`='", schemaName, "'");
		RETURN_MM();
	}
	ZEPHIR_CONCAT_SVS(return_value, "SELECT IF(COUNT(*) > 0, 1, 0) FROM `INFORMATION_SCHEMA`.`VIEWS` WHERE `TABLE_NAME`='", viewName, "'");
	RETURN_MM();

}

/**
 * Generates SQL describing a table
 *
 * <code>
 *    print_r($dialect->describeColumns("posts"));
 * </code>
 */
PHP_METHOD(Phalcon_Db_Dialect_MySQL, describeColumns) {

	int ZEPHIR_LAST_CALL_STATUS;
	zval *table_param = NULL, *schema_param = NULL, *_0 = NULL;
	zval *table = NULL, *schema = NULL;

	ZEPHIR_MM_GROW();
	zephir_fetch_params(1, 1, 1, &table_param, &schema_param);

	if (unlikely(Z_TYPE_P(table_param) != IS_STRING && Z_TYPE_P(table_param) != IS_NULL)) {
		zephir_throw_exception_string(spl_ce_InvalidArgumentException, SL("Parameter 'table' must be a string") TSRMLS_CC);
		RETURN_MM_NULL();
	}
	if (likely(Z_TYPE_P(table_param) == IS_STRING)) {
		zephir_get_strval(table, table_param);
	} else {
		ZEPHIR_INIT_VAR(table);
		ZVAL_EMPTY_STRING(table);
	}
	if (!schema_param) {
		ZEPHIR_INIT_VAR(schema);
		ZVAL_EMPTY_STRING(schema);
	} else {
		zephir_get_strval(schema, schema_param);
	}


	ZEPHIR_CALL_METHOD(&_0, this_ptr, "preparetable", NULL, 0, table, schema);
	zephir_check_call_status();
	ZEPHIR_CONCAT_SV(return_value, "DESCRIBE ", _0);
	RETURN_MM();

}

/**
 * List all tables in database
 *
 * <code>
 *     print_r($dialect->listTables("blog"))
 * </code>
 */
PHP_METHOD(Phalcon_Db_Dialect_MySQL, listTables) {

	zval *schemaName_param = NULL;
	zval *schemaName = NULL;

	ZEPHIR_MM_GROW();
	zephir_fetch_params(1, 0, 1, &schemaName_param);

	if (!schemaName_param) {
		ZEPHIR_INIT_VAR(schemaName);
		ZVAL_EMPTY_STRING(schemaName);
	} else {
		zephir_get_strval(schemaName, schemaName_param);
	}


	if (!(!schemaName) && Z_STRLEN_P(schemaName)) {
		ZEPHIR_CONCAT_SVS(return_value, "SHOW TABLES FROM `", schemaName, "`");
		RETURN_MM();
	}
	RETURN_MM_STRING("SHOW TABLES", 1);

}

/**
 * Generates the SQL to list all views of a schema or user
 */
PHP_METHOD(Phalcon_Db_Dialect_MySQL, listViews) {

	zval *schemaName_param = NULL;
	zval *schemaName = NULL;

	ZEPHIR_MM_GROW();
	zephir_fetch_params(1, 0, 1, &schemaName_param);

	if (!schemaName_param) {
		ZEPHIR_INIT_VAR(schemaName);
		ZVAL_EMPTY_STRING(schemaName);
	} else {
	if (unlikely(Z_TYPE_P(schemaName_param) != IS_STRING && Z_TYPE_P(schemaName_param) != IS_NULL)) {
		zephir_throw_exception_string(spl_ce_InvalidArgumentException, SL("Parameter 'schemaName' must be a string") TSRMLS_CC);
		RETURN_MM_NULL();
	}
	if (likely(Z_TYPE_P(schemaName_param) == IS_STRING)) {
		zephir_get_strval(schemaName, schemaName_param);
	} else {
		ZEPHIR_INIT_VAR(schemaName);
		ZVAL_EMPTY_STRING(schemaName);
	}
	}


	if (!(!schemaName) && Z_STRLEN_P(schemaName)) {
		ZEPHIR_CONCAT_SVS(return_value, "SELECT `TABLE_NAME` AS view_name FROM `INFORMATION_SCHEMA`.`VIEWS` WHERE `TABLE_SCHEMA` = '", schemaName, "' ORDER BY view_name");
		RETURN_MM();
	}
	RETURN_MM_STRING("SELECT `TABLE_NAME` AS view_name FROM `INFORMATION_SCHEMA`.`VIEWS` ORDER BY view_name", 1);

}

/**
 * Generates SQL to query indexes on a table
 */
PHP_METHOD(Phalcon_Db_Dialect_MySQL, describeIndexes) {

	int ZEPHIR_LAST_CALL_STATUS;
	zval *table_param = NULL, *schema_param = NULL, *_0 = NULL;
	zval *table = NULL, *schema = NULL;

	ZEPHIR_MM_GROW();
	zephir_fetch_params(1, 1, 1, &table_param, &schema_param);

	if (unlikely(Z_TYPE_P(table_param) != IS_STRING && Z_TYPE_P(table_param) != IS_NULL)) {
		zephir_throw_exception_string(spl_ce_InvalidArgumentException, SL("Parameter 'table' must be a string") TSRMLS_CC);
		RETURN_MM_NULL();
	}
	if (likely(Z_TYPE_P(table_param) == IS_STRING)) {
		zephir_get_strval(table, table_param);
	} else {
		ZEPHIR_INIT_VAR(table);
		ZVAL_EMPTY_STRING(table);
	}
	if (!schema_param) {
		ZEPHIR_INIT_VAR(schema);
		ZVAL_EMPTY_STRING(schema);
	} else {
		zephir_get_strval(schema, schema_param);
	}


	ZEPHIR_CALL_METHOD(&_0, this_ptr, "preparetable", NULL, 0, table, schema);
	zephir_check_call_status();
	ZEPHIR_CONCAT_SV(return_value, "SHOW INDEXES FROM ", _0);
	RETURN_MM();

}

/**
 * Generates SQL to query foreign keys on a table
 */
PHP_METHOD(Phalcon_Db_Dialect_MySQL, describeReferences) {

	zval *table_param = NULL, *schema_param = NULL, *sql;
	zval *table = NULL, *schema = NULL, *_0 = NULL;

	ZEPHIR_MM_GROW();
	zephir_fetch_params(1, 1, 1, &table_param, &schema_param);

	if (unlikely(Z_TYPE_P(table_param) != IS_STRING && Z_TYPE_P(table_param) != IS_NULL)) {
		zephir_throw_exception_string(spl_ce_InvalidArgumentException, SL("Parameter 'table' must be a string") TSRMLS_CC);
		RETURN_MM_NULL();
	}
	if (likely(Z_TYPE_P(table_param) == IS_STRING)) {
		zephir_get_strval(table, table_param);
	} else {
		ZEPHIR_INIT_VAR(table);
		ZVAL_EMPTY_STRING(table);
	}
	if (!schema_param) {
		ZEPHIR_INIT_VAR(schema);
		ZVAL_EMPTY_STRING(schema);
	} else {
		zephir_get_strval(schema, schema_param);
	}
	ZEPHIR_INIT_VAR(sql);
	ZVAL_STRING(sql, "SELECT TABLE_NAME,COLUMN_NAME,CONSTRAINT_NAME,REFERENCED_TABLE_SCHEMA,REFERENCED_TABLE_NAME,REFERENCED_COLUMN_NAME FROM INFORMATION_SCHEMA.KEY_COLUMN_USAGE WHERE REFERENCED_TABLE_NAME IS NOT NULL AND ", 1);


	if (!(!schema) && Z_STRLEN_P(schema)) {
		ZEPHIR_INIT_VAR(_0);
		ZEPHIR_CONCAT_SVSVS(_0, "CONSTRAINT_SCHEMA = '", schema, "' AND TABLE_NAME = '", table, "'");
		zephir_concat_self(&sql, _0 TSRMLS_CC);
	} else {
		ZEPHIR_INIT_LNVAR(_0);
		ZEPHIR_CONCAT_SVS(_0, "TABLE_NAME = '", table, "'");
		zephir_concat_self(&sql, _0 TSRMLS_CC);
	}
	RETURN_CCTOR(sql);

}

/**
 * Generates the SQL to describe the table creation options
 */
PHP_METHOD(Phalcon_Db_Dialect_MySQL, tableOptions) {

	zval *table_param = NULL, *schema_param = NULL, *sql;
	zval *table = NULL, *schema = NULL;

	ZEPHIR_MM_GROW();
	zephir_fetch_params(1, 1, 1, &table_param, &schema_param);

	if (unlikely(Z_TYPE_P(table_param) != IS_STRING && Z_TYPE_P(table_param) != IS_NULL)) {
		zephir_throw_exception_string(spl_ce_InvalidArgumentException, SL("Parameter 'table' must be a string") TSRMLS_CC);
		RETURN_MM_NULL();
	}
	if (likely(Z_TYPE_P(table_param) == IS_STRING)) {
		zephir_get_strval(table, table_param);
	} else {
		ZEPHIR_INIT_VAR(table);
		ZVAL_EMPTY_STRING(table);
	}
	if (!schema_param) {
		ZEPHIR_INIT_VAR(schema);
		ZVAL_EMPTY_STRING(schema);
	} else {
		zephir_get_strval(schema, schema_param);
	}
	ZEPHIR_INIT_VAR(sql);
	ZVAL_STRING(sql, "SELECT TABLES.TABLE_TYPE AS table_type,TABLES.AUTO_INCREMENT AS auto_increment,TABLES.ENGINE AS engine,TABLES.TABLE_COLLATION AS table_collation FROM INFORMATION_SCHEMA.TABLES WHERE ", 1);


	if (!(!schema) && Z_STRLEN_P(schema)) {
		ZEPHIR_CONCAT_VSVSVS(return_value, sql, "TABLES.TABLE_SCHEMA = '", schema, "' AND TABLES.TABLE_NAME = '", table, "'");
		RETURN_MM();
	}
	ZEPHIR_CONCAT_VSVS(return_value, sql, "TABLES.TABLE_NAME = '", table, "'");
	RETURN_MM();

}

/**
 * Generates SQL to add the table creation options
 */
PHP_METHOD(Phalcon_Db_Dialect_MySQL, _getTableOptions) {

	zval *definition_param = NULL, *options, *engine, *autoIncrement, *tableCollation, *collationParts, *tableOptions, *_0 = NULL, *_1, *_2;
	zval *definition = NULL;

	ZEPHIR_MM_GROW();
	zephir_fetch_params(1, 1, 0, &definition_param);

	definition = definition_param;


	ZEPHIR_OBS_VAR(options);
	if (zephir_array_isset_string_fetch(&options, definition, SS("options"), 0 TSRMLS_CC)) {
		ZEPHIR_INIT_VAR(tableOptions);
		array_init(tableOptions);
		ZEPHIR_OBS_VAR(engine);
		if (zephir_array_isset_string_fetch(&engine, options, SS("ENGINE"), 0 TSRMLS_CC)) {
			if (zephir_is_true(engine)) {
				ZEPHIR_INIT_VAR(_0);
				ZEPHIR_CONCAT_SV(_0, "ENGINE=", engine);
<<<<<<< HEAD
				zephir_array_append(&tableOptions, _0, PH_SEPARATE, "phalcon/db/dialect/mysql.zep", 651);
=======
				zephir_array_append(&tableOptions, _0, PH_SEPARATE, "phalcon/db/dialect/mysql.zep", 660);
>>>>>>> 58cb694b
			}
		}
		ZEPHIR_OBS_VAR(autoIncrement);
		if (zephir_array_isset_string_fetch(&autoIncrement, options, SS("AUTO_INCREMENT"), 0 TSRMLS_CC)) {
			if (zephir_is_true(autoIncrement)) {
				ZEPHIR_INIT_LNVAR(_0);
				ZEPHIR_CONCAT_SV(_0, "AUTO_INCREMENT=", autoIncrement);
<<<<<<< HEAD
				zephir_array_append(&tableOptions, _0, PH_SEPARATE, "phalcon/db/dialect/mysql.zep", 660);
=======
				zephir_array_append(&tableOptions, _0, PH_SEPARATE, "phalcon/db/dialect/mysql.zep", 669);
>>>>>>> 58cb694b
			}
		}
		ZEPHIR_OBS_VAR(tableCollation);
		if (zephir_array_isset_string_fetch(&tableCollation, options, SS("TABLE_COLLATION"), 0 TSRMLS_CC)) {
			if (zephir_is_true(tableCollation)) {
				ZEPHIR_INIT_VAR(collationParts);
				zephir_fast_explode_str(collationParts, SL("_"), tableCollation, LONG_MAX TSRMLS_CC);
<<<<<<< HEAD
				zephir_array_fetch_long(&_1, collationParts, 0, PH_NOISY | PH_READONLY, "phalcon/db/dialect/mysql.zep", 670 TSRMLS_CC);
				ZEPHIR_INIT_LNVAR(_0);
				ZEPHIR_CONCAT_SV(_0, "DEFAULT CHARSET=", _1);
				zephir_array_append(&tableOptions, _0, PH_SEPARATE, "phalcon/db/dialect/mysql.zep", 670);
				ZEPHIR_INIT_VAR(_2);
				ZEPHIR_CONCAT_SV(_2, "COLLATE=", tableCollation);
				zephir_array_append(&tableOptions, _2, PH_SEPARATE, "phalcon/db/dialect/mysql.zep", 671);
=======
				zephir_array_fetch_long(&_1, collationParts, 0, PH_NOISY | PH_READONLY, "phalcon/db/dialect/mysql.zep", 679 TSRMLS_CC);
				ZEPHIR_INIT_LNVAR(_0);
				ZEPHIR_CONCAT_SV(_0, "DEFAULT CHARSET=", _1);
				zephir_array_append(&tableOptions, _0, PH_SEPARATE, "phalcon/db/dialect/mysql.zep", 679);
				ZEPHIR_INIT_VAR(_2);
				ZEPHIR_CONCAT_SV(_2, "COLLATE=", tableCollation);
				zephir_array_append(&tableOptions, _2, PH_SEPARATE, "phalcon/db/dialect/mysql.zep", 680);
>>>>>>> 58cb694b
			}
		}
		if (zephir_fast_count_int(tableOptions TSRMLS_CC)) {
			zephir_fast_join_str(return_value, SL(" "), tableOptions TSRMLS_CC);
			RETURN_MM();
		}
	}
	RETURN_MM_STRING("", 1);

}
<|MERGE_RESOLUTION|>--- conflicted
+++ resolved
@@ -274,11 +274,7 @@
 					ZEPHIR_GET_HVALUE(value, _8);
 					ZEPHIR_SINIT_NVAR(_9);
 					ZVAL_STRING(&_9, "\"", 0);
-<<<<<<< HEAD
 					ZEPHIR_CALL_FUNCTION(&_2, "addcslashes", &_10, 141, value, &_9);
-=======
-					ZEPHIR_CALL_FUNCTION(&_2, "addcslashes", &_10, 143, value, &_9);
->>>>>>> 58cb694b
 					zephir_check_call_status();
 					ZEPHIR_INIT_LNVAR(_4);
 					ZEPHIR_CONCAT_SVS(_4, "\"", _2, "\", ");
@@ -296,11 +292,7 @@
 			} else {
 				ZEPHIR_SINIT_NVAR(_11);
 				ZVAL_STRING(&_11, "\"", 0);
-<<<<<<< HEAD
 				ZEPHIR_CALL_FUNCTION(&_3, "addcslashes", &_10, 141, typeValues, &_11);
-=======
-				ZEPHIR_CALL_FUNCTION(&_3, "addcslashes", &_10, 143, typeValues, &_11);
->>>>>>> 58cb694b
 				zephir_check_call_status();
 				ZEPHIR_INIT_LNVAR(_4);
 				ZEPHIR_CONCAT_SVS(_4, "(\"", _3, "\")");
@@ -319,11 +311,7 @@
 PHP_METHOD(Phalcon_Db_Dialect_MySQL, addColumn) {
 
 	int ZEPHIR_LAST_CALL_STATUS;
-<<<<<<< HEAD
-	zval *tableName_param = NULL, *schemaName_param = NULL, *column, *afterPosition = NULL, *sql, *defaultValue = NULL, *_0 = NULL, *_1 = NULL, *_2 = NULL, *_3 = NULL, *_4, _5, *_6 = NULL, *_7 = NULL, *_8 = NULL;
-=======
 	zval *tableName_param = NULL, *schemaName_param = NULL, *column, *afterPosition = NULL, *sql, *defaultValue = NULL, *_0 = NULL, *_1 = NULL, *_2 = NULL, *_3 = NULL, *_4, _5, *_6 = NULL, *_7 = NULL, *_8 = NULL, *_9 = NULL;
->>>>>>> 58cb694b
 	zval *tableName = NULL, *schemaName = NULL;
 
 	ZEPHIR_MM_GROW();
@@ -371,11 +359,7 @@
 		} else {
 			ZEPHIR_SINIT_VAR(_5);
 			ZVAL_STRING(&_5, "\"", 0);
-<<<<<<< HEAD
 			ZEPHIR_CALL_FUNCTION(&_6, "addcslashes", NULL, 141, defaultValue, &_5);
-=======
-			ZEPHIR_CALL_FUNCTION(&_6, "addcslashes", NULL, 143, defaultValue, &_5);
->>>>>>> 58cb694b
 			zephir_check_call_status();
 			ZEPHIR_INIT_VAR(_7);
 			ZEPHIR_CONCAT_SVS(_7, " DEFAULT \"", _6, "\"");
@@ -387,11 +371,6 @@
 	if (zephir_is_true(_6)) {
 		zephir_concat_self_str(&sql, SL(" NOT NULL") TSRMLS_CC);
 	}
-<<<<<<< HEAD
-	ZEPHIR_CALL_METHOD(&_8, column, "isfirst", NULL, 0);
-	zephir_check_call_status();
-	if (zephir_is_true(_8)) {
-=======
 	ZEPHIR_CALL_METHOD(&_8, column, "isautoincrement", NULL, 0);
 	zephir_check_call_status();
 	if (zephir_is_true(_8)) {
@@ -400,7 +379,6 @@
 	ZEPHIR_CALL_METHOD(&_9, column, "isfirst", NULL, 0);
 	zephir_check_call_status();
 	if (zephir_is_true(_9)) {
->>>>>>> 58cb694b
 		zephir_concat_self_str(&sql, SL(" FIRST") TSRMLS_CC);
 	} else {
 		ZEPHIR_CALL_METHOD(&afterPosition, column, "getafterposition", NULL, 0);
@@ -421,11 +399,7 @@
 PHP_METHOD(Phalcon_Db_Dialect_MySQL, modifyColumn) {
 
 	int ZEPHIR_LAST_CALL_STATUS;
-<<<<<<< HEAD
-	zval *tableName_param = NULL, *schemaName_param = NULL, *column, *currentColumn = NULL, *sql, *defaultValue = NULL, *_0 = NULL, *_1 = NULL, *_2 = NULL, *_3 = NULL, *_4, _5, *_6 = NULL, *_7;
-=======
 	zval *tableName_param = NULL, *schemaName_param = NULL, *column, *currentColumn = NULL, *sql, *defaultValue = NULL, *_0 = NULL, *_1 = NULL, *_2 = NULL, *_3 = NULL, *_4, _5, *_6 = NULL, *_7, *_8 = NULL;
->>>>>>> 58cb694b
 	zval *tableName = NULL, *schemaName = NULL;
 
 	ZEPHIR_MM_GROW();
@@ -471,20 +445,12 @@
 		zephir_check_call_status();
 		ZEPHIR_INIT_VAR(_4);
 		zephir_fast_strtoupper(_4, defaultValue);
-<<<<<<< HEAD
-		if (zephir_memnstr_str(_4, SL("CURRENT_TIMESTAMP"), "phalcon/db/dialect/mysql.zep", 262)) {
-=======
 		if (zephir_memnstr_str(_4, SL("CURRENT_TIMESTAMP"), "phalcon/db/dialect/mysql.zep", 266)) {
->>>>>>> 58cb694b
 			zephir_concat_self_str(&sql, SL(" DEFAULT CURRENT_TIMESTAMP") TSRMLS_CC);
 		} else {
 			ZEPHIR_SINIT_VAR(_5);
 			ZVAL_STRING(&_5, "\"", 0);
-<<<<<<< HEAD
 			ZEPHIR_CALL_FUNCTION(&_6, "addcslashes", NULL, 141, defaultValue, &_5);
-=======
-			ZEPHIR_CALL_FUNCTION(&_6, "addcslashes", NULL, 143, defaultValue, &_5);
->>>>>>> 58cb694b
 			zephir_check_call_status();
 			ZEPHIR_INIT_VAR(_7);
 			ZEPHIR_CONCAT_SVS(_7, " DEFAULT \"", _6, "\"");
@@ -917,11 +883,7 @@
 
 	ZEPHIR_OBS_VAR(columns);
 	if (!(zephir_array_isset_string_fetch(&columns, definition, SS("columns"), 0 TSRMLS_CC))) {
-<<<<<<< HEAD
-		ZEPHIR_THROW_EXCEPTION_DEBUG_STR(phalcon_db_exception_ce, "The index 'columns' is required in the definition array", "phalcon/db/dialect/mysql.zep", 368);
-=======
 		ZEPHIR_THROW_EXCEPTION_DEBUG_STR(phalcon_db_exception_ce, "The index 'columns' is required in the definition array", "phalcon/db/dialect/mysql.zep", 377);
->>>>>>> 58cb694b
 		return;
 	}
 	ZEPHIR_CALL_METHOD(&table, this_ptr, "preparetable", NULL, 0, tableName, schemaName);
@@ -941,11 +903,7 @@
 	}
 	ZEPHIR_INIT_VAR(createLines);
 	array_init(createLines);
-<<<<<<< HEAD
-	zephir_is_iterable(columns, &_1, &_0, 0, 0, "phalcon/db/dialect/mysql.zep", 431);
-=======
 	zephir_is_iterable(columns, &_1, &_0, 0, 0, "phalcon/db/dialect/mysql.zep", 440);
->>>>>>> 58cb694b
 	for (
 	  ; zephir_hash_get_current_data_ex(_1, (void**) &_2, &_0) == SUCCESS
 	  ; zephir_hash_move_forward_ex(_1, &_0)
@@ -964,20 +922,12 @@
 			zephir_check_call_status();
 			ZEPHIR_INIT_NVAR(_7);
 			zephir_fast_strtoupper(_7, defaultValue);
-<<<<<<< HEAD
-			if (zephir_memnstr_str(_7, SL("CURRENT_TIMESTAMP"), "phalcon/db/dialect/mysql.zep", 397)) {
-=======
 			if (zephir_memnstr_str(_7, SL("CURRENT_TIMESTAMP"), "phalcon/db/dialect/mysql.zep", 406)) {
->>>>>>> 58cb694b
 				zephir_concat_self_str(&columnLine, SL(" DEFAULT CURRENT_TIMESTAMP") TSRMLS_CC);
 			} else {
 				ZEPHIR_SINIT_NVAR(_8);
 				ZVAL_STRING(&_8, "\"", 0);
-<<<<<<< HEAD
 				ZEPHIR_CALL_FUNCTION(&_9, "addcslashes", &_10, 141, defaultValue, &_8);
-=======
-				ZEPHIR_CALL_FUNCTION(&_9, "addcslashes", &_10, 143, defaultValue, &_8);
->>>>>>> 58cb694b
 				zephir_check_call_status();
 				ZEPHIR_INIT_LNVAR(_11);
 				ZEPHIR_CONCAT_SVS(_11, " DEFAULT \"", _9, "\"");
@@ -999,19 +949,11 @@
 		if (zephir_is_true(_13)) {
 			zephir_concat_self_str(&columnLine, SL(" PRIMARY KEY") TSRMLS_CC);
 		}
-<<<<<<< HEAD
-		zephir_array_append(&createLines, columnLine, PH_SEPARATE, "phalcon/db/dialect/mysql.zep", 425);
-	}
-	ZEPHIR_OBS_VAR(indexes);
-	if (zephir_array_isset_string_fetch(&indexes, definition, SS("indexes"), 0 TSRMLS_CC)) {
-		zephir_is_iterable(indexes, &_15, &_14, 0, 0, "phalcon/db/dialect/mysql.zep", 453);
-=======
 		zephir_array_append(&createLines, columnLine, PH_SEPARATE, "phalcon/db/dialect/mysql.zep", 434);
 	}
 	ZEPHIR_OBS_VAR(indexes);
 	if (zephir_array_isset_string_fetch(&indexes, definition, SS("indexes"), 0 TSRMLS_CC)) {
 		zephir_is_iterable(indexes, &_15, &_14, 0, 0, "phalcon/db/dialect/mysql.zep", 462);
->>>>>>> 58cb694b
 		for (
 		  ; zephir_hash_get_current_data_ex(_15, (void**) &_16, &_14) == SUCCESS
 		  ; zephir_hash_move_forward_ex(_15, &_14)
@@ -1044,20 +986,12 @@
 					ZEPHIR_CONCAT_SVSVS(indexSql, "KEY `", indexName, "` (", _12, ")");
 				}
 			}
-<<<<<<< HEAD
-			zephir_array_append(&createLines, indexSql, PH_SEPARATE, "phalcon/db/dialect/mysql.zep", 451);
-=======
 			zephir_array_append(&createLines, indexSql, PH_SEPARATE, "phalcon/db/dialect/mysql.zep", 460);
->>>>>>> 58cb694b
 		}
 	}
 	ZEPHIR_OBS_VAR(references);
 	if (zephir_array_isset_string_fetch(&references, definition, SS("references"), 0 TSRMLS_CC)) {
-<<<<<<< HEAD
-		zephir_is_iterable(references, &_19, &_18, 0, 0, "phalcon/db/dialect/mysql.zep", 475);
-=======
 		zephir_is_iterable(references, &_19, &_18, 0, 0, "phalcon/db/dialect/mysql.zep", 484);
->>>>>>> 58cb694b
 		for (
 		  ; zephir_hash_get_current_data_ex(_19, (void**) &_20, &_18) == SUCCESS
 		  ; zephir_hash_move_forward_ex(_19, &_18)
@@ -1091,11 +1025,7 @@
 				ZEPHIR_CONCAT_SV(_11, " ON UPDATE ", onUpdate);
 				zephir_concat_self(&referenceSql, _11 TSRMLS_CC);
 			}
-<<<<<<< HEAD
-			zephir_array_append(&createLines, referenceSql, PH_SEPARATE, "phalcon/db/dialect/mysql.zep", 473);
-=======
 			zephir_array_append(&createLines, referenceSql, PH_SEPARATE, "phalcon/db/dialect/mysql.zep", 482);
->>>>>>> 58cb694b
 		}
 	}
 	ZEPHIR_INIT_NVAR(_7);
@@ -1200,11 +1130,7 @@
 
 	ZEPHIR_OBS_VAR(viewSql);
 	if (!(zephir_array_isset_string_fetch(&viewSql, definition, SS("sql"), 0 TSRMLS_CC))) {
-<<<<<<< HEAD
-		ZEPHIR_THROW_EXCEPTION_DEBUG_STR(phalcon_db_exception_ce, "The index 'sql' is required in the definition array", "phalcon/db/dialect/mysql.zep", 511);
-=======
 		ZEPHIR_THROW_EXCEPTION_DEBUG_STR(phalcon_db_exception_ce, "The index 'sql' is required in the definition array", "phalcon/db/dialect/mysql.zep", 520);
->>>>>>> 58cb694b
 		return;
 	}
 	ZEPHIR_CALL_METHOD(&_0, this_ptr, "preparetable", NULL, 0, viewName, schemaName);
@@ -1599,11 +1525,7 @@
 			if (zephir_is_true(engine)) {
 				ZEPHIR_INIT_VAR(_0);
 				ZEPHIR_CONCAT_SV(_0, "ENGINE=", engine);
-<<<<<<< HEAD
-				zephir_array_append(&tableOptions, _0, PH_SEPARATE, "phalcon/db/dialect/mysql.zep", 651);
-=======
 				zephir_array_append(&tableOptions, _0, PH_SEPARATE, "phalcon/db/dialect/mysql.zep", 660);
->>>>>>> 58cb694b
 			}
 		}
 		ZEPHIR_OBS_VAR(autoIncrement);
@@ -1611,11 +1533,7 @@
 			if (zephir_is_true(autoIncrement)) {
 				ZEPHIR_INIT_LNVAR(_0);
 				ZEPHIR_CONCAT_SV(_0, "AUTO_INCREMENT=", autoIncrement);
-<<<<<<< HEAD
-				zephir_array_append(&tableOptions, _0, PH_SEPARATE, "phalcon/db/dialect/mysql.zep", 660);
-=======
 				zephir_array_append(&tableOptions, _0, PH_SEPARATE, "phalcon/db/dialect/mysql.zep", 669);
->>>>>>> 58cb694b
 			}
 		}
 		ZEPHIR_OBS_VAR(tableCollation);
@@ -1623,15 +1541,6 @@
 			if (zephir_is_true(tableCollation)) {
 				ZEPHIR_INIT_VAR(collationParts);
 				zephir_fast_explode_str(collationParts, SL("_"), tableCollation, LONG_MAX TSRMLS_CC);
-<<<<<<< HEAD
-				zephir_array_fetch_long(&_1, collationParts, 0, PH_NOISY | PH_READONLY, "phalcon/db/dialect/mysql.zep", 670 TSRMLS_CC);
-				ZEPHIR_INIT_LNVAR(_0);
-				ZEPHIR_CONCAT_SV(_0, "DEFAULT CHARSET=", _1);
-				zephir_array_append(&tableOptions, _0, PH_SEPARATE, "phalcon/db/dialect/mysql.zep", 670);
-				ZEPHIR_INIT_VAR(_2);
-				ZEPHIR_CONCAT_SV(_2, "COLLATE=", tableCollation);
-				zephir_array_append(&tableOptions, _2, PH_SEPARATE, "phalcon/db/dialect/mysql.zep", 671);
-=======
 				zephir_array_fetch_long(&_1, collationParts, 0, PH_NOISY | PH_READONLY, "phalcon/db/dialect/mysql.zep", 679 TSRMLS_CC);
 				ZEPHIR_INIT_LNVAR(_0);
 				ZEPHIR_CONCAT_SV(_0, "DEFAULT CHARSET=", _1);
@@ -1639,7 +1548,6 @@
 				ZEPHIR_INIT_VAR(_2);
 				ZEPHIR_CONCAT_SV(_2, "COLLATE=", tableCollation);
 				zephir_array_append(&tableOptions, _2, PH_SEPARATE, "phalcon/db/dialect/mysql.zep", 680);
->>>>>>> 58cb694b
 			}
 		}
 		if (zephir_fast_count_int(tableOptions TSRMLS_CC)) {
