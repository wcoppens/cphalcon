
#ifdef HAVE_CONFIG_H
#include "../ext_config.h"
#endif

#include <php.h>
#include "../php_ext.h"
#include "../ext.h"

#include <Zend/zend_operators.h>
#include <Zend/zend_exceptions.h>
#include <Zend/zend_interfaces.h>

#include "kernel/main.h"
#include "ext/spl/spl_iterators.h"
#include "kernel/memory.h"
#include "kernel/object.h"
#include "kernel/array.h"
#include "ext/spl/spl_exceptions.h"
#include "kernel/exception.h"
#include "kernel/operators.h"
#include "kernel/fcall.h"


/**
 * Phalcon\Registry
 *
 * A registry is a container for storing objects and values in the application space.
 * By storing the value in a registry, the same object is always available throughout
 * your application.
 *
 *<code>
 * 	$registry = new \Phalcon\Registry();
 *
 * 	// Set value
 * 	$registry->something = 'something';
 * 	// or
 * 	$registry['something'] = 'something';
 *
 * 	// Get value
 * 	$value = $registry->something;
 * 	// or
 * 	$value = $registry['something'];
 *
 * 	// Check if the key exists
 * 	$exists = isset($registry->something);
 * 	// or
 * 	$exists = isset($registry['something']);
 *
 * 	// Unset
 * 	unset($registry->something);
 * 	// or
 * 	unset($registry['something']);
 *</code>
 *
 * In addition to ArrayAccess, Phalcon\Registry also implements Countable
 * (count($registry) will return the number of elements in the registry),
 * Serializable and Iterator (you can iterate over the registry
 * using a foreach loop) interfaces. For PHP 5.4 and higher, JsonSerializable
 * interface is implemented.
 *
 * Phalcon\Registry is very fast (it is typically faster than any userspace
 * implementation of the registry); however, this comes at a price:
 * Phalcon\Registry is a final class and cannot be inherited from.
 *
 * Though Phalcon\Registry exposes methods like __get(), offsetGet(), count() etc,
 * it is not recommended to invoke them manually (these methods exist mainly to
 * match the interfaces the registry implements): $registry->__get('property')
 * is several times slower than $registry->property.
 *
 * Internally all the magic methods (and interfaces except JsonSerializable)
 * are implemented using object handlers or similar techniques: this allows
 * to bypass relatively slow method calls.
 */
ZEPHIR_INIT_CLASS(Phalcon_Registry) {

	ZEPHIR_REGISTER_CLASS(Phalcon, Registry, phalcon, registry, phalcon_registry_method_entry, ZEND_ACC_FINAL_CLASS);

	zend_declare_property_null(phalcon_registry_ce, SL("_data"), ZEND_ACC_PROTECTED TSRMLS_CC);

	zend_class_implements(phalcon_registry_ce TSRMLS_CC, 1, zend_ce_arrayaccess);
	zend_class_implements(phalcon_registry_ce TSRMLS_CC, 1, spl_ce_Countable);
	zend_class_implements(phalcon_registry_ce TSRMLS_CC, 1, zend_ce_iterator);
	return SUCCESS;

}

/**
 * Registry constructor
 */
PHP_METHOD(Phalcon_Registry, __construct) {

	zval *_0;

	ZEPHIR_MM_GROW();

	ZEPHIR_INIT_VAR(_0);
	array_init(_0);
	zephir_update_property_this(this_ptr, SL("_data"), _0 TSRMLS_CC);
	ZEPHIR_MM_RESTORE();

}

/**
 * Checks if the element is present in the registry
 */
PHP_METHOD(Phalcon_Registry, offsetExists) {

	zval *offset_param = NULL, *_0;
	zval *offset = NULL;

	ZEPHIR_MM_GROW();
	zephir_fetch_params(1, 1, 0, &offset_param);

	if (unlikely(Z_TYPE_P(offset_param) != IS_STRING && Z_TYPE_P(offset_param) != IS_NULL)) {
		zephir_throw_exception_string(spl_ce_InvalidArgumentException, SL("Parameter 'offset' must be a string") TSRMLS_CC);
		RETURN_MM_NULL();
	}
	if (likely(Z_TYPE_P(offset_param) == IS_STRING)) {
		zephir_get_strval(offset, offset_param);
	} else {
		ZEPHIR_INIT_VAR(offset);
		ZVAL_EMPTY_STRING(offset);
	}


	_0 = zephir_fetch_nproperty_this(this_ptr, SL("_data"), PH_NOISY_CC);
	RETURN_MM_BOOL(zephir_array_isset(_0, offset));

}

/**
 * Returns an index in the registry
 */
PHP_METHOD(Phalcon_Registry, offsetGet) {

	zval *offset_param = NULL, *_0, *_1;
	zval *offset = NULL;

	ZEPHIR_MM_GROW();
	zephir_fetch_params(1, 1, 0, &offset_param);

	if (unlikely(Z_TYPE_P(offset_param) != IS_STRING && Z_TYPE_P(offset_param) != IS_NULL)) {
		zephir_throw_exception_string(spl_ce_InvalidArgumentException, SL("Parameter 'offset' must be a string") TSRMLS_CC);
		RETURN_MM_NULL();
	}
	if (likely(Z_TYPE_P(offset_param) == IS_STRING)) {
		zephir_get_strval(offset, offset_param);
	} else {
		ZEPHIR_INIT_VAR(offset);
		ZVAL_EMPTY_STRING(offset);
	}


	_0 = zephir_fetch_nproperty_this(this_ptr, SL("_data"), PH_NOISY_CC);
	zephir_array_fetch(&_1, _0, offset, PH_NOISY | PH_READONLY, "phalcon/registry.zep", 98 TSRMLS_CC);
	RETURN_CTOR(_1);

}

/**
 * Sets an element in the registry
 */
PHP_METHOD(Phalcon_Registry, offsetSet) {

	zval *offset_param = NULL, *value;
	zval *offset = NULL;

	ZEPHIR_MM_GROW();
	zephir_fetch_params(1, 2, 0, &offset_param, &value);

	if (unlikely(Z_TYPE_P(offset_param) != IS_STRING && Z_TYPE_P(offset_param) != IS_NULL)) {
		zephir_throw_exception_string(spl_ce_InvalidArgumentException, SL("Parameter 'offset' must be a string") TSRMLS_CC);
		RETURN_MM_NULL();
	}
	if (likely(Z_TYPE_P(offset_param) == IS_STRING)) {
		zephir_get_strval(offset, offset_param);
	} else {
		ZEPHIR_INIT_VAR(offset);
		ZVAL_EMPTY_STRING(offset);
	}


	zephir_update_property_array(this_ptr, SL("_data"), offset, value TSRMLS_CC);
	ZEPHIR_MM_RESTORE();

}

/**
 * Unsets an element in the registry
 */
PHP_METHOD(Phalcon_Registry, offsetUnset) {

	zval *offset_param = NULL, *_0;
	zval *offset = NULL;

	ZEPHIR_MM_GROW();
	zephir_fetch_params(1, 1, 0, &offset_param);

	if (unlikely(Z_TYPE_P(offset_param) != IS_STRING && Z_TYPE_P(offset_param) != IS_NULL)) {
		zephir_throw_exception_string(spl_ce_InvalidArgumentException, SL("Parameter 'offset' must be a string") TSRMLS_CC);
		RETURN_MM_NULL();
	}
	if (likely(Z_TYPE_P(offset_param) == IS_STRING)) {
		zephir_get_strval(offset, offset_param);
	} else {
		ZEPHIR_INIT_VAR(offset);
		ZVAL_EMPTY_STRING(offset);
	}


	_0 = zephir_fetch_nproperty_this(this_ptr, SL("_data"), PH_NOISY_CC);
	zephir_array_unset(&_0, offset, PH_SEPARATE);
	ZEPHIR_MM_RESTORE();

}

/**
 * Checks how many elements are in the register
 */
PHP_METHOD(Phalcon_Registry, count) {

	zval *_0;


	_0 = zephir_fetch_nproperty_this(this_ptr, SL("_data"), PH_NOISY_CC);
	RETURN_LONG(zephir_fast_count_int(_0 TSRMLS_CC));

}

/**
 * Moves cursor to next row in the registry
 */
PHP_METHOD(Phalcon_Registry, next) {

	zval *_0;
	int ZEPHIR_LAST_CALL_STATUS;

	ZEPHIR_MM_GROW();

	_0 = zephir_fetch_nproperty_this(this_ptr, SL("_data"), PH_NOISY_CC);
	ZEPHIR_MAKE_REF(_0);
<<<<<<< HEAD
	ZEPHIR_CALL_FUNCTION(NULL, "next", NULL, 396, _0);
=======
	ZEPHIR_CALL_FUNCTION(NULL, "next", NULL, 390, _0);
>>>>>>> 2682ae08
	ZEPHIR_UNREF(_0);
	zephir_check_call_status();
	ZEPHIR_MM_RESTORE();

}

/**
 * Gets pointer number of active row in the registry
 */
PHP_METHOD(Phalcon_Registry, key) {

	zval *_0;
	int ZEPHIR_LAST_CALL_STATUS;

	ZEPHIR_MM_GROW();

	_0 = zephir_fetch_nproperty_this(this_ptr, SL("_data"), PH_NOISY_CC);
	ZEPHIR_MAKE_REF(_0);
<<<<<<< HEAD
	ZEPHIR_RETURN_CALL_FUNCTION("key", NULL, 397, _0);
=======
	ZEPHIR_RETURN_CALL_FUNCTION("key", NULL, 391, _0);
>>>>>>> 2682ae08
	ZEPHIR_UNREF(_0);
	zephir_check_call_status();
	RETURN_MM();

}

/**
 * Rewinds the registry cursor to its beginning
 */
PHP_METHOD(Phalcon_Registry, rewind) {

	zval *_0;
	int ZEPHIR_LAST_CALL_STATUS;

	ZEPHIR_MM_GROW();

	_0 = zephir_fetch_nproperty_this(this_ptr, SL("_data"), PH_NOISY_CC);
	ZEPHIR_MAKE_REF(_0);
<<<<<<< HEAD
	ZEPHIR_CALL_FUNCTION(NULL, "reset", NULL, 398, _0);
=======
	ZEPHIR_CALL_FUNCTION(NULL, "reset", NULL, 392, _0);
>>>>>>> 2682ae08
	ZEPHIR_UNREF(_0);
	zephir_check_call_status();
	ZEPHIR_MM_RESTORE();

}

/**
 * Checks if the iterator is valid
 */
PHP_METHOD(Phalcon_Registry, valid) {

	zval *_0, *_1 = NULL;
	int ZEPHIR_LAST_CALL_STATUS;

	ZEPHIR_MM_GROW();

	_0 = zephir_fetch_nproperty_this(this_ptr, SL("_data"), PH_NOISY_CC);
	ZEPHIR_MAKE_REF(_0);
<<<<<<< HEAD
	ZEPHIR_CALL_FUNCTION(&_1, "key", NULL, 397, _0);
=======
	ZEPHIR_CALL_FUNCTION(&_1, "key", NULL, 391, _0);
>>>>>>> 2682ae08
	ZEPHIR_UNREF(_0);
	zephir_check_call_status();
	RETURN_MM_BOOL(Z_TYPE_P(_1) != IS_NULL);

}

/**
 * Obtains the current value in the internal iterator
 */
PHP_METHOD(Phalcon_Registry, current) {

	zval *_0;
	int ZEPHIR_LAST_CALL_STATUS;

	ZEPHIR_MM_GROW();

	_0 = zephir_fetch_nproperty_this(this_ptr, SL("_data"), PH_NOISY_CC);
	ZEPHIR_MAKE_REF(_0);
<<<<<<< HEAD
	ZEPHIR_RETURN_CALL_FUNCTION("current", NULL, 399, _0);
=======
	ZEPHIR_RETURN_CALL_FUNCTION("current", NULL, 393, _0);
>>>>>>> 2682ae08
	ZEPHIR_UNREF(_0);
	zephir_check_call_status();
	RETURN_MM();

}

/**
 * Sets an element in the registry
 */
PHP_METHOD(Phalcon_Registry, __set) {

	int ZEPHIR_LAST_CALL_STATUS;
	zval *key_param = NULL, *value;
	zval *key = NULL;

	ZEPHIR_MM_GROW();
	zephir_fetch_params(1, 2, 0, &key_param, &value);

	if (unlikely(Z_TYPE_P(key_param) != IS_STRING && Z_TYPE_P(key_param) != IS_NULL)) {
		zephir_throw_exception_string(spl_ce_InvalidArgumentException, SL("Parameter 'key' must be a string") TSRMLS_CC);
		RETURN_MM_NULL();
	}
	if (likely(Z_TYPE_P(key_param) == IS_STRING)) {
		zephir_get_strval(key, key_param);
	} else {
		ZEPHIR_INIT_VAR(key);
		ZVAL_EMPTY_STRING(key);
	}


<<<<<<< HEAD
	ZEPHIR_CALL_METHOD(NULL, this_ptr, "offsetset", NULL, 400, key, value);
=======
	ZEPHIR_CALL_METHOD(NULL, this_ptr, "offsetset", NULL, 394, key, value);
>>>>>>> 2682ae08
	zephir_check_call_status();
	ZEPHIR_MM_RESTORE();

}

/**
 * Returns an index in the registry
 */
PHP_METHOD(Phalcon_Registry, __get) {

	int ZEPHIR_LAST_CALL_STATUS;
	zval *key_param = NULL;
	zval *key = NULL;

	ZEPHIR_MM_GROW();
	zephir_fetch_params(1, 1, 0, &key_param);

	if (unlikely(Z_TYPE_P(key_param) != IS_STRING && Z_TYPE_P(key_param) != IS_NULL)) {
		zephir_throw_exception_string(spl_ce_InvalidArgumentException, SL("Parameter 'key' must be a string") TSRMLS_CC);
		RETURN_MM_NULL();
	}
	if (likely(Z_TYPE_P(key_param) == IS_STRING)) {
		zephir_get_strval(key, key_param);
	} else {
		ZEPHIR_INIT_VAR(key);
		ZVAL_EMPTY_STRING(key);
	}


<<<<<<< HEAD
	ZEPHIR_RETURN_CALL_METHOD(this_ptr, "offsetget", NULL, 401, key);
=======
	ZEPHIR_RETURN_CALL_METHOD(this_ptr, "offsetget", NULL, 395, key);
>>>>>>> 2682ae08
	zephir_check_call_status();
	RETURN_MM();

}

PHP_METHOD(Phalcon_Registry, __isset) {

	int ZEPHIR_LAST_CALL_STATUS;
	zval *key_param = NULL;
	zval *key = NULL;

	ZEPHIR_MM_GROW();
	zephir_fetch_params(1, 1, 0, &key_param);

	if (unlikely(Z_TYPE_P(key_param) != IS_STRING && Z_TYPE_P(key_param) != IS_NULL)) {
		zephir_throw_exception_string(spl_ce_InvalidArgumentException, SL("Parameter 'key' must be a string") TSRMLS_CC);
		RETURN_MM_NULL();
	}
	if (likely(Z_TYPE_P(key_param) == IS_STRING)) {
		zephir_get_strval(key, key_param);
	} else {
		ZEPHIR_INIT_VAR(key);
		ZVAL_EMPTY_STRING(key);
	}


<<<<<<< HEAD
	ZEPHIR_RETURN_CALL_METHOD(this_ptr, "offsetexists", NULL, 402, key);
=======
	ZEPHIR_RETURN_CALL_METHOD(this_ptr, "offsetexists", NULL, 396, key);
>>>>>>> 2682ae08
	zephir_check_call_status();
	RETURN_MM();

}

PHP_METHOD(Phalcon_Registry, __unset) {

	int ZEPHIR_LAST_CALL_STATUS;
	zval *key_param = NULL;
	zval *key = NULL;

	ZEPHIR_MM_GROW();
	zephir_fetch_params(1, 1, 0, &key_param);

	if (unlikely(Z_TYPE_P(key_param) != IS_STRING && Z_TYPE_P(key_param) != IS_NULL)) {
		zephir_throw_exception_string(spl_ce_InvalidArgumentException, SL("Parameter 'key' must be a string") TSRMLS_CC);
		RETURN_MM_NULL();
	}
	if (likely(Z_TYPE_P(key_param) == IS_STRING)) {
		zephir_get_strval(key, key_param);
	} else {
		ZEPHIR_INIT_VAR(key);
		ZVAL_EMPTY_STRING(key);
	}


<<<<<<< HEAD
	ZEPHIR_CALL_METHOD(NULL, this_ptr, "offsetunset", NULL, 403, key);
=======
	ZEPHIR_CALL_METHOD(NULL, this_ptr, "offsetunset", NULL, 397, key);
>>>>>>> 2682ae08
	zephir_check_call_status();
	ZEPHIR_MM_RESTORE();

}
<|MERGE_RESOLUTION|>--- conflicted
+++ resolved
@@ -240,11 +240,7 @@
 
 	_0 = zephir_fetch_nproperty_this(this_ptr, SL("_data"), PH_NOISY_CC);
 	ZEPHIR_MAKE_REF(_0);
-<<<<<<< HEAD
-	ZEPHIR_CALL_FUNCTION(NULL, "next", NULL, 396, _0);
-=======
-	ZEPHIR_CALL_FUNCTION(NULL, "next", NULL, 390, _0);
->>>>>>> 2682ae08
+	ZEPHIR_CALL_FUNCTION(NULL, "next", NULL, 394, _0);
 	ZEPHIR_UNREF(_0);
 	zephir_check_call_status();
 	ZEPHIR_MM_RESTORE();
@@ -263,11 +259,7 @@
 
 	_0 = zephir_fetch_nproperty_this(this_ptr, SL("_data"), PH_NOISY_CC);
 	ZEPHIR_MAKE_REF(_0);
-<<<<<<< HEAD
-	ZEPHIR_RETURN_CALL_FUNCTION("key", NULL, 397, _0);
-=======
-	ZEPHIR_RETURN_CALL_FUNCTION("key", NULL, 391, _0);
->>>>>>> 2682ae08
+	ZEPHIR_RETURN_CALL_FUNCTION("key", NULL, 395, _0);
 	ZEPHIR_UNREF(_0);
 	zephir_check_call_status();
 	RETURN_MM();
@@ -286,11 +278,7 @@
 
 	_0 = zephir_fetch_nproperty_this(this_ptr, SL("_data"), PH_NOISY_CC);
 	ZEPHIR_MAKE_REF(_0);
-<<<<<<< HEAD
-	ZEPHIR_CALL_FUNCTION(NULL, "reset", NULL, 398, _0);
-=======
-	ZEPHIR_CALL_FUNCTION(NULL, "reset", NULL, 392, _0);
->>>>>>> 2682ae08
+	ZEPHIR_CALL_FUNCTION(NULL, "reset", NULL, 396, _0);
 	ZEPHIR_UNREF(_0);
 	zephir_check_call_status();
 	ZEPHIR_MM_RESTORE();
@@ -309,11 +297,7 @@
 
 	_0 = zephir_fetch_nproperty_this(this_ptr, SL("_data"), PH_NOISY_CC);
 	ZEPHIR_MAKE_REF(_0);
-<<<<<<< HEAD
-	ZEPHIR_CALL_FUNCTION(&_1, "key", NULL, 397, _0);
-=======
-	ZEPHIR_CALL_FUNCTION(&_1, "key", NULL, 391, _0);
->>>>>>> 2682ae08
+	ZEPHIR_CALL_FUNCTION(&_1, "key", NULL, 395, _0);
 	ZEPHIR_UNREF(_0);
 	zephir_check_call_status();
 	RETURN_MM_BOOL(Z_TYPE_P(_1) != IS_NULL);
@@ -332,11 +316,7 @@
 
 	_0 = zephir_fetch_nproperty_this(this_ptr, SL("_data"), PH_NOISY_CC);
 	ZEPHIR_MAKE_REF(_0);
-<<<<<<< HEAD
-	ZEPHIR_RETURN_CALL_FUNCTION("current", NULL, 399, _0);
-=======
-	ZEPHIR_RETURN_CALL_FUNCTION("current", NULL, 393, _0);
->>>>>>> 2682ae08
+	ZEPHIR_RETURN_CALL_FUNCTION("current", NULL, 397, _0);
 	ZEPHIR_UNREF(_0);
 	zephir_check_call_status();
 	RETURN_MM();
@@ -367,11 +347,7 @@
 	}
 
 
-<<<<<<< HEAD
-	ZEPHIR_CALL_METHOD(NULL, this_ptr, "offsetset", NULL, 400, key, value);
-=======
-	ZEPHIR_CALL_METHOD(NULL, this_ptr, "offsetset", NULL, 394, key, value);
->>>>>>> 2682ae08
+	ZEPHIR_CALL_METHOD(NULL, this_ptr, "offsetset", NULL, 398, key, value);
 	zephir_check_call_status();
 	ZEPHIR_MM_RESTORE();
 
@@ -401,11 +377,7 @@
 	}
 
 
-<<<<<<< HEAD
-	ZEPHIR_RETURN_CALL_METHOD(this_ptr, "offsetget", NULL, 401, key);
-=======
-	ZEPHIR_RETURN_CALL_METHOD(this_ptr, "offsetget", NULL, 395, key);
->>>>>>> 2682ae08
+	ZEPHIR_RETURN_CALL_METHOD(this_ptr, "offsetget", NULL, 399, key);
 	zephir_check_call_status();
 	RETURN_MM();
 
@@ -432,11 +404,7 @@
 	}
 
 
-<<<<<<< HEAD
-	ZEPHIR_RETURN_CALL_METHOD(this_ptr, "offsetexists", NULL, 402, key);
-=======
-	ZEPHIR_RETURN_CALL_METHOD(this_ptr, "offsetexists", NULL, 396, key);
->>>>>>> 2682ae08
+	ZEPHIR_RETURN_CALL_METHOD(this_ptr, "offsetexists", NULL, 400, key);
 	zephir_check_call_status();
 	RETURN_MM();
 
@@ -463,12 +431,8 @@
 	}
 
 
-<<<<<<< HEAD
-	ZEPHIR_CALL_METHOD(NULL, this_ptr, "offsetunset", NULL, 403, key);
-=======
-	ZEPHIR_CALL_METHOD(NULL, this_ptr, "offsetunset", NULL, 397, key);
->>>>>>> 2682ae08
-	zephir_check_call_status();
-	ZEPHIR_MM_RESTORE();
-
-}
+	ZEPHIR_CALL_METHOD(NULL, this_ptr, "offsetunset", NULL, 401, key);
+	zephir_check_call_status();
+	ZEPHIR_MM_RESTORE();
+
+}
