
#ifdef HAVE_CONFIG_H
#include "../ext_config.h"
#endif

#include <php.h>
#include "../php_ext.h"
#include "../ext.h"

#include <Zend/zend_operators.h>
#include <Zend/zend_exceptions.h>
#include <Zend/zend_interfaces.h>

#include "kernel/main.h"
#include "kernel/memory.h"
#include "kernel/string.h"
#include "ext/spl/spl_exceptions.h"
#include "kernel/exception.h"
#include "kernel/operators.h"
#include "kernel/array.h"
#include "kernel/concat.h"
#include "kernel/fcall.h"
#include "kernel/math.h"
#include "kernel/object.h"
#include "kernel/hash.h"


/**
 * Phalcon\Text
 *
 * Provides utilities to work with texts
 */
ZEPHIR_INIT_CLASS(Phalcon_Text) {

	ZEPHIR_REGISTER_CLASS(Phalcon, Text, phalcon, text, phalcon_text_method_entry, ZEND_ACC_EXPLICIT_ABSTRACT_CLASS);

	zend_declare_class_constant_long(phalcon_text_ce, SL("RANDOM_ALNUM"), 0 TSRMLS_CC);

	zend_declare_class_constant_long(phalcon_text_ce, SL("RANDOM_ALPHA"), 1 TSRMLS_CC);

	zend_declare_class_constant_long(phalcon_text_ce, SL("RANDOM_HEXDEC"), 2 TSRMLS_CC);

	zend_declare_class_constant_long(phalcon_text_ce, SL("RANDOM_NUMERIC"), 3 TSRMLS_CC);

	zend_declare_class_constant_long(phalcon_text_ce, SL("RANDOM_NOZERO"), 4 TSRMLS_CC);

	return SUCCESS;

}

/**
 * Converts strings to camelize style
 *
 * <code>
 *    echo Phalcon\Text::camelize('coco_bongo'); //CocoBongo
 * </code>
 */
PHP_METHOD(Phalcon_Text, camelize) {

	zval *str_param = NULL, *_0;
	zval *str = NULL;

	ZEPHIR_MM_GROW();
	zephir_fetch_params(1, 1, 0, &str_param);

	if (unlikely(Z_TYPE_P(str_param) != IS_STRING && Z_TYPE_P(str_param) != IS_NULL)) {
		zephir_throw_exception_string(spl_ce_InvalidArgumentException, SL("Parameter 'str' must be a string") TSRMLS_CC);
		RETURN_MM_NULL();
	}

	if (likely(Z_TYPE_P(str_param) == IS_STRING)) {
		zephir_get_strval(str, str_param);
	} else {
		ZEPHIR_INIT_VAR(str);
		ZVAL_EMPTY_STRING(str);
	}


	ZEPHIR_INIT_VAR(_0);
	zephir_camelize(_0, str);
	RETURN_CCTOR(_0);

}

/**
 * Uncamelize strings which are camelized
 *
 * <code>
 *    echo Phalcon\Text::uncamelize('CocoBongo'); //coco_bongo
 * </code>
 */
PHP_METHOD(Phalcon_Text, uncamelize) {

	zval *str_param = NULL, *_0;
	zval *str = NULL;

	ZEPHIR_MM_GROW();
	zephir_fetch_params(1, 1, 0, &str_param);

	if (unlikely(Z_TYPE_P(str_param) != IS_STRING && Z_TYPE_P(str_param) != IS_NULL)) {
		zephir_throw_exception_string(spl_ce_InvalidArgumentException, SL("Parameter 'str' must be a string") TSRMLS_CC);
		RETURN_MM_NULL();
	}

	if (likely(Z_TYPE_P(str_param) == IS_STRING)) {
		zephir_get_strval(str, str_param);
	} else {
		ZEPHIR_INIT_VAR(str);
		ZVAL_EMPTY_STRING(str);
	}


	ZEPHIR_INIT_VAR(_0);
	zephir_uncamelize(_0, str);
	RETURN_CCTOR(_0);

}

/**
 * Adds a number to a string or increment that number if it already is defined
 *
 * <code>
 *    echo Phalcon\Text::increment("a"); // "a_1"
 *    echo Phalcon\Text::increment("a_1"); // "a_2"
 * </code>
 */
PHP_METHOD(Phalcon_Text, increment) {

	zval *str_param = NULL, *separator_param = NULL, *parts, *number = NULL, *_0;
	zval *str = NULL, *separator = NULL;

	ZEPHIR_MM_GROW();
	zephir_fetch_params(1, 1, 1, &str_param, &separator_param);

	zephir_get_strval(str, str_param);
	if (!separator_param) {
		ZEPHIR_INIT_VAR(separator);
		ZVAL_STRING(separator, "_", 1);
	} else {
		zephir_get_strval(separator, separator_param);
	}


	ZEPHIR_INIT_VAR(parts);
	zephir_fast_explode(parts, separator, str, LONG_MAX TSRMLS_CC);
	ZEPHIR_OBS_VAR(number);
	if (zephir_array_isset_long_fetch(&number, parts, 1, 0 TSRMLS_CC)) {
		ZEPHIR_SEPARATE(number);
		zephir_increment(number);
	} else {
		ZEPHIR_INIT_NVAR(number);
		ZVAL_LONG(number, 1);
	}
	zephir_array_fetch_long(&_0, parts, 0, PH_NOISY | PH_READONLY, "phalcon/text.zep", 84 TSRMLS_CC);
	ZEPHIR_CONCAT_VVV(return_value, _0, separator, number);
	RETURN_MM();

}

/**
 * Generates a random string based on the given type. Type is one of the RANDOM_* constants
 *
 * <code>
 *    echo Phalcon\Text::random(Phalcon\Text::RANDOM_ALNUM); //"aloiwkqz"
 * </code>
 */
PHP_METHOD(Phalcon_Text, random) {

	zephir_fcall_cache_entry *_3 = NULL, *_6 = NULL;
	long length;
	zval *type_param = NULL, *length_param = NULL, *pool = NULL, *str, _0 = zval_used_for_init, _1 = zval_used_for_init, *_2 = NULL, *_4 = NULL, *_5 = NULL, *_7;
	int type, end, ZEPHIR_LAST_CALL_STATUS;

	ZEPHIR_MM_GROW();
	zephir_fetch_params(1, 0, 2, &type_param, &length_param);

	if (!type_param) {
		type = 0;
	} else {
		type = zephir_get_intval(type_param);
	}
	if (!length_param) {
		length = 8;
	} else {
		length = zephir_get_intval(length_param);
	}
	ZEPHIR_INIT_VAR(str);
	ZVAL_STRING(str, "", 1);


	do {
		if (type == 1) {
			ZEPHIR_SINIT_VAR(_0);
			ZVAL_STRING(&_0, "a", 0);
			ZEPHIR_SINIT_VAR(_1);
			ZVAL_STRING(&_1, "z", 0);
<<<<<<< HEAD
			ZEPHIR_CALL_FUNCTION(&_2, "range", &_3, 420, &_0, &_1);
=======
			ZEPHIR_CALL_FUNCTION(&_2, "range", &_3, 419, &_0, &_1);
>>>>>>> 08711796
			zephir_check_call_status();
			ZEPHIR_SINIT_NVAR(_0);
			ZVAL_STRING(&_0, "A", 0);
			ZEPHIR_SINIT_NVAR(_1);
			ZVAL_STRING(&_1, "Z", 0);
<<<<<<< HEAD
			ZEPHIR_CALL_FUNCTION(&_4, "range", &_3, 420, &_0, &_1);
=======
			ZEPHIR_CALL_FUNCTION(&_4, "range", &_3, 419, &_0, &_1);
>>>>>>> 08711796
			zephir_check_call_status();
			ZEPHIR_INIT_VAR(pool);
			zephir_fast_array_merge(pool, &(_2), &(_4) TSRMLS_CC);
			break;
		}
		if (type == 2) {
			ZEPHIR_SINIT_NVAR(_0);
			ZVAL_LONG(&_0, 0);
			ZEPHIR_SINIT_NVAR(_1);
			ZVAL_LONG(&_1, 9);
<<<<<<< HEAD
			ZEPHIR_CALL_FUNCTION(&_2, "range", &_3, 420, &_0, &_1);
=======
			ZEPHIR_CALL_FUNCTION(&_2, "range", &_3, 419, &_0, &_1);
>>>>>>> 08711796
			zephir_check_call_status();
			ZEPHIR_SINIT_NVAR(_0);
			ZVAL_STRING(&_0, "a", 0);
			ZEPHIR_SINIT_NVAR(_1);
			ZVAL_STRING(&_1, "f", 0);
<<<<<<< HEAD
			ZEPHIR_CALL_FUNCTION(&_4, "range", &_3, 420, &_0, &_1);
=======
			ZEPHIR_CALL_FUNCTION(&_4, "range", &_3, 419, &_0, &_1);
>>>>>>> 08711796
			zephir_check_call_status();
			ZEPHIR_INIT_NVAR(pool);
			zephir_fast_array_merge(pool, &(_2), &(_4) TSRMLS_CC);
			break;
		}
		if (type == 3) {
			ZEPHIR_SINIT_NVAR(_0);
			ZVAL_LONG(&_0, 0);
			ZEPHIR_SINIT_NVAR(_1);
			ZVAL_LONG(&_1, 9);
<<<<<<< HEAD
			ZEPHIR_CALL_FUNCTION(&pool, "range", &_3, 420, &_0, &_1);
=======
			ZEPHIR_CALL_FUNCTION(&pool, "range", &_3, 419, &_0, &_1);
>>>>>>> 08711796
			zephir_check_call_status();
			break;
		}
		if (type == 4) {
			ZEPHIR_SINIT_NVAR(_0);
			ZVAL_LONG(&_0, 1);
			ZEPHIR_SINIT_NVAR(_1);
			ZVAL_LONG(&_1, 9);
<<<<<<< HEAD
			ZEPHIR_CALL_FUNCTION(&pool, "range", &_3, 420, &_0, &_1);
=======
			ZEPHIR_CALL_FUNCTION(&pool, "range", &_3, 419, &_0, &_1);
>>>>>>> 08711796
			zephir_check_call_status();
			break;
		}
		ZEPHIR_SINIT_NVAR(_0);
		ZVAL_LONG(&_0, 0);
		ZEPHIR_SINIT_NVAR(_1);
		ZVAL_LONG(&_1, 9);
<<<<<<< HEAD
		ZEPHIR_CALL_FUNCTION(&_2, "range", &_3, 420, &_0, &_1);
=======
		ZEPHIR_CALL_FUNCTION(&_2, "range", &_3, 419, &_0, &_1);
>>>>>>> 08711796
		zephir_check_call_status();
		ZEPHIR_SINIT_NVAR(_0);
		ZVAL_STRING(&_0, "a", 0);
		ZEPHIR_SINIT_NVAR(_1);
		ZVAL_STRING(&_1, "z", 0);
<<<<<<< HEAD
		ZEPHIR_CALL_FUNCTION(&_4, "range", &_3, 420, &_0, &_1);
=======
		ZEPHIR_CALL_FUNCTION(&_4, "range", &_3, 419, &_0, &_1);
>>>>>>> 08711796
		zephir_check_call_status();
		ZEPHIR_SINIT_NVAR(_0);
		ZVAL_STRING(&_0, "A", 0);
		ZEPHIR_SINIT_NVAR(_1);
		ZVAL_STRING(&_1, "Z", 0);
<<<<<<< HEAD
		ZEPHIR_CALL_FUNCTION(&_5, "range", &_3, 420, &_0, &_1);
		zephir_check_call_status();
		ZEPHIR_CALL_FUNCTION(&pool, "array_merge", &_6, 421, _2, _4, _5);
=======
		ZEPHIR_CALL_FUNCTION(&_5, "range", &_3, 419, &_0, &_1);
		zephir_check_call_status();
		ZEPHIR_CALL_FUNCTION(&pool, "array_merge", &_6, 420, _2, _4, _5);
>>>>>>> 08711796
		zephir_check_call_status();
		break;
	} while(0);

	end = (zephir_fast_count_int(pool TSRMLS_CC) - 1);
	while (1) {
		if (!(zephir_fast_strlen_ev(str) < length)) {
			break;
		}
		ZEPHIR_SINIT_NVAR(_0);
		ZVAL_LONG(&_0, 0);
		ZEPHIR_SINIT_NVAR(_1);
		ZVAL_LONG(&_1, end);
		zephir_array_fetch_long(&_7, pool, zephir_mt_rand(zephir_get_intval(&_0), zephir_get_intval(&_1) TSRMLS_CC), PH_NOISY | PH_READONLY, "phalcon/text.zep", 126 TSRMLS_CC);
		zephir_concat_self(&str, _7 TSRMLS_CC);
	}
	RETURN_CCTOR(str);

}

/**
 * Check if a string starts with a given string
 *
 * <code>
 *    echo Phalcon\Text::startsWith("Hello", "He"); // true
 *    echo Phalcon\Text::startsWith("Hello", "he", false); // false
 *    echo Phalcon\Text::startsWith("Hello", "he"); // true
 * </code>
 */
PHP_METHOD(Phalcon_Text, startsWith) {

	zend_bool ignoreCase;
	zval *str_param = NULL, *start_param = NULL, *ignoreCase_param = NULL;
	zval *str = NULL, *start = NULL;

	ZEPHIR_MM_GROW();
	zephir_fetch_params(1, 2, 1, &str_param, &start_param, &ignoreCase_param);

	zephir_get_strval(str, str_param);
	zephir_get_strval(start, start_param);
	if (!ignoreCase_param) {
		ignoreCase = 1;
	} else {
		ignoreCase = zephir_get_boolval(ignoreCase_param);
	}


	RETURN_MM_BOOL(zephir_start_with(str, start, (ignoreCase ? ZEPHIR_GLOBAL(global_true) : ZEPHIR_GLOBAL(global_false))));

}

/**
 * Check if a string ends with a given string
 *
 * <code>
 *    echo Phalcon\Text::endsWith("Hello", "llo"); // true
 *    echo Phalcon\Text::endsWith("Hello", "LLO", false); // false
 *    echo Phalcon\Text::endsWith("Hello", "LLO"); // true
 * </code>
 */
PHP_METHOD(Phalcon_Text, endsWith) {

	zend_bool ignoreCase;
	zval *str_param = NULL, *end_param = NULL, *ignoreCase_param = NULL;
	zval *str = NULL, *end = NULL;

	ZEPHIR_MM_GROW();
	zephir_fetch_params(1, 2, 1, &str_param, &end_param, &ignoreCase_param);

	zephir_get_strval(str, str_param);
	zephir_get_strval(end, end_param);
	if (!ignoreCase_param) {
		ignoreCase = 1;
	} else {
		ignoreCase = zephir_get_boolval(ignoreCase_param);
	}


	RETURN_MM_BOOL(zephir_end_with(str, end, (ignoreCase ? ZEPHIR_GLOBAL(global_true) : ZEPHIR_GLOBAL(global_false))));

}

/**
 * Lowercases a string, this function makes use of the mbstring extension if available
 *
 * <code>
 *    echo Phalcon\Text::lower("HELLO"); // hello
 * </code>
 */
PHP_METHOD(Phalcon_Text, lower) {

	int ZEPHIR_LAST_CALL_STATUS;
	zval *str_param = NULL, *encoding_param = NULL;
	zval *str = NULL, *encoding = NULL;

	ZEPHIR_MM_GROW();
	zephir_fetch_params(1, 1, 1, &str_param, &encoding_param);

	if (unlikely(Z_TYPE_P(str_param) != IS_STRING && Z_TYPE_P(str_param) != IS_NULL)) {
		zephir_throw_exception_string(spl_ce_InvalidArgumentException, SL("Parameter 'str' must be a string") TSRMLS_CC);
		RETURN_MM_NULL();
	}

	if (likely(Z_TYPE_P(str_param) == IS_STRING)) {
		zephir_get_strval(str, str_param);
	} else {
		ZEPHIR_INIT_VAR(str);
		ZVAL_EMPTY_STRING(str);
	}
	if (!encoding_param) {
		ZEPHIR_INIT_VAR(encoding);
		ZVAL_STRING(encoding, "UTF-8", 1);
	} else {
	if (unlikely(Z_TYPE_P(encoding_param) != IS_STRING && Z_TYPE_P(encoding_param) != IS_NULL)) {
		zephir_throw_exception_string(spl_ce_InvalidArgumentException, SL("Parameter 'encoding' must be a string") TSRMLS_CC);
		RETURN_MM_NULL();
	}

	if (likely(Z_TYPE_P(encoding_param) == IS_STRING)) {
		zephir_get_strval(encoding, encoding_param);
	} else {
		ZEPHIR_INIT_VAR(encoding);
		ZVAL_EMPTY_STRING(encoding);
	}
	}


	if ((zephir_function_exists_ex(SS("mb_strtolower") TSRMLS_CC) == SUCCESS)) {
<<<<<<< HEAD
		ZEPHIR_RETURN_CALL_FUNCTION("mb_strtolower", NULL, 193, str, encoding);
=======
		ZEPHIR_RETURN_CALL_FUNCTION("mb_strtolower", NULL, 196, str, encoding);
>>>>>>> 08711796
		zephir_check_call_status();
		RETURN_MM();
	}
	zephir_fast_strtolower(return_value, str);
	RETURN_MM();

}

/**
 * Uppercases a string, this function makes use of the mbstring extension if available
 *
 * <code>
 *    echo Phalcon\Text::upper("hello"); // HELLO
 * </code>
 */
PHP_METHOD(Phalcon_Text, upper) {

	int ZEPHIR_LAST_CALL_STATUS;
	zval *str_param = NULL, *encoding_param = NULL;
	zval *str = NULL, *encoding = NULL;

	ZEPHIR_MM_GROW();
	zephir_fetch_params(1, 1, 1, &str_param, &encoding_param);

	if (unlikely(Z_TYPE_P(str_param) != IS_STRING && Z_TYPE_P(str_param) != IS_NULL)) {
		zephir_throw_exception_string(spl_ce_InvalidArgumentException, SL("Parameter 'str' must be a string") TSRMLS_CC);
		RETURN_MM_NULL();
	}

	if (likely(Z_TYPE_P(str_param) == IS_STRING)) {
		zephir_get_strval(str, str_param);
	} else {
		ZEPHIR_INIT_VAR(str);
		ZVAL_EMPTY_STRING(str);
	}
	if (!encoding_param) {
		ZEPHIR_INIT_VAR(encoding);
		ZVAL_STRING(encoding, "UTF-8", 1);
	} else {
	if (unlikely(Z_TYPE_P(encoding_param) != IS_STRING && Z_TYPE_P(encoding_param) != IS_NULL)) {
		zephir_throw_exception_string(spl_ce_InvalidArgumentException, SL("Parameter 'encoding' must be a string") TSRMLS_CC);
		RETURN_MM_NULL();
	}

	if (likely(Z_TYPE_P(encoding_param) == IS_STRING)) {
		zephir_get_strval(encoding, encoding_param);
	} else {
		ZEPHIR_INIT_VAR(encoding);
		ZVAL_EMPTY_STRING(encoding);
	}
	}


	if ((zephir_function_exists_ex(SS("mb_strtoupper") TSRMLS_CC) == SUCCESS)) {
<<<<<<< HEAD
		ZEPHIR_RETURN_CALL_FUNCTION("mb_strtoupper", NULL, 194, str, encoding);
=======
		ZEPHIR_RETURN_CALL_FUNCTION("mb_strtoupper", NULL, 197, str, encoding);
>>>>>>> 08711796
		zephir_check_call_status();
		RETURN_MM();
	}
	zephir_fast_strtoupper(return_value, str);
	RETURN_MM();

}

/**
 * Reduces multiple slashes in a string to single slashes
 *
 * <code>
 *    echo Phalcon\Text::reduceSlashes("foo//bar/baz"); // foo/bar/baz
 *    echo Phalcon\Text::reduceSlashes("http://foo.bar///baz/buz"); // http://foo.bar/baz/buz
 * </code>
 */
PHP_METHOD(Phalcon_Text, reduceSlashes) {

	int ZEPHIR_LAST_CALL_STATUS;
	zval *str_param = NULL, *_0, *_1;
	zval *str = NULL;

	ZEPHIR_MM_GROW();
	zephir_fetch_params(1, 1, 0, &str_param);

	zephir_get_strval(str, str_param);


	ZEPHIR_INIT_VAR(_0);
	ZVAL_STRING(_0, "#(?<!:)//+#", ZEPHIR_TEMP_PARAM_COPY);
	ZEPHIR_INIT_VAR(_1);
	ZVAL_STRING(_1, "/", ZEPHIR_TEMP_PARAM_COPY);
	ZEPHIR_RETURN_CALL_FUNCTION("preg_replace", NULL, 29, _0, _1, str);
	zephir_check_temp_parameter(_0);
	zephir_check_temp_parameter(_1);
	zephir_check_call_status();
	RETURN_MM();

}

/**
 * Concatenates strings using the separator only once without duplication in places concatenation
 *
 * <code>
 *    $str = Phalcon\Text::concat("/", "/tmp/", "/folder_1/", "/folder_2", "folder_3/");
 *    echo $str; // /tmp/folder_1/folder_2/folder_3/
 * </code>
 *
 * @param string separator
 * @param string a
 * @param string b
 * @param string ...N
 */
PHP_METHOD(Phalcon_Text, concat) {

	HashTable *_6;
	HashPosition _5;
	int ZEPHIR_LAST_CALL_STATUS;
	zephir_fcall_cache_entry *_1 = NULL;
	zval *separator = NULL, *a = NULL, *b = NULL, _0 = zval_used_for_init, *c = NULL, *_2 = NULL, *_3 = NULL, *_4 = NULL, **_7, *_8 = NULL, *_9 = NULL, *_10 = NULL;

	ZEPHIR_MM_GROW();

	ZEPHIR_SINIT_VAR(_0);
	ZVAL_LONG(&_0, 0);
<<<<<<< HEAD
	ZEPHIR_CALL_FUNCTION(&separator, "func_get_arg", &_1, 422, &_0);
	zephir_check_call_status();
	ZEPHIR_SINIT_NVAR(_0);
	ZVAL_LONG(&_0, 1);
	ZEPHIR_CALL_FUNCTION(&a, "func_get_arg", &_1, 422, &_0);
	zephir_check_call_status();
	ZEPHIR_SINIT_NVAR(_0);
	ZVAL_LONG(&_0, 2);
	ZEPHIR_CALL_FUNCTION(&b, "func_get_arg", &_1, 422, &_0);
	zephir_check_call_status();
	ZEPHIR_CALL_FUNCTION(&_2, "func_num_args", NULL, 423);
	zephir_check_call_status();
	if (ZEPHIR_GT_LONG(_2, 3)) {
		ZEPHIR_CALL_FUNCTION(&_3, "func_get_args", NULL, 165);
		zephir_check_call_status();
		ZEPHIR_SINIT_NVAR(_0);
		ZVAL_LONG(&_0, 3);
		ZEPHIR_CALL_FUNCTION(&_4, "array_slice", NULL, 374, _3, &_0);
=======
	ZEPHIR_CALL_FUNCTION(&separator, "func_get_arg", &_1, 421, &_0);
	zephir_check_call_status();
	ZEPHIR_SINIT_NVAR(_0);
	ZVAL_LONG(&_0, 1);
	ZEPHIR_CALL_FUNCTION(&a, "func_get_arg", &_1, 421, &_0);
	zephir_check_call_status();
	ZEPHIR_SINIT_NVAR(_0);
	ZVAL_LONG(&_0, 2);
	ZEPHIR_CALL_FUNCTION(&b, "func_get_arg", &_1, 421, &_0);
	zephir_check_call_status();
	ZEPHIR_CALL_FUNCTION(&_2, "func_num_args", NULL, 422);
	zephir_check_call_status();
	if (ZEPHIR_GT_LONG(_2, 3)) {
		ZEPHIR_CALL_FUNCTION(&_3, "func_get_args", NULL, 168);
		zephir_check_call_status();
		ZEPHIR_SINIT_NVAR(_0);
		ZVAL_LONG(&_0, 3);
		ZEPHIR_CALL_FUNCTION(&_4, "array_slice", NULL, 373, _3, &_0);
>>>>>>> 08711796
		zephir_check_call_status();
		zephir_is_iterable(_4, &_6, &_5, 0, 0, "phalcon/text.zep", 242);
		for (
		  ; zephir_hash_get_current_data_ex(_6, (void**) &_7, &_5) == SUCCESS
		  ; zephir_hash_move_forward_ex(_6, &_5)
		) {
			ZEPHIR_GET_HVALUE(c, _7);
			ZEPHIR_INIT_NVAR(_8);
			zephir_fast_trim(_8, b, separator, ZEPHIR_TRIM_RIGHT TSRMLS_CC);
			ZEPHIR_INIT_NVAR(_9);
			zephir_fast_trim(_9, c, separator, ZEPHIR_TRIM_LEFT TSRMLS_CC);
			ZEPHIR_INIT_LNVAR(_10);
			ZEPHIR_CONCAT_VVV(_10, _8, separator, _9);
			ZEPHIR_CPY_WRT(b, _10);
		}
	}
	ZEPHIR_INIT_NVAR(_8);
	zephir_fast_trim(_8, a, separator, ZEPHIR_TRIM_RIGHT TSRMLS_CC);
	ZEPHIR_INIT_NVAR(_9);
	zephir_fast_trim(_9, b, separator, ZEPHIR_TRIM_LEFT TSRMLS_CC);
	ZEPHIR_CONCAT_VVV(return_value, _8, separator, _9);
	RETURN_MM();

}

/**
 * Generates random text in accordance with the template
 *
 * <code>
 *    echo Phalcon\Text::dynamic("{Hi|Hello}, my name is a {Bob|Mark|Jon}!"); // Hi my name is a Bob
 *    echo Phalcon\Text::dynamic("{Hi|Hello}, my name is a {Bob|Mark|Jon}!"); // Hi my name is a Jon
 *    echo Phalcon\Text::dynamic("{Hi|Hello}, my name is a {Bob|Mark|Jon}!"); // Hello my name is a Bob
 * </code>
 */
PHP_METHOD(Phalcon_Text, dynamic) {

	int ZEPHIR_LAST_CALL_STATUS;
	zephir_fcall_cache_entry *_1 = NULL, *_5 = NULL, *_7 = NULL;
	zval *text_param = NULL, *leftDelimiter_param = NULL, *rightDelimiter_param = NULL, *separator_param = NULL, *ldS = NULL, *rdS = NULL, *result = NULL, *pattern, *_0 = NULL, *_2 = NULL, *_3 = NULL, *_6 = NULL;
	zval *text = NULL, *leftDelimiter = NULL, *rightDelimiter = NULL, *separator = NULL, *_4;

	ZEPHIR_MM_GROW();
	zephir_fetch_params(1, 1, 3, &text_param, &leftDelimiter_param, &rightDelimiter_param, &separator_param);

	if (unlikely(Z_TYPE_P(text_param) != IS_STRING && Z_TYPE_P(text_param) != IS_NULL)) {
		zephir_throw_exception_string(spl_ce_InvalidArgumentException, SL("Parameter 'text' must be a string") TSRMLS_CC);
		RETURN_MM_NULL();
	}

	if (likely(Z_TYPE_P(text_param) == IS_STRING)) {
		zephir_get_strval(text, text_param);
	} else {
		ZEPHIR_INIT_VAR(text);
		ZVAL_EMPTY_STRING(text);
	}
	if (!leftDelimiter_param) {
		ZEPHIR_INIT_VAR(leftDelimiter);
		ZVAL_STRING(leftDelimiter, "{", 1);
	} else {
	if (unlikely(Z_TYPE_P(leftDelimiter_param) != IS_STRING && Z_TYPE_P(leftDelimiter_param) != IS_NULL)) {
		zephir_throw_exception_string(spl_ce_InvalidArgumentException, SL("Parameter 'leftDelimiter' must be a string") TSRMLS_CC);
		RETURN_MM_NULL();
	}

	if (likely(Z_TYPE_P(leftDelimiter_param) == IS_STRING)) {
		zephir_get_strval(leftDelimiter, leftDelimiter_param);
	} else {
		ZEPHIR_INIT_VAR(leftDelimiter);
		ZVAL_EMPTY_STRING(leftDelimiter);
	}
	}
	if (!rightDelimiter_param) {
		ZEPHIR_INIT_VAR(rightDelimiter);
		ZVAL_STRING(rightDelimiter, "}", 1);
	} else {
	if (unlikely(Z_TYPE_P(rightDelimiter_param) != IS_STRING && Z_TYPE_P(rightDelimiter_param) != IS_NULL)) {
		zephir_throw_exception_string(spl_ce_InvalidArgumentException, SL("Parameter 'rightDelimiter' must be a string") TSRMLS_CC);
		RETURN_MM_NULL();
	}

	if (likely(Z_TYPE_P(rightDelimiter_param) == IS_STRING)) {
		zephir_get_strval(rightDelimiter, rightDelimiter_param);
	} else {
		ZEPHIR_INIT_VAR(rightDelimiter);
		ZVAL_EMPTY_STRING(rightDelimiter);
	}
	}
	if (!separator_param) {
		ZEPHIR_INIT_VAR(separator);
		ZVAL_STRING(separator, "|", 1);
	} else {
	if (unlikely(Z_TYPE_P(separator_param) != IS_STRING && Z_TYPE_P(separator_param) != IS_NULL)) {
		zephir_throw_exception_string(spl_ce_InvalidArgumentException, SL("Parameter 'separator' must be a string") TSRMLS_CC);
		RETURN_MM_NULL();
	}

	if (likely(Z_TYPE_P(separator_param) == IS_STRING)) {
		zephir_get_strval(separator, separator_param);
	} else {
		ZEPHIR_INIT_VAR(separator);
		ZVAL_EMPTY_STRING(separator);
	}
	}


<<<<<<< HEAD
	ZEPHIR_CALL_FUNCTION(&_0, "substr_count", &_1, 424, text, leftDelimiter);
	zephir_check_call_status();
	ZEPHIR_CALL_FUNCTION(&_2, "substr_count", &_1, 424, text, rightDelimiter);
=======
	ZEPHIR_CALL_FUNCTION(&_0, "substr_count", &_1, 423, text, leftDelimiter);
	zephir_check_call_status();
	ZEPHIR_CALL_FUNCTION(&_2, "substr_count", &_1, 423, text, rightDelimiter);
>>>>>>> 08711796
	zephir_check_call_status();
	if (!ZEPHIR_IS_IDENTICAL(_0, _2)) {
		ZEPHIR_INIT_VAR(_3);
		object_init_ex(_3, spl_ce_RuntimeException);
		ZEPHIR_INIT_VAR(_4);
		ZEPHIR_CONCAT_SVS(_4, "Syntax error in string \"", text, "\"");
<<<<<<< HEAD
		ZEPHIR_CALL_METHOD(NULL, _3, "__construct", NULL, 425, _4);
=======
		ZEPHIR_CALL_METHOD(NULL, _3, "__construct", NULL, 424, _4);
>>>>>>> 08711796
		zephir_check_call_status();
		zephir_throw_exception_debug(_3, "phalcon/text.zep", 261 TSRMLS_CC);
		ZEPHIR_MM_RESTORE();
		return;
	}
<<<<<<< HEAD
	ZEPHIR_CALL_FUNCTION(&ldS, "preg_quote", &_5, 426, leftDelimiter);
	zephir_check_call_status();
	ZEPHIR_CALL_FUNCTION(&rdS, "preg_quote", &_5, 426, rightDelimiter);
=======
	ZEPHIR_CALL_FUNCTION(&ldS, "preg_quote", &_5, 425, leftDelimiter);
	zephir_check_call_status();
	ZEPHIR_CALL_FUNCTION(&rdS, "preg_quote", &_5, 425, rightDelimiter);
>>>>>>> 08711796
	zephir_check_call_status();
	ZEPHIR_INIT_VAR(pattern);
	ZEPHIR_CONCAT_SVSVVSVS(pattern, "/", ldS, "([^", ldS, rdS, "]+)", rdS, "/");
	ZEPHIR_CPY_WRT(result, text);
	while (1) {
		if (!(zephir_memnstr(result, leftDelimiter, "phalcon/text.zep", 269))) {
			break;
		}
		ZEPHIR_INIT_NVAR(_3);
		ZEPHIR_INIT_NVAR(_3);
		zephir_create_closure_ex(_3, NULL, phalcon_0__closure_ce, SS("__invoke") TSRMLS_CC);
<<<<<<< HEAD
		ZEPHIR_CALL_FUNCTION(&_6, "preg_replace_callback", &_7, 427, pattern, _3, result);
=======
		ZEPHIR_CALL_FUNCTION(&_6, "preg_replace_callback", &_7, 426, pattern, _3, result);
>>>>>>> 08711796
		zephir_check_call_status();
		ZEPHIR_CPY_WRT(result, _6);
	}
	RETURN_CCTOR(result);

}
<|MERGE_RESOLUTION|>--- conflicted
+++ resolved
@@ -194,21 +194,13 @@
 			ZVAL_STRING(&_0, "a", 0);
 			ZEPHIR_SINIT_VAR(_1);
 			ZVAL_STRING(&_1, "z", 0);
-<<<<<<< HEAD
-			ZEPHIR_CALL_FUNCTION(&_2, "range", &_3, 420, &_0, &_1);
-=======
-			ZEPHIR_CALL_FUNCTION(&_2, "range", &_3, 419, &_0, &_1);
->>>>>>> 08711796
+			ZEPHIR_CALL_FUNCTION(&_2, "range", &_3, 421, &_0, &_1);
 			zephir_check_call_status();
 			ZEPHIR_SINIT_NVAR(_0);
 			ZVAL_STRING(&_0, "A", 0);
 			ZEPHIR_SINIT_NVAR(_1);
 			ZVAL_STRING(&_1, "Z", 0);
-<<<<<<< HEAD
-			ZEPHIR_CALL_FUNCTION(&_4, "range", &_3, 420, &_0, &_1);
-=======
-			ZEPHIR_CALL_FUNCTION(&_4, "range", &_3, 419, &_0, &_1);
->>>>>>> 08711796
+			ZEPHIR_CALL_FUNCTION(&_4, "range", &_3, 421, &_0, &_1);
 			zephir_check_call_status();
 			ZEPHIR_INIT_VAR(pool);
 			zephir_fast_array_merge(pool, &(_2), &(_4) TSRMLS_CC);
@@ -219,21 +211,13 @@
 			ZVAL_LONG(&_0, 0);
 			ZEPHIR_SINIT_NVAR(_1);
 			ZVAL_LONG(&_1, 9);
-<<<<<<< HEAD
-			ZEPHIR_CALL_FUNCTION(&_2, "range", &_3, 420, &_0, &_1);
-=======
-			ZEPHIR_CALL_FUNCTION(&_2, "range", &_3, 419, &_0, &_1);
->>>>>>> 08711796
+			ZEPHIR_CALL_FUNCTION(&_2, "range", &_3, 421, &_0, &_1);
 			zephir_check_call_status();
 			ZEPHIR_SINIT_NVAR(_0);
 			ZVAL_STRING(&_0, "a", 0);
 			ZEPHIR_SINIT_NVAR(_1);
 			ZVAL_STRING(&_1, "f", 0);
-<<<<<<< HEAD
-			ZEPHIR_CALL_FUNCTION(&_4, "range", &_3, 420, &_0, &_1);
-=======
-			ZEPHIR_CALL_FUNCTION(&_4, "range", &_3, 419, &_0, &_1);
->>>>>>> 08711796
+			ZEPHIR_CALL_FUNCTION(&_4, "range", &_3, 421, &_0, &_1);
 			zephir_check_call_status();
 			ZEPHIR_INIT_NVAR(pool);
 			zephir_fast_array_merge(pool, &(_2), &(_4) TSRMLS_CC);
@@ -244,11 +228,7 @@
 			ZVAL_LONG(&_0, 0);
 			ZEPHIR_SINIT_NVAR(_1);
 			ZVAL_LONG(&_1, 9);
-<<<<<<< HEAD
-			ZEPHIR_CALL_FUNCTION(&pool, "range", &_3, 420, &_0, &_1);
-=======
-			ZEPHIR_CALL_FUNCTION(&pool, "range", &_3, 419, &_0, &_1);
->>>>>>> 08711796
+			ZEPHIR_CALL_FUNCTION(&pool, "range", &_3, 421, &_0, &_1);
 			zephir_check_call_status();
 			break;
 		}
@@ -257,11 +237,7 @@
 			ZVAL_LONG(&_0, 1);
 			ZEPHIR_SINIT_NVAR(_1);
 			ZVAL_LONG(&_1, 9);
-<<<<<<< HEAD
-			ZEPHIR_CALL_FUNCTION(&pool, "range", &_3, 420, &_0, &_1);
-=======
-			ZEPHIR_CALL_FUNCTION(&pool, "range", &_3, 419, &_0, &_1);
->>>>>>> 08711796
+			ZEPHIR_CALL_FUNCTION(&pool, "range", &_3, 421, &_0, &_1);
 			zephir_check_call_status();
 			break;
 		}
@@ -269,35 +245,21 @@
 		ZVAL_LONG(&_0, 0);
 		ZEPHIR_SINIT_NVAR(_1);
 		ZVAL_LONG(&_1, 9);
-<<<<<<< HEAD
-		ZEPHIR_CALL_FUNCTION(&_2, "range", &_3, 420, &_0, &_1);
-=======
-		ZEPHIR_CALL_FUNCTION(&_2, "range", &_3, 419, &_0, &_1);
->>>>>>> 08711796
+		ZEPHIR_CALL_FUNCTION(&_2, "range", &_3, 421, &_0, &_1);
 		zephir_check_call_status();
 		ZEPHIR_SINIT_NVAR(_0);
 		ZVAL_STRING(&_0, "a", 0);
 		ZEPHIR_SINIT_NVAR(_1);
 		ZVAL_STRING(&_1, "z", 0);
-<<<<<<< HEAD
-		ZEPHIR_CALL_FUNCTION(&_4, "range", &_3, 420, &_0, &_1);
-=======
-		ZEPHIR_CALL_FUNCTION(&_4, "range", &_3, 419, &_0, &_1);
->>>>>>> 08711796
+		ZEPHIR_CALL_FUNCTION(&_4, "range", &_3, 421, &_0, &_1);
 		zephir_check_call_status();
 		ZEPHIR_SINIT_NVAR(_0);
 		ZVAL_STRING(&_0, "A", 0);
 		ZEPHIR_SINIT_NVAR(_1);
 		ZVAL_STRING(&_1, "Z", 0);
-<<<<<<< HEAD
-		ZEPHIR_CALL_FUNCTION(&_5, "range", &_3, 420, &_0, &_1);
-		zephir_check_call_status();
-		ZEPHIR_CALL_FUNCTION(&pool, "array_merge", &_6, 421, _2, _4, _5);
-=======
-		ZEPHIR_CALL_FUNCTION(&_5, "range", &_3, 419, &_0, &_1);
-		zephir_check_call_status();
-		ZEPHIR_CALL_FUNCTION(&pool, "array_merge", &_6, 420, _2, _4, _5);
->>>>>>> 08711796
+		ZEPHIR_CALL_FUNCTION(&_5, "range", &_3, 421, &_0, &_1);
+		zephir_check_call_status();
+		ZEPHIR_CALL_FUNCTION(&pool, "array_merge", &_6, 422, _2, _4, _5);
 		zephir_check_call_status();
 		break;
 	} while(0);
@@ -426,11 +388,7 @@
 
 
 	if ((zephir_function_exists_ex(SS("mb_strtolower") TSRMLS_CC) == SUCCESS)) {
-<<<<<<< HEAD
-		ZEPHIR_RETURN_CALL_FUNCTION("mb_strtolower", NULL, 193, str, encoding);
-=======
-		ZEPHIR_RETURN_CALL_FUNCTION("mb_strtolower", NULL, 196, str, encoding);
->>>>>>> 08711796
+		ZEPHIR_RETURN_CALL_FUNCTION("mb_strtolower", NULL, 194, str, encoding);
 		zephir_check_call_status();
 		RETURN_MM();
 	}
@@ -485,11 +443,7 @@
 
 
 	if ((zephir_function_exists_ex(SS("mb_strtoupper") TSRMLS_CC) == SUCCESS)) {
-<<<<<<< HEAD
-		ZEPHIR_RETURN_CALL_FUNCTION("mb_strtoupper", NULL, 194, str, encoding);
-=======
-		ZEPHIR_RETURN_CALL_FUNCTION("mb_strtoupper", NULL, 197, str, encoding);
->>>>>>> 08711796
+		ZEPHIR_RETURN_CALL_FUNCTION("mb_strtoupper", NULL, 195, str, encoding);
 		zephir_check_call_status();
 		RETURN_MM();
 	}
@@ -555,45 +509,24 @@
 
 	ZEPHIR_SINIT_VAR(_0);
 	ZVAL_LONG(&_0, 0);
-<<<<<<< HEAD
-	ZEPHIR_CALL_FUNCTION(&separator, "func_get_arg", &_1, 422, &_0);
+	ZEPHIR_CALL_FUNCTION(&separator, "func_get_arg", &_1, 423, &_0);
 	zephir_check_call_status();
 	ZEPHIR_SINIT_NVAR(_0);
 	ZVAL_LONG(&_0, 1);
-	ZEPHIR_CALL_FUNCTION(&a, "func_get_arg", &_1, 422, &_0);
+	ZEPHIR_CALL_FUNCTION(&a, "func_get_arg", &_1, 423, &_0);
 	zephir_check_call_status();
 	ZEPHIR_SINIT_NVAR(_0);
 	ZVAL_LONG(&_0, 2);
-	ZEPHIR_CALL_FUNCTION(&b, "func_get_arg", &_1, 422, &_0);
-	zephir_check_call_status();
-	ZEPHIR_CALL_FUNCTION(&_2, "func_num_args", NULL, 423);
+	ZEPHIR_CALL_FUNCTION(&b, "func_get_arg", &_1, 423, &_0);
+	zephir_check_call_status();
+	ZEPHIR_CALL_FUNCTION(&_2, "func_num_args", NULL, 424);
 	zephir_check_call_status();
 	if (ZEPHIR_GT_LONG(_2, 3)) {
-		ZEPHIR_CALL_FUNCTION(&_3, "func_get_args", NULL, 165);
+		ZEPHIR_CALL_FUNCTION(&_3, "func_get_args", NULL, 166);
 		zephir_check_call_status();
 		ZEPHIR_SINIT_NVAR(_0);
 		ZVAL_LONG(&_0, 3);
-		ZEPHIR_CALL_FUNCTION(&_4, "array_slice", NULL, 374, _3, &_0);
-=======
-	ZEPHIR_CALL_FUNCTION(&separator, "func_get_arg", &_1, 421, &_0);
-	zephir_check_call_status();
-	ZEPHIR_SINIT_NVAR(_0);
-	ZVAL_LONG(&_0, 1);
-	ZEPHIR_CALL_FUNCTION(&a, "func_get_arg", &_1, 421, &_0);
-	zephir_check_call_status();
-	ZEPHIR_SINIT_NVAR(_0);
-	ZVAL_LONG(&_0, 2);
-	ZEPHIR_CALL_FUNCTION(&b, "func_get_arg", &_1, 421, &_0);
-	zephir_check_call_status();
-	ZEPHIR_CALL_FUNCTION(&_2, "func_num_args", NULL, 422);
-	zephir_check_call_status();
-	if (ZEPHIR_GT_LONG(_2, 3)) {
-		ZEPHIR_CALL_FUNCTION(&_3, "func_get_args", NULL, 168);
-		zephir_check_call_status();
-		ZEPHIR_SINIT_NVAR(_0);
-		ZVAL_LONG(&_0, 3);
-		ZEPHIR_CALL_FUNCTION(&_4, "array_slice", NULL, 373, _3, &_0);
->>>>>>> 08711796
+		ZEPHIR_CALL_FUNCTION(&_4, "array_slice", NULL, 375, _3, &_0);
 		zephir_check_call_status();
 		zephir_is_iterable(_4, &_6, &_5, 0, 0, "phalcon/text.zep", 242);
 		for (
@@ -699,40 +632,24 @@
 	}
 
 
-<<<<<<< HEAD
-	ZEPHIR_CALL_FUNCTION(&_0, "substr_count", &_1, 424, text, leftDelimiter);
-	zephir_check_call_status();
-	ZEPHIR_CALL_FUNCTION(&_2, "substr_count", &_1, 424, text, rightDelimiter);
-=======
-	ZEPHIR_CALL_FUNCTION(&_0, "substr_count", &_1, 423, text, leftDelimiter);
-	zephir_check_call_status();
-	ZEPHIR_CALL_FUNCTION(&_2, "substr_count", &_1, 423, text, rightDelimiter);
->>>>>>> 08711796
+	ZEPHIR_CALL_FUNCTION(&_0, "substr_count", &_1, 425, text, leftDelimiter);
+	zephir_check_call_status();
+	ZEPHIR_CALL_FUNCTION(&_2, "substr_count", &_1, 425, text, rightDelimiter);
 	zephir_check_call_status();
 	if (!ZEPHIR_IS_IDENTICAL(_0, _2)) {
 		ZEPHIR_INIT_VAR(_3);
 		object_init_ex(_3, spl_ce_RuntimeException);
 		ZEPHIR_INIT_VAR(_4);
 		ZEPHIR_CONCAT_SVS(_4, "Syntax error in string \"", text, "\"");
-<<<<<<< HEAD
-		ZEPHIR_CALL_METHOD(NULL, _3, "__construct", NULL, 425, _4);
-=======
-		ZEPHIR_CALL_METHOD(NULL, _3, "__construct", NULL, 424, _4);
->>>>>>> 08711796
+		ZEPHIR_CALL_METHOD(NULL, _3, "__construct", NULL, 426, _4);
 		zephir_check_call_status();
 		zephir_throw_exception_debug(_3, "phalcon/text.zep", 261 TSRMLS_CC);
 		ZEPHIR_MM_RESTORE();
 		return;
 	}
-<<<<<<< HEAD
-	ZEPHIR_CALL_FUNCTION(&ldS, "preg_quote", &_5, 426, leftDelimiter);
-	zephir_check_call_status();
-	ZEPHIR_CALL_FUNCTION(&rdS, "preg_quote", &_5, 426, rightDelimiter);
-=======
-	ZEPHIR_CALL_FUNCTION(&ldS, "preg_quote", &_5, 425, leftDelimiter);
-	zephir_check_call_status();
-	ZEPHIR_CALL_FUNCTION(&rdS, "preg_quote", &_5, 425, rightDelimiter);
->>>>>>> 08711796
+	ZEPHIR_CALL_FUNCTION(&ldS, "preg_quote", &_5, 427, leftDelimiter);
+	zephir_check_call_status();
+	ZEPHIR_CALL_FUNCTION(&rdS, "preg_quote", &_5, 427, rightDelimiter);
 	zephir_check_call_status();
 	ZEPHIR_INIT_VAR(pattern);
 	ZEPHIR_CONCAT_SVSVVSVS(pattern, "/", ldS, "([^", ldS, rdS, "]+)", rdS, "/");
@@ -744,11 +661,7 @@
 		ZEPHIR_INIT_NVAR(_3);
 		ZEPHIR_INIT_NVAR(_3);
 		zephir_create_closure_ex(_3, NULL, phalcon_0__closure_ce, SS("__invoke") TSRMLS_CC);
-<<<<<<< HEAD
-		ZEPHIR_CALL_FUNCTION(&_6, "preg_replace_callback", &_7, 427, pattern, _3, result);
-=======
-		ZEPHIR_CALL_FUNCTION(&_6, "preg_replace_callback", &_7, 426, pattern, _3, result);
->>>>>>> 08711796
+		ZEPHIR_CALL_FUNCTION(&_6, "preg_replace_callback", &_7, 428, pattern, _3, result);
 		zephir_check_call_status();
 		ZEPHIR_CPY_WRT(result, _6);
 	}
