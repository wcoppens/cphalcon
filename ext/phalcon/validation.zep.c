
#ifdef HAVE_CONFIG_H
#include "../ext_config.h"
#endif

#include <php.h>
#include "../php_ext.h"
#include "../ext.h"

#include <Zend/zend_operators.h>
#include <Zend/zend_exceptions.h>
#include <Zend/zend_interfaces.h>

#include "kernel/main.h"
#include "kernel/object.h"
#include "kernel/memory.h"
#include "kernel/fcall.h"
#include "kernel/operators.h"
#include "kernel/exception.h"
#include "kernel/hash.h"
#include "kernel/array.h"
#include "ext/spl/spl_exceptions.h"
#include "kernel/concat.h"
#include "kernel/string.h"


/**
 * Phalcon\Validation
 *
 * Allows to validate data using custom or built-in validators
 */
ZEPHIR_INIT_CLASS(Phalcon_Validation) {

	ZEPHIR_REGISTER_CLASS_EX(Phalcon, Validation, phalcon, validation, phalcon_di_injectable_ce, phalcon_validation_method_entry, 0);

	zend_declare_property_null(phalcon_validation_ce, SL("_data"), ZEND_ACC_PROTECTED TSRMLS_CC);

	zend_declare_property_null(phalcon_validation_ce, SL("_entity"), ZEND_ACC_PROTECTED TSRMLS_CC);

	zend_declare_property_null(phalcon_validation_ce, SL("_validators"), ZEND_ACC_PROTECTED TSRMLS_CC);

	zend_declare_property_null(phalcon_validation_ce, SL("_filters"), ZEND_ACC_PROTECTED TSRMLS_CC);

	zend_declare_property_null(phalcon_validation_ce, SL("_messages"), ZEND_ACC_PROTECTED TSRMLS_CC);

	zend_declare_property_null(phalcon_validation_ce, SL("_defaultMessages"), ZEND_ACC_PROTECTED TSRMLS_CC);

	zend_declare_property_null(phalcon_validation_ce, SL("_labels"), ZEND_ACC_PROTECTED TSRMLS_CC);

	zend_declare_property_null(phalcon_validation_ce, SL("_values"), ZEND_ACC_PROTECTED TSRMLS_CC);

	zend_class_implements(phalcon_validation_ce TSRMLS_CC, 1, phalcon_validationinterface_ce);
	return SUCCESS;

}

PHP_METHOD(Phalcon_Validation, setValidators) {

	zval *validators;

	zephir_fetch_params(0, 1, 0, &validators);



	zephir_update_property_this(this_ptr, SL("_validators"), validators TSRMLS_CC);

}

/**
 * Phalcon\Validation constructor
 */
PHP_METHOD(Phalcon_Validation, __construct) {

	int ZEPHIR_LAST_CALL_STATUS;
	zval *validators_param = NULL;
	zval *validators = NULL;

	ZEPHIR_MM_GROW();
	zephir_fetch_params(1, 0, 1, &validators_param);

	if (!validators_param) {
		ZEPHIR_INIT_VAR(validators);
		array_init(validators);
	} else {
		zephir_get_arrval(validators, validators_param);
	}


	if (1 == 1) {
		zephir_update_property_this(this_ptr, SL("_validators"), validators TSRMLS_CC);
	}
	ZEPHIR_CALL_METHOD(NULL, this_ptr, "setdefaultmessages", NULL, 0);
	zephir_check_call_status();
	if ((zephir_method_exists_ex(this_ptr, SS("initialize") TSRMLS_CC) == SUCCESS)) {
		ZEPHIR_CALL_METHOD(NULL, this_ptr, "initialize", NULL, 0);
		zephir_check_call_status();
	}
	ZEPHIR_MM_RESTORE();

}

/**
 * Validate a set of data according to a set of rules
 *
 * @param array|object data
 * @param object entity
 * @return \Phalcon\Validation\Message\Group
 */
PHP_METHOD(Phalcon_Validation, validate) {

	zephir_fcall_cache_entry *_5 = NULL;
	HashTable *_2;
	HashPosition _1;
	zend_bool _0;
	int ZEPHIR_LAST_CALL_STATUS;
<<<<<<< HEAD
	zval *data = NULL, *entity = NULL, *validators, *messages = NULL, *scope = NULL, *field = NULL, *validator = NULL, *status = NULL, **_3, *_4 = NULL, *_6 = NULL, *_7 = NULL, *_8 = NULL;
=======
	zval *data = NULL, *entity = NULL, *validators = NULL, *messages = NULL, *scope = NULL, *field = NULL, *validator = NULL, *status = NULL, **_3, *_4$$7 = NULL, *_5$$10 = NULL, *_6$$10 = NULL;
>>>>>>> 2682ae08

	ZEPHIR_MM_GROW();
	zephir_fetch_params(1, 0, 2, &data, &entity);

	if (!data) {
		data = ZEPHIR_GLOBAL(global_null);
	}
	if (!entity) {
		entity = ZEPHIR_GLOBAL(global_null);
	}


	ZEPHIR_OBS_VAR(validators);
	zephir_read_property_this(&validators, this_ptr, SL("_validators"), PH_NOISY_CC);
	if (Z_TYPE_P(validators) != IS_ARRAY) {
		ZEPHIR_THROW_EXCEPTION_DEBUG_STR(phalcon_validation_exception_ce, "There are no validators to validate", "phalcon/validation.zep", 84);
		return;
	}
	zephir_update_property_this(this_ptr, SL("_values"), ZEPHIR_GLOBAL(global_null) TSRMLS_CC);
	ZEPHIR_INIT_VAR(messages);
	object_init_ex(messages, phalcon_validation_message_group_ce);
	ZEPHIR_CALL_METHOD(NULL, messages, "__construct", NULL, 3);
	zephir_check_call_status();
	if (Z_TYPE_P(entity) != IS_NULL) {
		ZEPHIR_CALL_METHOD(NULL, this_ptr, "setentity", NULL, 0, entity);
		zephir_check_call_status();
	}
	if ((zephir_method_exists_ex(this_ptr, SS("beforevalidation") TSRMLS_CC) == SUCCESS)) {
		ZEPHIR_CALL_METHOD(&status, this_ptr, "beforevalidation", NULL, 0, data, entity, messages);
		zephir_check_call_status();
		if (ZEPHIR_IS_FALSE_IDENTICAL(status)) {
			RETURN_CCTOR(status);
		}
	}
	zephir_update_property_this(this_ptr, SL("_messages"), messages TSRMLS_CC);
	_0 = Z_TYPE_P(data) == IS_ARRAY;
	if (!(_0)) {
		_0 = Z_TYPE_P(data) == IS_OBJECT;
	}
	if (_0) {
		zephir_update_property_this(this_ptr, SL("_data"), data TSRMLS_CC);
	}
	zephir_is_iterable(validators, &_2, &_1, 0, 0, "phalcon/validation.zep", 150);
	for (
	  ; zephir_hash_get_current_data_ex(_2, (void**) &_3, &_1) == SUCCESS
	  ; zephir_hash_move_forward_ex(_2, &_1)
	) {
		ZEPHIR_GET_HVALUE(scope, _3);
		if (Z_TYPE_P(scope) != IS_ARRAY) {
			ZEPHIR_THROW_EXCEPTION_DEBUG_STR(phalcon_validation_exception_ce, "The validator scope is not valid", "phalcon/validation.zep", 120);
			return;
		}
		ZEPHIR_OBS_NVAR(field);
		zephir_array_fetch_long(&field, scope, 0, PH_NOISY, "phalcon/validation.zep", 123 TSRMLS_CC);
		ZEPHIR_OBS_NVAR(validator);
		zephir_array_fetch_long(&validator, scope, 1, PH_NOISY, "phalcon/validation.zep", 124 TSRMLS_CC);
		if (Z_TYPE_P(validator) != IS_OBJECT) {
			ZEPHIR_THROW_EXCEPTION_DEBUG_STR(phalcon_validation_exception_ce, "One of the validators is not valid", "phalcon/validation.zep", 127);
			return;
		}
<<<<<<< HEAD
		ZEPHIR_CALL_METHOD(&_4, this_ptr, "prechecking", &_5, 0, field, validator);
		zephir_check_call_status();
		if (zephir_is_true(_4)) {
			continue;
		}
		ZEPHIR_CALL_METHOD(&_6, validator, "validate", NULL, 0, this_ptr, field);
		zephir_check_call_status();
		if (ZEPHIR_IS_FALSE_IDENTICAL(_6)) {
			ZEPHIR_INIT_NVAR(_8);
			ZVAL_STRING(_8, "cancelOnFail", ZEPHIR_TEMP_PARAM_COPY);
			ZEPHIR_CALL_METHOD(&_7, validator, "getoption", NULL, 0, _8);
			zephir_check_temp_parameter(_8);
			zephir_check_call_status();
			if (zephir_is_true(_7)) {
=======
		ZEPHIR_CALL_METHOD(&_4$$7, validator, "validate", NULL, 0, this_ptr, field);
		zephir_check_call_status();
		if (ZEPHIR_IS_FALSE_IDENTICAL(_4$$7)) {
			ZEPHIR_INIT_NVAR(_6$$10);
			ZVAL_STRING(_6$$10, "cancelOnFail", ZEPHIR_TEMP_PARAM_COPY);
			ZEPHIR_CALL_METHOD(&_5$$10, validator, "getoption", NULL, 0, _6$$10);
			zephir_check_temp_parameter(_6$$10);
			zephir_check_call_status();
			if (zephir_is_true(_5$$10)) {
>>>>>>> 2682ae08
				break;
			}
		}
	}
	ZEPHIR_OBS_NVAR(messages);
	zephir_read_property_this(&messages, this_ptr, SL("_messages"), PH_NOISY_CC);
	if ((zephir_method_exists_ex(this_ptr, SS("aftervalidation") TSRMLS_CC) == SUCCESS)) {
		ZEPHIR_CALL_METHOD(NULL, this_ptr, "aftervalidation", NULL, 0, data, entity, messages);
		zephir_check_call_status();
	}
	RETURN_CCTOR(messages);

}

/**
 * Adds a validator to a field
 */
PHP_METHOD(Phalcon_Validation, add) {

	zval *_0;
	zval *field_param = NULL, *validator;
	zval *field = NULL;

	ZEPHIR_MM_GROW();
	zephir_fetch_params(1, 2, 0, &field_param, &validator);

	zephir_get_strval(field, field_param);


	ZEPHIR_INIT_VAR(_0);
	zephir_create_array(_0, 2, 0 TSRMLS_CC);
	zephir_array_fast_append(_0, field);
	zephir_array_fast_append(_0, validator);
	zephir_update_property_array_append(this_ptr, SL("_validators"), _0 TSRMLS_CC);
	RETURN_THIS();

}

/**
 * Alias of `add` method
 */
PHP_METHOD(Phalcon_Validation, rule) {

	int ZEPHIR_LAST_CALL_STATUS;
	zval *field_param = NULL, *validator;
	zval *field = NULL;

	ZEPHIR_MM_GROW();
	zephir_fetch_params(1, 2, 0, &field_param, &validator);

	zephir_get_strval(field, field_param);


	ZEPHIR_RETURN_CALL_METHOD(this_ptr, "add", NULL, 0, field, validator);
	zephir_check_call_status();
	RETURN_MM();

}

/**
 * Adds the validators to a field
 */
PHP_METHOD(Phalcon_Validation, rules) {

	HashTable *_1;
	HashPosition _0;
	zval *validators = NULL, *_3$$4 = NULL;
	zval *field_param = NULL, *validators_param = NULL, *validator = NULL, **_2;
	zval *field = NULL;

	ZEPHIR_MM_GROW();
	zephir_fetch_params(1, 2, 0, &field_param, &validators_param);

	if (unlikely(Z_TYPE_P(field_param) != IS_STRING && Z_TYPE_P(field_param) != IS_NULL)) {
		zephir_throw_exception_string(spl_ce_InvalidArgumentException, SL("Parameter 'field' must be a string") TSRMLS_CC);
		RETURN_MM_NULL();
	}
	if (likely(Z_TYPE_P(field_param) == IS_STRING)) {
		zephir_get_strval(field, field_param);
	} else {
		ZEPHIR_INIT_VAR(field);
		ZVAL_EMPTY_STRING(field);
	}
	validators = validators_param;


	zephir_is_iterable(validators, &_1, &_0, 0, 0, "phalcon/validation.zep", 187);
	for (
	  ; zephir_hash_get_current_data_ex(_1, (void**) &_2, &_0) == SUCCESS
	  ; zephir_hash_move_forward_ex(_1, &_0)
	) {
		ZEPHIR_GET_HVALUE(validator, _2);
		if (zephir_instance_of_ev(validator, phalcon_validation_validatorinterface_ce TSRMLS_CC)) {
			ZEPHIR_INIT_NVAR(_3$$4);
			zephir_create_array(_3$$4, 2, 0 TSRMLS_CC);
			zephir_array_fast_append(_3$$4, field);
			zephir_array_fast_append(_3$$4, validator);
			zephir_update_property_array_append(this_ptr, SL("_validators"), _3$$4 TSRMLS_CC);
		}
	}
	RETURN_THIS();

}

/**
 * Adds filters to the field
 *
 * @param string field
 * @param array|string filters
 * @return \Phalcon\Validation
 */
PHP_METHOD(Phalcon_Validation, setFilters) {

	zval *field_param = NULL, *filters;
	zval *field = NULL;

	ZEPHIR_MM_GROW();
	zephir_fetch_params(1, 2, 0, &field_param, &filters);

	zephir_get_strval(field, field_param);


	zephir_update_property_array(this_ptr, SL("_filters"), field, filters TSRMLS_CC);
	RETURN_THIS();

}

/**
 * Returns all the filters or a specific one
 *
 * @param string field
 * @return mixed
 */
PHP_METHOD(Phalcon_Validation, getFilters) {

	zval *field_param = NULL, *filters = NULL, *fieldFilters = NULL;
	zval *field = NULL;

	ZEPHIR_MM_GROW();
	zephir_fetch_params(1, 0, 1, &field_param);

	if (!field_param) {
		ZEPHIR_INIT_VAR(field);
		ZVAL_EMPTY_STRING(field);
	} else {
		zephir_get_strval(field, field_param);
	}


	filters = zephir_fetch_nproperty_this(this_ptr, SL("_filters"), PH_NOISY_CC);
	if (1 == 0) {
		RETURN_CTOR(filters);
	}
	if (!(zephir_array_isset_fetch(&fieldFilters, filters, field, 1 TSRMLS_CC))) {
		RETURN_MM_NULL();
	}
	RETURN_CTOR(fieldFilters);

}

/**
 * Returns the validators added to the validation
 */
PHP_METHOD(Phalcon_Validation, getValidators) {

	

	RETURN_MEMBER(this_ptr, "_validators");

}

/**
 * Sets the bound entity
 *
 * @param object entity
 */
PHP_METHOD(Phalcon_Validation, setEntity) {

	zval *entity;

	zephir_fetch_params(0, 1, 0, &entity);



	if (Z_TYPE_P(entity) != IS_OBJECT) {
		ZEPHIR_THROW_EXCEPTION_DEBUG_STRW(phalcon_validation_exception_ce, "Entity must be an object", "phalcon/validation.zep", 241);
		return;
	}
	zephir_update_property_this(this_ptr, SL("_entity"), entity TSRMLS_CC);

}

/**
 * Returns the bound entity
 *
 * @return object
 */
PHP_METHOD(Phalcon_Validation, getEntity) {

	

	RETURN_MEMBER(this_ptr, "_entity");

}

/**
 * Adds default messages to validators
 */
PHP_METHOD(Phalcon_Validation, setDefaultMessages) {

	zval *messages_param = NULL, *defaultMessages = NULL, *_0;
	zval *messages = NULL;

	ZEPHIR_MM_GROW();
	zephir_fetch_params(1, 0, 1, &messages_param);

	if (!messages_param) {
		ZEPHIR_INIT_VAR(messages);
		array_init(messages);
	} else {
		zephir_get_arrval(messages, messages_param);
	}


	ZEPHIR_INIT_VAR(defaultMessages);
	zephir_create_array(defaultMessages, 24, 0 TSRMLS_CC);
	add_assoc_stringl_ex(defaultMessages, SS("Alnum"), SL("Field :field must contain only letters and numbers"), 1);
	add_assoc_stringl_ex(defaultMessages, SS("Alpha"), SL("Field :field must contain only letters"), 1);
	add_assoc_stringl_ex(defaultMessages, SS("Between"), SL("Field :field must be within the range of :min to :max"), 1);
	add_assoc_stringl_ex(defaultMessages, SS("Confirmation"), SL("Field :field must be the same as :with"), 1);
	add_assoc_stringl_ex(defaultMessages, SS("Digit"), SL("Field :field must be numeric"), 1);
	add_assoc_stringl_ex(defaultMessages, SS("Email"), SL("Field :field must be an email address"), 1);
	add_assoc_stringl_ex(defaultMessages, SS("ExclusionIn"), SL("Field :field must not be a part of list: :domain"), 1);
	add_assoc_stringl_ex(defaultMessages, SS("FileEmpty"), SL("Field :field must not be empty"), 1);
	add_assoc_stringl_ex(defaultMessages, SS("FileIniSize"), SL("File :field exceeds the maximum file size"), 1);
	add_assoc_stringl_ex(defaultMessages, SS("FileMaxResolution"), SL("File :field must not exceed :max resolution"), 1);
	add_assoc_stringl_ex(defaultMessages, SS("FileMinResolution"), SL("File :field must be at least :min resolution"), 1);
	add_assoc_stringl_ex(defaultMessages, SS("FileSize"), SL("File :field exceeds the size of :max"), 1);
	add_assoc_stringl_ex(defaultMessages, SS("FileType"), SL("File :field must be of type: :types"), 1);
	add_assoc_stringl_ex(defaultMessages, SS("FileValid"), SL("Field :field is not valid"), 1);
	add_assoc_stringl_ex(defaultMessages, SS("Identical"), SL("Field :field does not have the expected value"), 1);
	add_assoc_stringl_ex(defaultMessages, SS("InclusionIn"), SL("Field :field must be a part of list: :domain"), 1);
	add_assoc_stringl_ex(defaultMessages, SS("Numericality"), SL("Field :field does not have a valid numeric format"), 1);
	add_assoc_stringl_ex(defaultMessages, SS("PresenceOf"), SL("Field :field is required"), 1);
	add_assoc_stringl_ex(defaultMessages, SS("Regex"), SL("Field :field does not match the required format"), 1);
	add_assoc_stringl_ex(defaultMessages, SS("TooLong"), SL("Field :field must not exceed :max characters long"), 1);
	add_assoc_stringl_ex(defaultMessages, SS("TooShort"), SL("Field :field must be at least :min characters long"), 1);
	add_assoc_stringl_ex(defaultMessages, SS("Uniqueness"), SL("Field :field must be unique"), 1);
	add_assoc_stringl_ex(defaultMessages, SS("Url"), SL("Field :field must be a url"), 1);
	add_assoc_stringl_ex(defaultMessages, SS("CreditCard"), SL("Field :field is not valid for a credit card number"), 1);
	ZEPHIR_INIT_VAR(_0);
	zephir_fast_array_merge(_0, &(defaultMessages), &(messages) TSRMLS_CC);
	zephir_update_property_this(this_ptr, SL("_defaultMessages"), _0 TSRMLS_CC);
	RETURN_MM_MEMBER(this_ptr, "_defaultMessages");

}

/**
 * Get default message for validator type
 *
 * @param string type
 */
PHP_METHOD(Phalcon_Validation, getDefaultMessage) {

	zval *type_param = NULL, *_0, *_1, *_2;
	zval *type = NULL;

	ZEPHIR_MM_GROW();
	zephir_fetch_params(1, 1, 0, &type_param);

	if (unlikely(Z_TYPE_P(type_param) != IS_STRING && Z_TYPE_P(type_param) != IS_NULL)) {
		zephir_throw_exception_string(spl_ce_InvalidArgumentException, SL("Parameter 'type' must be a string") TSRMLS_CC);
		RETURN_MM_NULL();
	}
	if (likely(Z_TYPE_P(type_param) == IS_STRING)) {
		zephir_get_strval(type, type_param);
	} else {
		ZEPHIR_INIT_VAR(type);
		ZVAL_EMPTY_STRING(type);
	}


	_0 = zephir_fetch_nproperty_this(this_ptr, SL("_defaultMessages"), PH_NOISY_CC);
	if (!(zephir_array_isset(_0, type))) {
		RETURN_MM_STRING("", 1);
	}
	_1 = zephir_fetch_nproperty_this(this_ptr, SL("_defaultMessages"), PH_NOISY_CC);
	zephir_array_fetch(&_2, _1, type, PH_NOISY | PH_READONLY, "phalcon/validation.zep", 304 TSRMLS_CC);
	RETURN_CTOR(_2);

}

/**
 * Returns the registered validators
 */
PHP_METHOD(Phalcon_Validation, getMessages) {

	

	RETURN_MEMBER(this_ptr, "_messages");

}

/**
 * Adds labels for fields
 */
PHP_METHOD(Phalcon_Validation, setLabels) {

	zval *labels_param = NULL;
	zval *labels = NULL;

	zephir_fetch_params(0, 1, 0, &labels_param);

	labels = labels_param;


	zephir_update_property_this(this_ptr, SL("_labels"), labels TSRMLS_CC);

}

/**
 * Get label for field
 *
 * @param string field
 * @return string
 */
PHP_METHOD(Phalcon_Validation, getLabel) {

	zval *field_param = NULL, *labels = NULL, *value = NULL;
	zval *field = NULL;

	ZEPHIR_MM_GROW();
	zephir_fetch_params(1, 1, 0, &field_param);

	if (unlikely(Z_TYPE_P(field_param) != IS_STRING && Z_TYPE_P(field_param) != IS_NULL)) {
		zephir_throw_exception_string(spl_ce_InvalidArgumentException, SL("Parameter 'field' must be a string") TSRMLS_CC);
		RETURN_MM_NULL();
	}
	if (likely(Z_TYPE_P(field_param) == IS_STRING)) {
		zephir_get_strval(field, field_param);
	} else {
		ZEPHIR_INIT_VAR(field);
		ZVAL_EMPTY_STRING(field);
	}


	labels = zephir_fetch_nproperty_this(this_ptr, SL("_labels"), PH_NOISY_CC);
	if (Z_TYPE_P(labels) == IS_ARRAY) {
		if (zephir_array_isset_fetch(&value, labels, field, 1 TSRMLS_CC)) {
			RETURN_CTOR(value);
		}
	}
	RETURN_CTOR(field);

}

/**
 * Appends a message to the messages list
 */
PHP_METHOD(Phalcon_Validation, appendMessage) {

	int ZEPHIR_LAST_CALL_STATUS;
	zval *message, *_0;

	ZEPHIR_MM_GROW();
	zephir_fetch_params(1, 1, 0, &message);



	_0 = zephir_fetch_nproperty_this(this_ptr, SL("_messages"), PH_NOISY_CC);
	ZEPHIR_CALL_METHOD(NULL, _0, "appendmessage", NULL, 0, message);
	zephir_check_call_status();
	RETURN_THIS();

}

/**
 * Assigns the data to an entity
 * The entity is used to obtain the validation values
 *
 * @param object entity
 * @param array|object data
 * @return \Phalcon\Validation
 */
PHP_METHOD(Phalcon_Validation, bind) {

	zend_bool _0;
	zval *entity, *data;

	zephir_fetch_params(0, 2, 0, &entity, &data);



	if (Z_TYPE_P(entity) != IS_OBJECT) {
		ZEPHIR_THROW_EXCEPTION_DEBUG_STRW(phalcon_validation_exception_ce, "Entity must be an object", "phalcon/validation.zep", 361);
		return;
	}
	_0 = Z_TYPE_P(data) != IS_ARRAY;
	if (_0) {
		_0 = Z_TYPE_P(data) != IS_OBJECT;
	}
	if (_0) {
		ZEPHIR_THROW_EXCEPTION_DEBUG_STRW(phalcon_validation_exception_ce, "Data to validate must be an array or object", "phalcon/validation.zep", 365);
		return;
	}
	zephir_update_property_this(this_ptr, SL("_entity"), entity TSRMLS_CC);
	zephir_update_property_this(this_ptr, SL("_data"), data TSRMLS_CC);
	RETURN_THISW();

}

/**
 * Gets the a value to validate in the array/object data source
 *
 * @param string field
 * @return mixed
 */
PHP_METHOD(Phalcon_Validation, getValue) {

	zend_bool _1;
	zephir_fcall_cache_entry *_2 = NULL;
	int ZEPHIR_LAST_CALL_STATUS;
<<<<<<< HEAD
	zval *field_param = NULL, *entity, *method, *value = NULL, *data, *values, *filters, *fieldFilters, *dependencyInjector = NULL, *filterService = NULL, *_0 = NULL;
	zval *field = NULL;
=======
	zval *field_param = NULL, *entity = NULL, *method = NULL, *value = NULL, *data = NULL, *values = NULL, *filters = NULL, *fieldFilters = NULL, *dependencyInjector = NULL, *filterService = NULL, *_3$$19;
	zval *field = NULL, *_0$$3;
>>>>>>> 2682ae08

	ZEPHIR_MM_GROW();
	zephir_fetch_params(1, 1, 0, &field_param);

	zephir_get_strval(field, field_param);


	ZEPHIR_OBS_VAR(entity);
	zephir_read_property_this(&entity, this_ptr, SL("_entity"), PH_NOISY_CC);
	if (Z_TYPE_P(entity) == IS_OBJECT) {
<<<<<<< HEAD
		ZEPHIR_INIT_VAR(_0);
		zephir_camelize(_0, field);
		ZEPHIR_INIT_VAR(method);
		ZEPHIR_CONCAT_SV(method, "get", _0);
=======
		ZEPHIR_INIT_VAR(_0$$3);
		ZEPHIR_CONCAT_SV(_0$$3, "get", field);
		ZEPHIR_CPY_WRT(method, _0$$3);
>>>>>>> 2682ae08
		if ((zephir_method_exists(entity, method TSRMLS_CC)  == SUCCESS)) {
			ZEPHIR_CALL_METHOD_ZVAL(&value, entity, method, NULL, 0);
			zephir_check_call_status();
		} else {
			if ((zephir_method_exists_ex(entity, SS("readattribute") TSRMLS_CC) == SUCCESS)) {
				ZEPHIR_CALL_METHOD(&value, entity, "readattribute", NULL, 0, field);
				zephir_check_call_status();
			} else {
				ZEPHIR_INIT_NVAR(value);
				if (zephir_isset_property_zval(entity, field TSRMLS_CC)) {
					zephir_read_property_zval(&value, entity, field, PH_NOISY_CC);
				} else {
					ZVAL_NULL(value);
				}
			}
		}
		RETURN_CCTOR(value);
	}
	ZEPHIR_OBS_VAR(data);
	zephir_read_property_this(&data, this_ptr, SL("_data"), PH_NOISY_CC);
	_1 = Z_TYPE_P(data) != IS_ARRAY;
	if (_1) {
		_1 = Z_TYPE_P(data) != IS_OBJECT;
	}
	if (_1) {
		ZEPHIR_THROW_EXCEPTION_DEBUG_STR(phalcon_validation_exception_ce, "There is no data to validate", "phalcon/validation.zep", 412);
		return;
	}
	ZEPHIR_OBS_VAR(values);
	zephir_read_property_this(&values, this_ptr, SL("_values"), PH_NOISY_CC);
	ZEPHIR_OBS_NVAR(value);
	if (zephir_array_isset_fetch(&value, values, field, 0 TSRMLS_CC)) {
		RETURN_CCTOR(value);
	}
	ZEPHIR_INIT_NVAR(value);
	ZVAL_NULL(value);
	if (Z_TYPE_P(data) == IS_ARRAY) {
		if (zephir_array_isset(data, field)) {
			ZEPHIR_OBS_NVAR(value);
			zephir_array_fetch(&value, data, field, PH_NOISY, "phalcon/validation.zep", 426 TSRMLS_CC);
		}
	} else if (Z_TYPE_P(data) == IS_OBJECT) {
		if (zephir_isset_property_zval(data, field TSRMLS_CC)) {
			ZEPHIR_OBS_NVAR(value);
			zephir_read_property_zval(&value, data, field, PH_NOISY_CC);
		}
	}
	if (Z_TYPE_P(value) == IS_NULL) {
		RETURN_MM_NULL();
	}
	ZEPHIR_OBS_VAR(filters);
	zephir_read_property_this(&filters, this_ptr, SL("_filters"), PH_NOISY_CC);
	if (Z_TYPE_P(filters) == IS_ARRAY) {
		ZEPHIR_OBS_VAR(fieldFilters);
		if (zephir_array_isset_fetch(&fieldFilters, filters, field, 0 TSRMLS_CC)) {
			if (zephir_is_true(fieldFilters)) {
				ZEPHIR_CALL_METHOD(&dependencyInjector, this_ptr, "getdi", NULL, 0);
				zephir_check_call_status();
				if (Z_TYPE_P(dependencyInjector) != IS_OBJECT) {
					ZEPHIR_CALL_CE_STATIC(&dependencyInjector, phalcon_di_ce, "getdefault", &_2, 1);
					zephir_check_call_status();
					if (Z_TYPE_P(dependencyInjector) != IS_OBJECT) {
						ZEPHIR_THROW_EXCEPTION_DEBUG_STR(phalcon_validation_exception_ce, "A dependency injector is required to obtain the 'filter' service", "phalcon/validation.zep", 449);
						return;
					}
				}
<<<<<<< HEAD
				ZEPHIR_INIT_NVAR(_0);
				ZVAL_STRING(_0, "filter", ZEPHIR_TEMP_PARAM_COPY);
				ZEPHIR_CALL_METHOD(&filterService, dependencyInjector, "getshared", NULL, 0, _0);
				zephir_check_temp_parameter(_0);
=======
				ZEPHIR_INIT_VAR(_3$$19);
				ZVAL_STRING(_3$$19, "filter", ZEPHIR_TEMP_PARAM_COPY);
				ZEPHIR_CALL_METHOD(&filterService, dependencyInjector, "getshared", NULL, 0, _3$$19);
				zephir_check_temp_parameter(_3$$19);
>>>>>>> 2682ae08
				zephir_check_call_status();
				if (Z_TYPE_P(filterService) != IS_OBJECT) {
					ZEPHIR_THROW_EXCEPTION_DEBUG_STR(phalcon_validation_exception_ce, "Returned 'filter' service is invalid", "phalcon/validation.zep", 455);
					return;
				}
				ZEPHIR_RETURN_CALL_METHOD(filterService, "sanitize", NULL, 0, value, fieldFilters);
				zephir_check_call_status();
				RETURN_MM();
			}
		}
	}
	zephir_update_property_array(this_ptr, SL("_values"), field, value TSRMLS_CC);
	RETURN_CCTOR(value);

}

/**
 * Internal validations, if it returns true, then skip the current validator
 */
PHP_METHOD(Phalcon_Validation, preChecking) {

	int ZEPHIR_LAST_CALL_STATUS;
	zval *field_param = NULL, *validator, *_0 = NULL, *_1, *_2, *_3 = NULL;
	zval *field = NULL;

	ZEPHIR_MM_GROW();
	zephir_fetch_params(1, 2, 0, &field_param, &validator);

	zephir_get_strval(field, field_param);


	ZEPHIR_INIT_VAR(_1);
	ZVAL_STRING(_1, "allowEmpty", ZEPHIR_TEMP_PARAM_COPY);
	ZEPHIR_INIT_VAR(_2);
	ZVAL_BOOL(_2, 0);
	ZEPHIR_CALL_METHOD(&_0, validator, "getoption", NULL, 0, _1, _2);
	zephir_check_temp_parameter(_1);
	zephir_check_call_status();
	if (zephir_is_true(_0)) {
		if ((zephir_method_exists_ex(validator, SS("isallowempty") TSRMLS_CC) == SUCCESS)) {
			ZEPHIR_RETURN_CALL_METHOD(validator, "isallowempty", NULL, 0, this_ptr, field);
			zephir_check_call_status();
			RETURN_MM();
		} else {
			ZEPHIR_CALL_METHOD(&_3, this_ptr, "getvalue", NULL, 0, field);
			zephir_check_call_status();
			RETURN_MM_BOOL(ZEPHIR_IS_EMPTY(_3));
		}
	}
	RETURN_MM_BOOL(0);

}
<|MERGE_RESOLUTION|>--- conflicted
+++ resolved
@@ -108,16 +108,12 @@
  */
 PHP_METHOD(Phalcon_Validation, validate) {
 
-	zephir_fcall_cache_entry *_5 = NULL;
 	HashTable *_2;
 	HashPosition _1;
 	zend_bool _0;
+	zephir_fcall_cache_entry *_5 = NULL;
 	int ZEPHIR_LAST_CALL_STATUS;
-<<<<<<< HEAD
-	zval *data = NULL, *entity = NULL, *validators, *messages = NULL, *scope = NULL, *field = NULL, *validator = NULL, *status = NULL, **_3, *_4 = NULL, *_6 = NULL, *_7 = NULL, *_8 = NULL;
-=======
-	zval *data = NULL, *entity = NULL, *validators = NULL, *messages = NULL, *scope = NULL, *field = NULL, *validator = NULL, *status = NULL, **_3, *_4$$7 = NULL, *_5$$10 = NULL, *_6$$10 = NULL;
->>>>>>> 2682ae08
+	zval *data = NULL, *entity = NULL, *validators = NULL, *messages = NULL, *scope = NULL, *field = NULL, *validator = NULL, *status = NULL, **_3, *_4$$8 = NULL, *_6$$8 = NULL, *_7$$12 = NULL, *_8$$12 = NULL;
 
 	ZEPHIR_MM_GROW();
 	zephir_fetch_params(1, 0, 2, &data, &entity);
@@ -178,32 +174,20 @@
 			ZEPHIR_THROW_EXCEPTION_DEBUG_STR(phalcon_validation_exception_ce, "One of the validators is not valid", "phalcon/validation.zep", 127);
 			return;
 		}
-<<<<<<< HEAD
-		ZEPHIR_CALL_METHOD(&_4, this_ptr, "prechecking", &_5, 0, field, validator);
+		ZEPHIR_CALL_METHOD(&_4$$8, this_ptr, "prechecking", &_5, 0, field, validator);
 		zephir_check_call_status();
-		if (zephir_is_true(_4)) {
+		if (zephir_is_true(_4$$8)) {
 			continue;
 		}
-		ZEPHIR_CALL_METHOD(&_6, validator, "validate", NULL, 0, this_ptr, field);
+		ZEPHIR_CALL_METHOD(&_6$$8, validator, "validate", NULL, 0, this_ptr, field);
 		zephir_check_call_status();
-		if (ZEPHIR_IS_FALSE_IDENTICAL(_6)) {
-			ZEPHIR_INIT_NVAR(_8);
-			ZVAL_STRING(_8, "cancelOnFail", ZEPHIR_TEMP_PARAM_COPY);
-			ZEPHIR_CALL_METHOD(&_7, validator, "getoption", NULL, 0, _8);
-			zephir_check_temp_parameter(_8);
+		if (ZEPHIR_IS_FALSE_IDENTICAL(_6$$8)) {
+			ZEPHIR_INIT_NVAR(_8$$12);
+			ZVAL_STRING(_8$$12, "cancelOnFail", ZEPHIR_TEMP_PARAM_COPY);
+			ZEPHIR_CALL_METHOD(&_7$$12, validator, "getoption", NULL, 0, _8$$12);
+			zephir_check_temp_parameter(_8$$12);
 			zephir_check_call_status();
-			if (zephir_is_true(_7)) {
-=======
-		ZEPHIR_CALL_METHOD(&_4$$7, validator, "validate", NULL, 0, this_ptr, field);
-		zephir_check_call_status();
-		if (ZEPHIR_IS_FALSE_IDENTICAL(_4$$7)) {
-			ZEPHIR_INIT_NVAR(_6$$10);
-			ZVAL_STRING(_6$$10, "cancelOnFail", ZEPHIR_TEMP_PARAM_COPY);
-			ZEPHIR_CALL_METHOD(&_5$$10, validator, "getoption", NULL, 0, _6$$10);
-			zephir_check_temp_parameter(_6$$10);
-			zephir_check_call_status();
-			if (zephir_is_true(_5$$10)) {
->>>>>>> 2682ae08
+			if (zephir_is_true(_7$$12)) {
 				break;
 			}
 		}
@@ -626,13 +610,8 @@
 	zend_bool _1;
 	zephir_fcall_cache_entry *_2 = NULL;
 	int ZEPHIR_LAST_CALL_STATUS;
-<<<<<<< HEAD
-	zval *field_param = NULL, *entity, *method, *value = NULL, *data, *values, *filters, *fieldFilters, *dependencyInjector = NULL, *filterService = NULL, *_0 = NULL;
+	zval *field_param = NULL, *entity = NULL, *method = NULL, *value = NULL, *data = NULL, *values = NULL, *filters = NULL, *fieldFilters = NULL, *dependencyInjector = NULL, *filterService = NULL, *_0$$3, *_3$$19;
 	zval *field = NULL;
-=======
-	zval *field_param = NULL, *entity = NULL, *method = NULL, *value = NULL, *data = NULL, *values = NULL, *filters = NULL, *fieldFilters = NULL, *dependencyInjector = NULL, *filterService = NULL, *_3$$19;
-	zval *field = NULL, *_0$$3;
->>>>>>> 2682ae08
 
 	ZEPHIR_MM_GROW();
 	zephir_fetch_params(1, 1, 0, &field_param);
@@ -643,16 +622,10 @@
 	ZEPHIR_OBS_VAR(entity);
 	zephir_read_property_this(&entity, this_ptr, SL("_entity"), PH_NOISY_CC);
 	if (Z_TYPE_P(entity) == IS_OBJECT) {
-<<<<<<< HEAD
-		ZEPHIR_INIT_VAR(_0);
-		zephir_camelize(_0, field);
+		ZEPHIR_INIT_VAR(_0$$3);
+		zephir_camelize(_0$$3, field);
 		ZEPHIR_INIT_VAR(method);
-		ZEPHIR_CONCAT_SV(method, "get", _0);
-=======
-		ZEPHIR_INIT_VAR(_0$$3);
-		ZEPHIR_CONCAT_SV(_0$$3, "get", field);
-		ZEPHIR_CPY_WRT(method, _0$$3);
->>>>>>> 2682ae08
+		ZEPHIR_CONCAT_SV(method, "get", _0$$3);
 		if ((zephir_method_exists(entity, method TSRMLS_CC)  == SUCCESS)) {
 			ZEPHIR_CALL_METHOD_ZVAL(&value, entity, method, NULL, 0);
 			zephir_check_call_status();
@@ -719,17 +692,10 @@
 						return;
 					}
 				}
-<<<<<<< HEAD
-				ZEPHIR_INIT_NVAR(_0);
-				ZVAL_STRING(_0, "filter", ZEPHIR_TEMP_PARAM_COPY);
-				ZEPHIR_CALL_METHOD(&filterService, dependencyInjector, "getshared", NULL, 0, _0);
-				zephir_check_temp_parameter(_0);
-=======
 				ZEPHIR_INIT_VAR(_3$$19);
 				ZVAL_STRING(_3$$19, "filter", ZEPHIR_TEMP_PARAM_COPY);
 				ZEPHIR_CALL_METHOD(&filterService, dependencyInjector, "getshared", NULL, 0, _3$$19);
 				zephir_check_temp_parameter(_3$$19);
->>>>>>> 2682ae08
 				zephir_check_call_status();
 				if (Z_TYPE_P(filterService) != IS_OBJECT) {
 					ZEPHIR_THROW_EXCEPTION_DEBUG_STR(phalcon_validation_exception_ce, "Returned 'filter' service is invalid", "phalcon/validation.zep", 455);
@@ -752,7 +718,7 @@
 PHP_METHOD(Phalcon_Validation, preChecking) {
 
 	int ZEPHIR_LAST_CALL_STATUS;
-	zval *field_param = NULL, *validator, *_0 = NULL, *_1, *_2, *_3 = NULL;
+	zval *field_param = NULL, *validator, *_0 = NULL, *_1, *_2, *_3$$5 = NULL;
 	zval *field = NULL;
 
 	ZEPHIR_MM_GROW();
@@ -774,9 +740,9 @@
 			zephir_check_call_status();
 			RETURN_MM();
 		} else {
-			ZEPHIR_CALL_METHOD(&_3, this_ptr, "getvalue", NULL, 0, field);
+			ZEPHIR_CALL_METHOD(&_3$$5, this_ptr, "getvalue", NULL, 0, field);
 			zephir_check_call_status();
-			RETURN_MM_BOOL(ZEPHIR_IS_EMPTY(_3));
+			RETURN_MM_BOOL(ZEPHIR_IS_EMPTY(_3$$5));
 		}
 	}
 	RETURN_MM_BOOL(0);
