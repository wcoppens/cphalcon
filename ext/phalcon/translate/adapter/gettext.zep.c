--- conflicted
+++ resolved
@@ -75,11 +75,7 @@
 	options = options_param;
 
 
-<<<<<<< HEAD
 	ZEPHIR_CALL_PARENT(NULL, phalcon_translate_adapter_gettext_ce, this_ptr, "__construct", &_0, 430, options);
-=======
-	ZEPHIR_CALL_PARENT(NULL, phalcon_translate_adapter_gettext_ce, this_ptr, "__construct", &_0, 425, options);
->>>>>>> 2682ae08
 	zephir_check_call_status();
 	ZEPHIR_CALL_METHOD(NULL, this_ptr, "prepareoptions", NULL, 0, options);
 	zephir_check_call_status();
@@ -119,38 +115,22 @@
 	}
 
 
-<<<<<<< HEAD
 	ZEPHIR_CALL_FUNCTION(&_0, "func_num_args", NULL, 425);
-	zephir_check_call_status();
-	if (ZEPHIR_GT_LONG(_0, 2)) {
-		ZEPHIR_SINIT_VAR(_1);
-		ZVAL_LONG(&_1, 2);
-		ZEPHIR_CALL_FUNCTION(&domain, "func_get_arg", NULL, 424, &_1);
-=======
-	ZEPHIR_CALL_FUNCTION(&_0, "func_num_args", NULL, 420);
 	zephir_check_call_status();
 	if (ZEPHIR_GT_LONG(_0, 2)) {
 		ZEPHIR_SINIT_VAR(_1$$3);
 		ZVAL_LONG(&_1$$3, 2);
-		ZEPHIR_CALL_FUNCTION(&domain, "func_get_arg", NULL, 419, &_1$$3);
->>>>>>> 2682ae08
+		ZEPHIR_CALL_FUNCTION(&domain, "func_get_arg", NULL, 424, &_1$$3);
 		zephir_check_call_status();
 	} else {
 		ZEPHIR_INIT_NVAR(domain);
 		ZVAL_NULL(domain);
 	}
 	if (!(zephir_is_true(domain))) {
-<<<<<<< HEAD
 		ZEPHIR_CALL_FUNCTION(&translation, "gettext", NULL, 433, index);
 		zephir_check_call_status();
 	} else {
 		ZEPHIR_CALL_FUNCTION(&translation, "dgettext", NULL, 434, domain, index);
-=======
-		ZEPHIR_CALL_FUNCTION(&translation, "gettext", NULL, 428, index);
-		zephir_check_call_status();
-	} else {
-		ZEPHIR_CALL_FUNCTION(&translation, "dgettext", NULL, 429, domain, index);
->>>>>>> 2682ae08
 		zephir_check_call_status();
 	}
 	ZEPHIR_RETURN_CALL_METHOD(this_ptr, "replaceplaceholders", NULL, 0, translation, placeholders);
@@ -256,25 +236,14 @@
 
 
 	if (!(!(!domain) && Z_STRLEN_P(domain))) {
-<<<<<<< HEAD
-		ZEPHIR_SINIT_VAR(_0);
-		ZVAL_LONG(&_0, count);
-		ZEPHIR_CALL_FUNCTION(&translation, "ngettext", NULL, 435, msgid1, msgid2, &_0);
-		zephir_check_call_status();
-	} else {
-		ZEPHIR_SINIT_NVAR(_0);
-		ZVAL_LONG(&_0, count);
-		ZEPHIR_CALL_FUNCTION(&translation, "dngettext", NULL, 436, domain, msgid1, msgid2, &_0);
-=======
 		ZEPHIR_SINIT_VAR(_0$$3);
 		ZVAL_LONG(&_0$$3, count);
-		ZEPHIR_CALL_FUNCTION(&translation, "ngettext", NULL, 430, msgid1, msgid2, &_0$$3);
+		ZEPHIR_CALL_FUNCTION(&translation, "ngettext", NULL, 435, msgid1, msgid2, &_0$$3);
 		zephir_check_call_status();
 	} else {
 		ZEPHIR_SINIT_VAR(_1$$4);
 		ZVAL_LONG(&_1$$4, count);
-		ZEPHIR_CALL_FUNCTION(&translation, "dngettext", NULL, 431, domain, msgid1, msgid2, &_1$$4);
->>>>>>> 2682ae08
+		ZEPHIR_CALL_FUNCTION(&translation, "dngettext", NULL, 436, domain, msgid1, msgid2, &_1$$4);
 		zephir_check_call_status();
 	}
 	ZEPHIR_RETURN_CALL_METHOD(this_ptr, "replaceplaceholders", NULL, 0, translation, placeholders);
@@ -313,11 +282,7 @@
 	}
 
 
-<<<<<<< HEAD
 	ZEPHIR_RETURN_CALL_FUNCTION("textdomain", NULL, 437, domain);
-=======
-	ZEPHIR_RETURN_CALL_FUNCTION("textdomain", NULL, 432, domain);
->>>>>>> 2682ae08
 	zephir_check_call_status();
 	RETURN_MM();
 
@@ -337,11 +302,7 @@
 
 	ZEPHIR_CALL_METHOD(&_0, this_ptr, "getdefaultdomain", NULL, 0);
 	zephir_check_call_status();
-<<<<<<< HEAD
 	ZEPHIR_RETURN_CALL_FUNCTION("textdomain", NULL, 437, _0);
-=======
-	ZEPHIR_RETURN_CALL_FUNCTION("textdomain", NULL, 432, _0);
->>>>>>> 2682ae08
 	zephir_check_call_status();
 	RETURN_MM();
 
@@ -410,26 +371,16 @@
 			  ; zephir_hash_get_current_data_ex(_1$$4, (void**) &_2$$4, &_0$$4) == SUCCESS
 			  ; zephir_hash_move_forward_ex(_1$$4, &_0$$4)
 			) {
-<<<<<<< HEAD
-				ZEPHIR_GET_HMKEY(key, _1, _0);
-				ZEPHIR_GET_HVALUE(value, _2);
-				ZEPHIR_CALL_FUNCTION(NULL, "bindtextdomain", &_3, 438, key, value);
-=======
 				ZEPHIR_GET_HMKEY(key, _1$$4, _0$$4);
 				ZEPHIR_GET_HVALUE(value, _2$$4);
-				ZEPHIR_CALL_FUNCTION(NULL, "bindtextdomain", &_3, 433, key, value);
->>>>>>> 2682ae08
+				ZEPHIR_CALL_FUNCTION(NULL, "bindtextdomain", &_3, 438, key, value);
 				zephir_check_call_status();
 			}
 		}
 	} else {
 		ZEPHIR_CALL_METHOD(&_4$$6, this_ptr, "getdefaultdomain", NULL, 0);
 		zephir_check_call_status();
-<<<<<<< HEAD
-		ZEPHIR_CALL_FUNCTION(NULL, "bindtextdomain", &_3, 438, _4, directory);
-=======
-		ZEPHIR_CALL_FUNCTION(NULL, "bindtextdomain", &_3, 433, _4$$6, directory);
->>>>>>> 2682ae08
+		ZEPHIR_CALL_FUNCTION(NULL, "bindtextdomain", &_3, 438, _4$$6, directory);
 		zephir_check_call_status();
 	}
 	ZEPHIR_MM_RESTORE();
@@ -490,20 +441,12 @@
 	_3 = zephir_fetch_nproperty_this(this_ptr, SL("_locale"), PH_NOISY_CC);
 	ZEPHIR_INIT_VAR(_4);
 	ZEPHIR_CONCAT_SV(_4, "LC_ALL=", _3);
-<<<<<<< HEAD
 	ZEPHIR_CALL_FUNCTION(NULL, "putenv", NULL, 439, _4);
-=======
-	ZEPHIR_CALL_FUNCTION(NULL, "putenv", NULL, 434, _4);
->>>>>>> 2682ae08
 	zephir_check_call_status();
 	_5 = zephir_fetch_nproperty_this(this_ptr, SL("_locale"), PH_NOISY_CC);
 	ZEPHIR_SINIT_VAR(_6);
 	ZVAL_LONG(&_6, 0);
-<<<<<<< HEAD
 	ZEPHIR_CALL_FUNCTION(NULL, "setlocale", NULL, 418, &_6, _5);
-=======
-	ZEPHIR_CALL_FUNCTION(NULL, "setlocale", NULL, 414, &_6, _5);
->>>>>>> 2682ae08
 	zephir_check_call_status();
 	RETURN_MM_MEMBER(this_ptr, "_locale");
 
