--- conflicted
+++ resolved
@@ -63,11 +63,7 @@
 	}
 	if (_0) {
 		Z_SET_ISREF_P(placeholders);
-<<<<<<< HEAD
-		ZEPHIR_CALL_FUNCTION(NULL, "array_unshift", NULL, 381, placeholders, translation);
-=======
-		ZEPHIR_CALL_FUNCTION(NULL, "array_unshift", NULL, 380, placeholders, translation);
->>>>>>> 08711796
+		ZEPHIR_CALL_FUNCTION(NULL, "array_unshift", NULL, 382, placeholders, translation);
 		Z_UNSET_ISREF_P(placeholders);
 		zephir_check_call_status();
 		ZEPHIR_SINIT_VAR(_1);
