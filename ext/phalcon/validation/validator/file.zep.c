
#ifdef HAVE_CONFIG_H
#include "../../../ext_config.h"
#endif

#include <php.h>
#include "../../../php_ext.h"
#include "../../../ext.h"

#include <Zend/zend_operators.h>
#include <Zend/zend_exceptions.h>
#include <Zend/zend_interfaces.h>

#include "kernel/main.h"
#include "kernel/fcall.h"
#include "kernel/memory.h"
#include "kernel/operators.h"
#include "kernel/array.h"
#include "kernel/string.h"
#include "kernel/concat.h"
#include "kernel/exception.h"
#include "kernel/object.h"
#include "ext/spl/spl_exceptions.h"


/**
 * Phalcon\Validation\Validator\File
 *
 * Checks if a value has a correct file
 *
 *<code>
 *use Phalcon\Validation\Validator\File as FileValidator;
 *
 *$validator->add('file', new FileValidator(array(
 *   'maxSize' => '2M',
 *   'messageSize' => ':field exceeds the max filesize (:max)',
 *   'allowedTypes' => array('image/jpeg', 'image/png'),
 *   'messageType' => 'Allowed file types are :types',
 *   'maxResolution' => '800x600',
 *   'messageMaxResolution' => 'Max resolution of :field is :max'
 *)));
 *</code>
 */
ZEPHIR_INIT_CLASS(Phalcon_Validation_Validator_File) {

	ZEPHIR_REGISTER_CLASS_EX(Phalcon\\Validation\\Validator, File, phalcon, validation_validator_file, phalcon_validation_validator_ce, phalcon_validation_validator_file_method_entry, 0);

	return SUCCESS;

}

/**
 * Executes the validation
 */
PHP_METHOD(Phalcon_Validation_Validator_File, validate) {

<<<<<<< HEAD
	zephir_fcall_cache_entry *_10 = NULL, *_12 = NULL, *_25 = NULL;
	zend_bool _2, _3, _4, _6, _7, _13, _14, _16, _20, _21, _33, _34, _36;
	int ZEPHIR_LAST_CALL_STATUS;
	zval *field = NULL;
	zval *validation, *field_param = NULL, *value = NULL, *message = NULL, *label = NULL, *replacePairs = NULL, *types = NULL, *byteUnits, *unit = NULL, *maxSize = NULL, *matches, *bytes, *mime = NULL, *tmp = NULL, *width, *height, *minResolution, *maxResolution, *minWidth = NULL, *maxWidth, *minHeight = NULL, *maxHeight, *_0 = NULL, *_SERVER, *_1, *_POST, *_FILES, *_5, *_8, *_9 = NULL, *_11 = NULL, *_15, *_17, *_18 = NULL, *_19 = NULL, *_22 = NULL, *_23, *_24, *_26 = NULL, *_27, _28 = zval_used_for_init, *_29, *_30 = NULL, *_31 = NULL, *_32, *_35 = NULL, *_37 = NULL;
=======
	zend_bool _2, _3, _4, _6, _7, _16, _17, _18, _20, _21, _23, _30, _31, _62, _69$$21, _77$$26;
	zephir_fcall_cache_entry *_12 = NULL, *_14 = NULL, *_43 = NULL;
	int ZEPHIR_LAST_CALL_STATUS;
	zval *field = NULL;
	zval *validation, *field_param = NULL, *_SERVER, *_POST, *_FILES, *value = NULL, *message = NULL, *label = NULL, *replacePairs = NULL, *types = NULL, *byteUnits = NULL, *unit = NULL, *maxSize = NULL, *matches = NULL, *bytes = NULL, *mime = NULL, *tmp = NULL, *width = NULL, *height = NULL, *minResolution = NULL, *maxResolution = NULL, *minWidth = NULL, *maxWidth = NULL, *minHeight = NULL, *maxHeight = NULL, *_0 = NULL, *_1, *_5, *_8, *_15 = NULL, *_19, *_22, *_24, *_25 = NULL, *_36 = NULL, *_53 = NULL, *_61 = NULL, *_63 = NULL, *_9$$4 = NULL, *_11$$4 = NULL, *_13$$4, *_10$$5, *_26$$7 = NULL, *_28$$7 = NULL, *_29$$7, *_27$$8, *_32$$9 = NULL, *_34$$9 = NULL, *_35$$9, *_33$$10, *_37$$11 = NULL, *_38$$11, *_39$$11, *_40$$11, *_41$$11, *_42$$11 = NULL, *_44$$11, *_45$$11, _46$$11, *_47$$11, *_48$$11 = NULL, *_49$$13 = NULL, *_51$$13 = NULL, *_52$$13, *_50$$14, *_54$$15, _55$$17, *_56$$17, *_57$$19 = NULL, *_59$$19 = NULL, *_60$$19, *_58$$20, *_64$$21, *_65$$21 = NULL, *_66$$21 = NULL, *_74$$21 = NULL, *_67$$22 = NULL, *_68$$22, *_70$$24 = NULL, *_71$$24 = NULL, *_73$$24, *_72$$25, *_75$$26 = NULL, *_76$$26, *_78$$27 = NULL, *_79$$27 = NULL, *_81$$27, *_80$$28;
>>>>>>> 2682ae08

	ZEPHIR_MM_GROW();
	zephir_get_global(&_FILES, SS("_FILES") TSRMLS_CC);
	zephir_get_global(&_POST, SS("_POST") TSRMLS_CC);
	zephir_get_global(&_SERVER, SS("_SERVER") TSRMLS_CC);
	zephir_fetch_params(1, 2, 0, &validation, &field_param);

	if (unlikely(Z_TYPE_P(field_param) != IS_STRING && Z_TYPE_P(field_param) != IS_NULL)) {
		zephir_throw_exception_string(spl_ce_InvalidArgumentException, SL("Parameter 'field' must be a string") TSRMLS_CC);
		RETURN_MM_NULL();
	}
	if (likely(Z_TYPE_P(field_param) == IS_STRING)) {
		zephir_get_strval(field, field_param);
	} else {
		ZEPHIR_INIT_VAR(field);
		ZVAL_EMPTY_STRING(field);
	}


	ZEPHIR_CALL_METHOD(&value, validation, "getvalue", NULL, 0, field);
	zephir_check_call_status();
	ZEPHIR_INIT_VAR(_0);
	ZVAL_STRING(_0, "label", ZEPHIR_TEMP_PARAM_COPY);
	ZEPHIR_CALL_METHOD(&label, this_ptr, "getoption", NULL, 0, _0);
	zephir_check_temp_parameter(_0);
	zephir_check_call_status();
	if (ZEPHIR_IS_EMPTY(label)) {
		ZEPHIR_CALL_METHOD(&label, validation, "getlabel", NULL, 0, field);
		zephir_check_call_status();
	}
	zephir_array_fetch_string(&_1, _SERVER, SL("REQUEST_METHOD"), PH_NOISY | PH_READONLY, "phalcon/validation/validator/file.zep", 62 TSRMLS_CC);
	_2 = ZEPHIR_IS_STRING(_1, "POST");
	if (_2) {
		_2 = ZEPHIR_IS_EMPTY(_POST);
	}
	_3 = _2;
	if (_3) {
		_3 = ZEPHIR_IS_EMPTY(_FILES);
	}
	_4 = _3;
	if (_4) {
		zephir_array_fetch_string(&_5, _SERVER, SL("CONTENT_LENGTH"), PH_NOISY | PH_READONLY, "phalcon/validation/validator/file.zep", 62 TSRMLS_CC);
		_4 = ZEPHIR_GT_LONG(_5, 0);
	}
	_6 = _4;
	if (!(_6)) {
		_7 = zephir_array_isset_string(value, SS("error"));
		if (_7) {
			zephir_array_fetch_string(&_8, value, SL("error"), PH_NOISY | PH_READONLY, "phalcon/validation/validator/file.zep", 62 TSRMLS_CC);
			_7 = ZEPHIR_IS_LONG_IDENTICAL(_8, 1);
		}
		_6 = _7;
	}
	if (_6) {
		ZEPHIR_INIT_VAR(_9$$4);
		ZVAL_STRING(_9$$4, "messageIniSize", ZEPHIR_TEMP_PARAM_COPY);
		ZEPHIR_CALL_METHOD(&message, this_ptr, "getoption", NULL, 0, _9$$4);
		zephir_check_temp_parameter(_9$$4);
		zephir_check_call_status();
		ZEPHIR_INIT_VAR(replacePairs);
		zephir_create_array(replacePairs, 1, 0 TSRMLS_CC);
		zephir_array_update_string(&replacePairs, SL(":field"), &label, PH_COPY | PH_SEPARATE);
		if (ZEPHIR_IS_EMPTY(message)) {
			ZEPHIR_INIT_VAR(_10$$5);
			ZVAL_STRING(_10$$5, "FileIniSize", ZEPHIR_TEMP_PARAM_COPY);
			ZEPHIR_CALL_METHOD(&message, validation, "getdefaultmessage", NULL, 0, _10$$5);
			zephir_check_temp_parameter(_10$$5);
			zephir_check_call_status();
		}
		ZEPHIR_INIT_NVAR(_9$$4);
		object_init_ex(_9$$4, phalcon_validation_message_ce);
		ZEPHIR_CALL_FUNCTION(&_11$$4, "strtr", &_12, 54, message, replacePairs);
		zephir_check_call_status();
<<<<<<< HEAD
		ZEPHIR_INIT_VAR(_11);
		ZVAL_STRING(_11, "FileIniSize", ZEPHIR_TEMP_PARAM_COPY);
		ZEPHIR_CALL_METHOD(NULL, _0, "__construct", &_12, 440, _9, field, _11);
		zephir_check_temp_parameter(_11);
=======
		ZEPHIR_INIT_VAR(_13$$4);
		ZVAL_STRING(_13$$4, "FileIniSize", ZEPHIR_TEMP_PARAM_COPY);
		ZEPHIR_CALL_METHOD(NULL, _9$$4, "__construct", &_14, 435, _11$$4, field, _13$$4);
		zephir_check_temp_parameter(_13$$4);
>>>>>>> 2682ae08
		zephir_check_call_status();
		ZEPHIR_CALL_METHOD(NULL, validation, "appendmessage", NULL, 0, _9$$4);
		zephir_check_call_status();
		RETURN_MM_BOOL(0);
	}
<<<<<<< HEAD
	_13 = !(zephir_array_isset_string(value, SS("error")));
	if (!(_13)) {
		_13 = !(zephir_array_isset_string(value, SS("tmp_name")));
	}
	_14 = _13;
	if (!(_14)) {
		zephir_array_fetch_string(&_15, value, SL("error"), PH_NOISY | PH_READONLY, "phalcon/validation/validator/file.zep", 75 TSRMLS_CC);
		_14 = !ZEPHIR_IS_LONG_IDENTICAL(_15, 0);
	}
	_16 = _14;
	if (!(_16)) {
		zephir_array_fetch_string(&_17, value, SL("tmp_name"), PH_NOISY | PH_READONLY, "phalcon/validation/validator/file.zep", 75 TSRMLS_CC);
		ZEPHIR_CALL_FUNCTION(&_9, "is_uploaded_file", NULL, 231, _17);
		zephir_check_call_status();
		_16 = !zephir_is_true(_9);
	}
	if (_16) {
		ZEPHIR_INIT_NVAR(_11);
		ZVAL_STRING(_11, "messageEmpty", ZEPHIR_TEMP_PARAM_COPY);
		ZEPHIR_CALL_METHOD(&message, this_ptr, "getoption", NULL, 0, _11);
		zephir_check_temp_parameter(_11);
=======
	ZEPHIR_INIT_NVAR(_0);
	ZVAL_STRING(_0, "allowEmpty", ZEPHIR_TEMP_PARAM_COPY);
	ZEPHIR_CALL_METHOD(&_15, this_ptr, "issetoption", NULL, 0, _0);
	zephir_check_temp_parameter(_0);
	zephir_check_call_status();
	_16 = zephir_is_true(_15);
	if (_16) {
		_17 = ZEPHIR_IS_EMPTY(value);
		if (!(_17)) {
			_18 = zephir_array_isset_string(value, SS("error"));
			if (_18) {
				zephir_array_fetch_string(&_19, value, SL("error"), PH_NOISY | PH_READONLY, "phalcon/validation/validator/file.zep", 75 TSRMLS_CC);
				_18 = ZEPHIR_IS_LONG_IDENTICAL(_19, 4);
			}
			_17 = _18;
		}
		_16 = _17;
	}
	if (_16) {
		RETURN_MM_BOOL(1);
	}
	_20 = !(zephir_array_isset_string(value, SS("error")));
	if (!(_20)) {
		_20 = !(zephir_array_isset_string(value, SS("tmp_name")));
	}
	_21 = _20;
	if (!(_21)) {
		zephir_array_fetch_string(&_22, value, SL("error"), PH_NOISY | PH_READONLY, "phalcon/validation/validator/file.zep", 79 TSRMLS_CC);
		_21 = !ZEPHIR_IS_LONG_IDENTICAL(_22, 0);
	}
	_23 = _21;
	if (!(_23)) {
		zephir_array_fetch_string(&_24, value, SL("tmp_name"), PH_NOISY | PH_READONLY, "phalcon/validation/validator/file.zep", 79 TSRMLS_CC);
		ZEPHIR_CALL_FUNCTION(&_25, "is_uploaded_file", NULL, 233, _24);
		zephir_check_call_status();
		_23 = !zephir_is_true(_25);
	}
	if (_23) {
		ZEPHIR_INIT_VAR(_26$$7);
		ZVAL_STRING(_26$$7, "messageEmpty", ZEPHIR_TEMP_PARAM_COPY);
		ZEPHIR_CALL_METHOD(&message, this_ptr, "getoption", NULL, 0, _26$$7);
		zephir_check_temp_parameter(_26$$7);
>>>>>>> 2682ae08
		zephir_check_call_status();
		ZEPHIR_INIT_NVAR(replacePairs);
		zephir_create_array(replacePairs, 1, 0 TSRMLS_CC);
		zephir_array_update_string(&replacePairs, SL(":field"), &label, PH_COPY | PH_SEPARATE);
		if (ZEPHIR_IS_EMPTY(message)) {
			ZEPHIR_INIT_VAR(_27$$8);
			ZVAL_STRING(_27$$8, "FileEmpty", ZEPHIR_TEMP_PARAM_COPY);
			ZEPHIR_CALL_METHOD(&message, validation, "getdefaultmessage", NULL, 0, _27$$8);
			zephir_check_temp_parameter(_27$$8);
			zephir_check_call_status();
		}
<<<<<<< HEAD
		ZEPHIR_INIT_NVAR(_11);
		object_init_ex(_11, phalcon_validation_message_ce);
		ZEPHIR_CALL_FUNCTION(&_18, "strtr", &_10, 54, message, replacePairs);
		zephir_check_call_status();
		ZEPHIR_INIT_VAR(_19);
		ZVAL_STRING(_19, "FileEmpty", ZEPHIR_TEMP_PARAM_COPY);
		ZEPHIR_CALL_METHOD(NULL, _11, "__construct", &_12, 440, _18, field, _19);
		zephir_check_temp_parameter(_19);
=======
		ZEPHIR_INIT_NVAR(_26$$7);
		object_init_ex(_26$$7, phalcon_validation_message_ce);
		ZEPHIR_CALL_FUNCTION(&_28$$7, "strtr", &_12, 54, message, replacePairs);
		zephir_check_call_status();
		ZEPHIR_INIT_VAR(_29$$7);
		ZVAL_STRING(_29$$7, "FileEmpty", ZEPHIR_TEMP_PARAM_COPY);
		ZEPHIR_CALL_METHOD(NULL, _26$$7, "__construct", &_14, 435, _28$$7, field, _29$$7);
		zephir_check_temp_parameter(_29$$7);
>>>>>>> 2682ae08
		zephir_check_call_status();
		ZEPHIR_CALL_METHOD(NULL, validation, "appendmessage", NULL, 0, _26$$7);
		zephir_check_call_status();
		RETURN_MM_BOOL(0);
	}
<<<<<<< HEAD
	_20 = !(zephir_array_isset_string(value, SS("name")));
	if (!(_20)) {
		_20 = !(zephir_array_isset_string(value, SS("type")));
	}
	_21 = _20;
	if (!(_21)) {
		_21 = !(zephir_array_isset_string(value, SS("size")));
	}
	if (_21) {
		ZEPHIR_INIT_NVAR(_11);
		ZVAL_STRING(_11, "messageValid", ZEPHIR_TEMP_PARAM_COPY);
		ZEPHIR_CALL_METHOD(&message, this_ptr, "getoption", NULL, 0, _11);
		zephir_check_temp_parameter(_11);
=======
	_30 = !(zephir_array_isset_string(value, SS("name")));
	if (!(_30)) {
		_30 = !(zephir_array_isset_string(value, SS("type")));
	}
	_31 = _30;
	if (!(_31)) {
		_31 = !(zephir_array_isset_string(value, SS("size")));
	}
	if (_31) {
		ZEPHIR_INIT_VAR(_32$$9);
		ZVAL_STRING(_32$$9, "messageValid", ZEPHIR_TEMP_PARAM_COPY);
		ZEPHIR_CALL_METHOD(&message, this_ptr, "getoption", NULL, 0, _32$$9);
		zephir_check_temp_parameter(_32$$9);
>>>>>>> 2682ae08
		zephir_check_call_status();
		ZEPHIR_INIT_NVAR(replacePairs);
		zephir_create_array(replacePairs, 1, 0 TSRMLS_CC);
		zephir_array_update_string(&replacePairs, SL(":field"), &label, PH_COPY | PH_SEPARATE);
		if (ZEPHIR_IS_EMPTY(message)) {
			ZEPHIR_INIT_VAR(_33$$10);
			ZVAL_STRING(_33$$10, "FileValid", ZEPHIR_TEMP_PARAM_COPY);
			ZEPHIR_CALL_METHOD(&message, validation, "getdefaultmessage", NULL, 0, _33$$10);
			zephir_check_temp_parameter(_33$$10);
			zephir_check_call_status();
		}
		ZEPHIR_INIT_NVAR(_32$$9);
		object_init_ex(_32$$9, phalcon_validation_message_ce);
		ZEPHIR_CALL_FUNCTION(&_34$$9, "strtr", &_12, 54, message, replacePairs);
		zephir_check_call_status();
<<<<<<< HEAD
		ZEPHIR_INIT_NVAR(_19);
		ZVAL_STRING(_19, "FileValid", ZEPHIR_TEMP_PARAM_COPY);
		ZEPHIR_CALL_METHOD(NULL, _11, "__construct", &_12, 440, _9, field, _19);
		zephir_check_temp_parameter(_19);
=======
		ZEPHIR_INIT_VAR(_35$$9);
		ZVAL_STRING(_35$$9, "FileValid", ZEPHIR_TEMP_PARAM_COPY);
		ZEPHIR_CALL_METHOD(NULL, _32$$9, "__construct", &_14, 435, _34$$9, field, _35$$9);
		zephir_check_temp_parameter(_35$$9);
>>>>>>> 2682ae08
		zephir_check_call_status();
		ZEPHIR_CALL_METHOD(NULL, validation, "appendmessage", NULL, 0, _32$$9);
		zephir_check_call_status();
		RETURN_MM_BOOL(0);
	}
<<<<<<< HEAD
	ZEPHIR_INIT_NVAR(_11);
	ZVAL_STRING(_11, "maxSize", ZEPHIR_TEMP_PARAM_COPY);
	ZEPHIR_CALL_METHOD(&_9, this_ptr, "hasoption", NULL, 0, _11);
	zephir_check_temp_parameter(_11);
=======
	ZEPHIR_INIT_NVAR(_0);
	ZVAL_STRING(_0, "maxSize", ZEPHIR_TEMP_PARAM_COPY);
	ZEPHIR_CALL_METHOD(&_36, this_ptr, "issetoption", NULL, 0, _0);
	zephir_check_temp_parameter(_0);
>>>>>>> 2682ae08
	zephir_check_call_status();
	if (zephir_is_true(_36)) {
		ZEPHIR_INIT_VAR(byteUnits);
		zephir_create_array(byteUnits, 9, 0 TSRMLS_CC);
		add_assoc_long_ex(byteUnits, SS("B"), 0);
		add_assoc_long_ex(byteUnits, SS("K"), 10);
		add_assoc_long_ex(byteUnits, SS("M"), 20);
		add_assoc_long_ex(byteUnits, SS("G"), 30);
		add_assoc_long_ex(byteUnits, SS("T"), 40);
		add_assoc_long_ex(byteUnits, SS("KB"), 10);
		add_assoc_long_ex(byteUnits, SS("MB"), 20);
		add_assoc_long_ex(byteUnits, SS("GB"), 30);
		add_assoc_long_ex(byteUnits, SS("TB"), 40);
		ZEPHIR_INIT_VAR(_37$$11);
		ZVAL_STRING(_37$$11, "maxSize", ZEPHIR_TEMP_PARAM_COPY);
		ZEPHIR_CALL_METHOD(&maxSize, this_ptr, "getoption", NULL, 0, _37$$11);
		zephir_check_temp_parameter(_37$$11);
		zephir_check_call_status();
		ZEPHIR_INIT_VAR(matches);
		ZVAL_NULL(matches);
		ZEPHIR_INIT_VAR(unit);
		ZVAL_STRING(unit, "B", 1);
<<<<<<< HEAD
		ZEPHIR_INIT_NVAR(_11);
		ZEPHIR_INIT_NVAR(_19);
		ZEPHIR_INIT_VAR(_22);
		zephir_array_keys(_22, byteUnits TSRMLS_CC);
		zephir_fast_join_str(_19, SL("|"), _22 TSRMLS_CC);
		ZEPHIR_INIT_VAR(_23);
		ZEPHIR_CONCAT_SVS(_23, "/^([0-9]+(?:\\.[0-9]+)?)(", _19, ")?$/Di");
		zephir_preg_match(_11, _23, maxSize, matches, 0, 0 , 0  TSRMLS_CC);
=======
		ZEPHIR_INIT_NVAR(_37$$11);
		ZEPHIR_INIT_VAR(_38$$11);
		ZEPHIR_INIT_VAR(_39$$11);
		zephir_array_keys(_39$$11, byteUnits TSRMLS_CC);
		zephir_fast_join_str(_38$$11, SL("|"), _39$$11 TSRMLS_CC);
		ZEPHIR_INIT_VAR(_40$$11);
		ZEPHIR_CONCAT_SVS(_40$$11, "/^([0-9]+(?:\\.[0-9]+)?)(", _38$$11, ")?$/Di");
		zephir_preg_match(_37$$11, _40$$11, maxSize, matches, 0, 0 , 0  TSRMLS_CC);
>>>>>>> 2682ae08
		if (zephir_array_isset_long(matches, 2)) {
			ZEPHIR_OBS_NVAR(unit);
			zephir_array_fetch_long(&unit, matches, 2, PH_NOISY, "phalcon/validation/validator/file.zep", 111 TSRMLS_CC);
		}
<<<<<<< HEAD
		zephir_array_fetch_long(&_24, matches, 1, PH_NOISY | PH_READONLY, "phalcon/validation/validator/file.zep", 114 TSRMLS_CC);
		ZEPHIR_CALL_FUNCTION(&_18, "floatval", &_25, 303, _24);
		zephir_check_call_status();
		ZEPHIR_INIT_VAR(_26);
		zephir_array_fetch(&_27, byteUnits, unit, PH_NOISY | PH_READONLY, "phalcon/validation/validator/file.zep", 114 TSRMLS_CC);
		ZEPHIR_SINIT_VAR(_28);
		ZVAL_LONG(&_28, 2);
		zephir_pow_function(_26, &_28, _27);
		ZEPHIR_INIT_VAR(bytes);
		mul_function(bytes, _18, _26 TSRMLS_CC);
		zephir_array_fetch_string(&_29, value, SL("size"), PH_NOISY | PH_READONLY, "phalcon/validation/validator/file.zep", 116 TSRMLS_CC);
		ZEPHIR_CALL_FUNCTION(&_18, "floatval", &_25, 303, _29);
		zephir_check_call_status();
		ZEPHIR_CALL_FUNCTION(&_30, "floatval", &_25, 303, bytes);
		zephir_check_call_status();
		if (ZEPHIR_GT(_18, _30)) {
			ZEPHIR_INIT_NVAR(_26);
			ZVAL_STRING(_26, "messageSize", ZEPHIR_TEMP_PARAM_COPY);
			ZEPHIR_CALL_METHOD(&message, this_ptr, "getoption", NULL, 0, _26);
			zephir_check_temp_parameter(_26);
=======
		zephir_array_fetch_long(&_41$$11, matches, 1, PH_NOISY | PH_READONLY, "phalcon/validation/validator/file.zep", 118 TSRMLS_CC);
		ZEPHIR_CALL_FUNCTION(&_42$$11, "floatval", &_43, 304, _41$$11);
		zephir_check_call_status();
		ZEPHIR_INIT_VAR(_44$$11);
		zephir_array_fetch(&_45$$11, byteUnits, unit, PH_NOISY | PH_READONLY, "phalcon/validation/validator/file.zep", 118 TSRMLS_CC);
		ZEPHIR_SINIT_VAR(_46$$11);
		ZVAL_LONG(&_46$$11, 2);
		zephir_pow_function(_44$$11, &_46$$11, _45$$11);
		ZEPHIR_INIT_VAR(bytes);
		mul_function(bytes, _42$$11, _44$$11 TSRMLS_CC);
		zephir_array_fetch_string(&_47$$11, value, SL("size"), PH_NOISY | PH_READONLY, "phalcon/validation/validator/file.zep", 120 TSRMLS_CC);
		ZEPHIR_CALL_FUNCTION(&_42$$11, "floatval", &_43, 304, _47$$11);
		zephir_check_call_status();
		ZEPHIR_CALL_FUNCTION(&_48$$11, "floatval", &_43, 304, bytes);
		zephir_check_call_status();
		if (ZEPHIR_GT(_42$$11, _48$$11)) {
			ZEPHIR_INIT_VAR(_49$$13);
			ZVAL_STRING(_49$$13, "messageSize", ZEPHIR_TEMP_PARAM_COPY);
			ZEPHIR_CALL_METHOD(&message, this_ptr, "getoption", NULL, 0, _49$$13);
			zephir_check_temp_parameter(_49$$13);
>>>>>>> 2682ae08
			zephir_check_call_status();
			ZEPHIR_INIT_NVAR(replacePairs);
			zephir_create_array(replacePairs, 2, 0 TSRMLS_CC);
			zephir_array_update_string(&replacePairs, SL(":field"), &label, PH_COPY | PH_SEPARATE);
			zephir_array_update_string(&replacePairs, SL(":max"), &maxSize, PH_COPY | PH_SEPARATE);
			if (ZEPHIR_IS_EMPTY(message)) {
<<<<<<< HEAD
				ZEPHIR_INIT_NVAR(_26);
				ZVAL_STRING(_26, "FileSize", ZEPHIR_TEMP_PARAM_COPY);
				ZEPHIR_CALL_METHOD(&message, validation, "getdefaultmessage", NULL, 0, _26);
				zephir_check_temp_parameter(_26);
				zephir_check_call_status();
			}
			ZEPHIR_INIT_NVAR(_26);
			object_init_ex(_26, phalcon_validation_message_ce);
			ZEPHIR_CALL_FUNCTION(&_31, "strtr", &_10, 54, message, replacePairs);
			zephir_check_call_status();
			ZEPHIR_INIT_VAR(_32);
			ZVAL_STRING(_32, "FileSize", ZEPHIR_TEMP_PARAM_COPY);
			ZEPHIR_CALL_METHOD(NULL, _26, "__construct", &_12, 440, _31, field, _32);
			zephir_check_temp_parameter(_32);
			zephir_check_call_status();
			ZEPHIR_CALL_METHOD(NULL, validation, "appendmessage", NULL, 0, _26);
=======
				ZEPHIR_INIT_VAR(_50$$14);
				ZVAL_STRING(_50$$14, "FileSize", ZEPHIR_TEMP_PARAM_COPY);
				ZEPHIR_CALL_METHOD(&message, validation, "getdefaultmessage", NULL, 0, _50$$14);
				zephir_check_temp_parameter(_50$$14);
				zephir_check_call_status();
			}
			ZEPHIR_INIT_NVAR(_49$$13);
			object_init_ex(_49$$13, phalcon_validation_message_ce);
			ZEPHIR_CALL_FUNCTION(&_51$$13, "strtr", &_12, 54, message, replacePairs);
			zephir_check_call_status();
			ZEPHIR_INIT_VAR(_52$$13);
			ZVAL_STRING(_52$$13, "FileSize", ZEPHIR_TEMP_PARAM_COPY);
			ZEPHIR_CALL_METHOD(NULL, _49$$13, "__construct", &_14, 435, _51$$13, field, _52$$13);
			zephir_check_temp_parameter(_52$$13);
			zephir_check_call_status();
			ZEPHIR_CALL_METHOD(NULL, validation, "appendmessage", NULL, 0, _49$$13);
>>>>>>> 2682ae08
			zephir_check_call_status();
			RETURN_MM_BOOL(0);
		}
	}
<<<<<<< HEAD
	ZEPHIR_INIT_NVAR(_11);
	ZVAL_STRING(_11, "allowedTypes", ZEPHIR_TEMP_PARAM_COPY);
	ZEPHIR_CALL_METHOD(&_9, this_ptr, "hasoption", NULL, 0, _11);
	zephir_check_temp_parameter(_11);
=======
	ZEPHIR_INIT_NVAR(_0);
	ZVAL_STRING(_0, "allowedTypes", ZEPHIR_TEMP_PARAM_COPY);
	ZEPHIR_CALL_METHOD(&_53, this_ptr, "issetoption", NULL, 0, _0);
	zephir_check_temp_parameter(_0);
>>>>>>> 2682ae08
	zephir_check_call_status();
	if (zephir_is_true(_53)) {
		ZEPHIR_INIT_VAR(_54$$15);
		ZVAL_STRING(_54$$15, "allowedTypes", ZEPHIR_TEMP_PARAM_COPY);
		ZEPHIR_CALL_METHOD(&types, this_ptr, "getoption", NULL, 0, _54$$15);
		zephir_check_temp_parameter(_54$$15);
		zephir_check_call_status();
		if (Z_TYPE_P(types) != IS_ARRAY) {
			ZEPHIR_THROW_EXCEPTION_DEBUG_STR(phalcon_validation_exception_ce, "Option 'allowedTypes' must be an array", "phalcon/validation/validator/file.zep", 134);
			return;
		}
		if ((zephir_function_exists_ex(SS("finfo_open") TSRMLS_CC) == SUCCESS)) {
<<<<<<< HEAD
			ZEPHIR_SINIT_NVAR(_28);
			ZVAL_LONG(&_28, 16);
			ZEPHIR_CALL_FUNCTION(&tmp, "finfo_open", NULL, 228, &_28);
			zephir_check_call_status();
			zephir_array_fetch_string(&_24, value, SL("tmp_name"), PH_NOISY | PH_READONLY, "phalcon/validation/validator/file.zep", 139 TSRMLS_CC);
			ZEPHIR_CALL_FUNCTION(&mime, "finfo_file", NULL, 229, tmp, _24);
=======
			ZEPHIR_SINIT_VAR(_55$$17);
			ZVAL_LONG(&_55$$17, 16);
			ZEPHIR_CALL_FUNCTION(&tmp, "finfo_open", NULL, 230, &_55$$17);
			zephir_check_call_status();
			zephir_array_fetch_string(&_56$$17, value, SL("tmp_name"), PH_NOISY | PH_READONLY, "phalcon/validation/validator/file.zep", 143 TSRMLS_CC);
			ZEPHIR_CALL_FUNCTION(&mime, "finfo_file", NULL, 231, tmp, _56$$17);
>>>>>>> 2682ae08
			zephir_check_call_status();
			ZEPHIR_CALL_FUNCTION(NULL, "finfo_close", NULL, 230, tmp);
			zephir_check_call_status();
		} else {
			ZEPHIR_OBS_NVAR(mime);
			zephir_array_fetch_string(&mime, value, SL("type"), PH_NOISY, "phalcon/validation/validator/file.zep", 143 TSRMLS_CC);
		}
		if (!(zephir_fast_in_array(mime, types TSRMLS_CC))) {
			ZEPHIR_INIT_VAR(_57$$19);
			ZVAL_STRING(_57$$19, "messageType", ZEPHIR_TEMP_PARAM_COPY);
			ZEPHIR_CALL_METHOD(&message, this_ptr, "getoption", NULL, 0, _57$$19);
			zephir_check_temp_parameter(_57$$19);
			zephir_check_call_status();
			ZEPHIR_INIT_NVAR(replacePairs);
			zephir_create_array(replacePairs, 2, 0 TSRMLS_CC);
			zephir_array_update_string(&replacePairs, SL(":field"), &label, PH_COPY | PH_SEPARATE);
			ZEPHIR_INIT_NVAR(_57$$19);
			zephir_fast_join_str(_57$$19, SL(", "), types TSRMLS_CC);
			zephir_array_update_string(&replacePairs, SL(":types"), &_57$$19, PH_COPY | PH_SEPARATE);
			if (ZEPHIR_IS_EMPTY(message)) {
				ZEPHIR_INIT_VAR(_58$$20);
				ZVAL_STRING(_58$$20, "FileType", ZEPHIR_TEMP_PARAM_COPY);
				ZEPHIR_CALL_METHOD(&message, validation, "getdefaultmessage", NULL, 0, _58$$20);
				zephir_check_temp_parameter(_58$$20);
				zephir_check_call_status();
			}
<<<<<<< HEAD
			ZEPHIR_INIT_NVAR(_11);
			object_init_ex(_11, phalcon_validation_message_ce);
			ZEPHIR_CALL_FUNCTION(&_18, "strtr", &_10, 54, message, replacePairs);
			zephir_check_call_status();
			ZEPHIR_INIT_NVAR(_19);
			ZVAL_STRING(_19, "FileType", ZEPHIR_TEMP_PARAM_COPY);
			ZEPHIR_CALL_METHOD(NULL, _11, "__construct", &_12, 440, _18, field, _19);
			zephir_check_temp_parameter(_19);
=======
			ZEPHIR_INIT_NVAR(_57$$19);
			object_init_ex(_57$$19, phalcon_validation_message_ce);
			ZEPHIR_CALL_FUNCTION(&_59$$19, "strtr", &_12, 54, message, replacePairs);
			zephir_check_call_status();
			ZEPHIR_INIT_VAR(_60$$19);
			ZVAL_STRING(_60$$19, "FileType", ZEPHIR_TEMP_PARAM_COPY);
			ZEPHIR_CALL_METHOD(NULL, _57$$19, "__construct", &_14, 435, _59$$19, field, _60$$19);
			zephir_check_temp_parameter(_60$$19);
>>>>>>> 2682ae08
			zephir_check_call_status();
			ZEPHIR_CALL_METHOD(NULL, validation, "appendmessage", NULL, 0, _57$$19);
			zephir_check_call_status();
			RETURN_MM_BOOL(0);
		}
	}
<<<<<<< HEAD
	ZEPHIR_INIT_NVAR(_11);
	ZVAL_STRING(_11, "minResolution", ZEPHIR_TEMP_PARAM_COPY);
	ZEPHIR_CALL_METHOD(&_9, this_ptr, "hasoption", NULL, 0, _11);
	zephir_check_temp_parameter(_11);
	zephir_check_call_status();
	_33 = zephir_is_true(_9);
	if (!(_33)) {
		ZEPHIR_INIT_NVAR(_11);
		ZVAL_STRING(_11, "maxResolution", ZEPHIR_TEMP_PARAM_COPY);
		ZEPHIR_CALL_METHOD(&_18, this_ptr, "hasoption", NULL, 0, _11);
		zephir_check_temp_parameter(_11);
		zephir_check_call_status();
		_33 = zephir_is_true(_18);
	}
	if (_33) {
		zephir_array_fetch_string(&_24, value, SL("tmp_name"), PH_NOISY | PH_READONLY, "phalcon/validation/validator/file.zep", 160 TSRMLS_CC);
		ZEPHIR_CALL_FUNCTION(&tmp, "getimagesize", NULL, 239, _24);
=======
	ZEPHIR_INIT_NVAR(_0);
	ZVAL_STRING(_0, "minResolution", ZEPHIR_TEMP_PARAM_COPY);
	ZEPHIR_CALL_METHOD(&_61, this_ptr, "issetoption", NULL, 0, _0);
	zephir_check_temp_parameter(_0);
	zephir_check_call_status();
	_62 = zephir_is_true(_61);
	if (!(_62)) {
		ZEPHIR_INIT_NVAR(_0);
		ZVAL_STRING(_0, "maxResolution", ZEPHIR_TEMP_PARAM_COPY);
		ZEPHIR_CALL_METHOD(&_63, this_ptr, "issetoption", NULL, 0, _0);
		zephir_check_temp_parameter(_0);
		zephir_check_call_status();
		_62 = zephir_is_true(_63);
	}
	if (_62) {
		zephir_array_fetch_string(&_64$$21, value, SL("tmp_name"), PH_NOISY | PH_READONLY, "phalcon/validation/validator/file.zep", 164 TSRMLS_CC);
		ZEPHIR_CALL_FUNCTION(&tmp, "getimagesize", NULL, 241, _64$$21);
>>>>>>> 2682ae08
		zephir_check_call_status();
		ZEPHIR_OBS_VAR(width);
		zephir_array_fetch_long(&width, tmp, 0, PH_NOISY, "phalcon/validation/validator/file.zep", 161 TSRMLS_CC);
		ZEPHIR_OBS_VAR(height);
<<<<<<< HEAD
		zephir_array_fetch_long(&height, tmp, 1, PH_NOISY, "phalcon/validation/validator/file.zep", 162 TSRMLS_CC);
		ZEPHIR_INIT_NVAR(_11);
		ZVAL_STRING(_11, "minResolution", ZEPHIR_TEMP_PARAM_COPY);
		ZEPHIR_CALL_METHOD(&_30, this_ptr, "hasoption", NULL, 0, _11);
		zephir_check_temp_parameter(_11);
		zephir_check_call_status();
		if (zephir_is_true(_30)) {
			ZEPHIR_INIT_NVAR(_11);
			ZVAL_STRING(_11, "minResolution", ZEPHIR_TEMP_PARAM_COPY);
			ZEPHIR_CALL_METHOD(&_31, this_ptr, "getoption", NULL, 0, _11);
			zephir_check_temp_parameter(_11);
			zephir_check_call_status();
			ZEPHIR_INIT_VAR(minResolution);
			zephir_fast_explode_str(minResolution, SL("x"), _31, LONG_MAX TSRMLS_CC);
=======
		zephir_array_fetch_long(&height, tmp, 1, PH_NOISY, "phalcon/validation/validator/file.zep", 166 TSRMLS_CC);
		ZEPHIR_INIT_VAR(_66$$21);
		ZVAL_STRING(_66$$21, "minResolution", ZEPHIR_TEMP_PARAM_COPY);
		ZEPHIR_CALL_METHOD(&_65$$21, this_ptr, "issetoption", NULL, 0, _66$$21);
		zephir_check_temp_parameter(_66$$21);
		zephir_check_call_status();
		if (zephir_is_true(_65$$21)) {
			ZEPHIR_INIT_VAR(_68$$22);
			ZVAL_STRING(_68$$22, "minResolution", ZEPHIR_TEMP_PARAM_COPY);
			ZEPHIR_CALL_METHOD(&_67$$22, this_ptr, "getoption", NULL, 0, _68$$22);
			zephir_check_temp_parameter(_68$$22);
			zephir_check_call_status();
			ZEPHIR_INIT_VAR(minResolution);
			zephir_fast_explode_str(minResolution, SL("x"), _67$$22, LONG_MAX TSRMLS_CC);
>>>>>>> 2682ae08
			ZEPHIR_OBS_VAR(minWidth);
			zephir_array_fetch_long(&minWidth, minResolution, 0, PH_NOISY, "phalcon/validation/validator/file.zep", 166 TSRMLS_CC);
			ZEPHIR_OBS_VAR(minHeight);
			zephir_array_fetch_long(&minHeight, minResolution, 1, PH_NOISY, "phalcon/validation/validator/file.zep", 167 TSRMLS_CC);
		} else {
			ZEPHIR_INIT_NVAR(minWidth);
			ZVAL_LONG(minWidth, 1);
			ZEPHIR_INIT_NVAR(minHeight);
			ZVAL_LONG(minHeight, 1);
		}
<<<<<<< HEAD
		_34 = ZEPHIR_LT(width, minWidth);
		if (!(_34)) {
			_34 = ZEPHIR_LT(height, minHeight);
		}
		if (_34) {
			ZEPHIR_INIT_NVAR(_11);
			ZVAL_STRING(_11, "messageMinResolution", ZEPHIR_TEMP_PARAM_COPY);
			ZEPHIR_CALL_METHOD(&message, this_ptr, "getoption", NULL, 0, _11);
			zephir_check_temp_parameter(_11);
=======
		_69$$21 = ZEPHIR_LT(width, minWidth);
		if (!(_69$$21)) {
			_69$$21 = ZEPHIR_LT(height, minHeight);
		}
		if (_69$$21) {
			ZEPHIR_INIT_VAR(_70$$24);
			ZVAL_STRING(_70$$24, "messageMinResolution", ZEPHIR_TEMP_PARAM_COPY);
			ZEPHIR_CALL_METHOD(&message, this_ptr, "getoption", NULL, 0, _70$$24);
			zephir_check_temp_parameter(_70$$24);
>>>>>>> 2682ae08
			zephir_check_call_status();
			ZEPHIR_INIT_NVAR(replacePairs);
			zephir_create_array(replacePairs, 2, 0 TSRMLS_CC);
			zephir_array_update_string(&replacePairs, SL(":field"), &label, PH_COPY | PH_SEPARATE);
<<<<<<< HEAD
			ZEPHIR_INIT_NVAR(_11);
			ZVAL_STRING(_11, "minResolution", ZEPHIR_TEMP_PARAM_COPY);
			ZEPHIR_CALL_METHOD(&_31, this_ptr, "getoption", NULL, 0, _11);
			zephir_check_temp_parameter(_11);
			zephir_check_call_status();
			zephir_array_update_string(&replacePairs, SL(":min"), &_31, PH_COPY | PH_SEPARATE);
=======
			ZEPHIR_INIT_NVAR(_70$$24);
			ZVAL_STRING(_70$$24, "minResolution", ZEPHIR_TEMP_PARAM_COPY);
			ZEPHIR_CALL_METHOD(&_71$$24, this_ptr, "getoption", NULL, 0, _70$$24);
			zephir_check_temp_parameter(_70$$24);
			zephir_check_call_status();
			zephir_array_update_string(&replacePairs, SL(":min"), &_71$$24, PH_COPY | PH_SEPARATE);
>>>>>>> 2682ae08
			if (ZEPHIR_IS_EMPTY(message)) {
				ZEPHIR_INIT_VAR(_72$$25);
				ZVAL_STRING(_72$$25, "FileMinResolution", ZEPHIR_TEMP_PARAM_COPY);
				ZEPHIR_CALL_METHOD(&message, validation, "getdefaultmessage", NULL, 0, _72$$25);
				zephir_check_temp_parameter(_72$$25);
				zephir_check_call_status();
			}
<<<<<<< HEAD
			ZEPHIR_INIT_NVAR(_11);
			object_init_ex(_11, phalcon_validation_message_ce);
			ZEPHIR_CALL_FUNCTION(&_31, "strtr", &_10, 54, message, replacePairs);
			zephir_check_call_status();
			ZEPHIR_INIT_NVAR(_19);
			ZVAL_STRING(_19, "FileMinResolution", ZEPHIR_TEMP_PARAM_COPY);
			ZEPHIR_CALL_METHOD(NULL, _11, "__construct", &_12, 440, _31, field, _19);
			zephir_check_temp_parameter(_19);
=======
			ZEPHIR_INIT_NVAR(_70$$24);
			object_init_ex(_70$$24, phalcon_validation_message_ce);
			ZEPHIR_CALL_FUNCTION(&_71$$24, "strtr", &_12, 54, message, replacePairs);
			zephir_check_call_status();
			ZEPHIR_INIT_VAR(_73$$24);
			ZVAL_STRING(_73$$24, "FileMinResolution", ZEPHIR_TEMP_PARAM_COPY);
			ZEPHIR_CALL_METHOD(NULL, _70$$24, "__construct", &_14, 435, _71$$24, field, _73$$24);
			zephir_check_temp_parameter(_73$$24);
>>>>>>> 2682ae08
			zephir_check_call_status();
			ZEPHIR_CALL_METHOD(NULL, validation, "appendmessage", NULL, 0, _70$$24);
			zephir_check_call_status();
			RETURN_MM_BOOL(0);
		}
<<<<<<< HEAD
		ZEPHIR_INIT_NVAR(_19);
		ZVAL_STRING(_19, "maxResolution", ZEPHIR_TEMP_PARAM_COPY);
		ZEPHIR_CALL_METHOD(&_31, this_ptr, "hasoption", NULL, 0, _19);
		zephir_check_temp_parameter(_19);
		zephir_check_call_status();
		if (zephir_is_true(_31)) {
			ZEPHIR_INIT_NVAR(_19);
			ZVAL_STRING(_19, "maxResolution", ZEPHIR_TEMP_PARAM_COPY);
			ZEPHIR_CALL_METHOD(&_35, this_ptr, "getoption", NULL, 0, _19);
			zephir_check_temp_parameter(_19);
			zephir_check_call_status();
			ZEPHIR_INIT_VAR(maxResolution);
			zephir_fast_explode_str(maxResolution, SL("x"), _35, LONG_MAX TSRMLS_CC);
=======
		ZEPHIR_INIT_NVAR(_66$$21);
		ZVAL_STRING(_66$$21, "maxResolution", ZEPHIR_TEMP_PARAM_COPY);
		ZEPHIR_CALL_METHOD(&_74$$21, this_ptr, "issetoption", NULL, 0, _66$$21);
		zephir_check_temp_parameter(_66$$21);
		zephir_check_call_status();
		if (zephir_is_true(_74$$21)) {
			ZEPHIR_INIT_VAR(_76$$26);
			ZVAL_STRING(_76$$26, "maxResolution", ZEPHIR_TEMP_PARAM_COPY);
			ZEPHIR_CALL_METHOD(&_75$$26, this_ptr, "getoption", NULL, 0, _76$$26);
			zephir_check_temp_parameter(_76$$26);
			zephir_check_call_status();
			ZEPHIR_INIT_VAR(maxResolution);
			zephir_fast_explode_str(maxResolution, SL("x"), _75$$26, LONG_MAX TSRMLS_CC);
>>>>>>> 2682ae08
			ZEPHIR_OBS_VAR(maxWidth);
			zephir_array_fetch_long(&maxWidth, maxResolution, 0, PH_NOISY, "phalcon/validation/validator/file.zep", 188 TSRMLS_CC);
			ZEPHIR_OBS_VAR(maxHeight);
<<<<<<< HEAD
			zephir_array_fetch_long(&maxHeight, maxResolution, 1, PH_NOISY, "phalcon/validation/validator/file.zep", 189 TSRMLS_CC);
			_36 = ZEPHIR_GT(width, maxWidth);
			if (!(_36)) {
				_36 = ZEPHIR_GT(height, maxHeight);
			}
			if (_36) {
				ZEPHIR_INIT_NVAR(_19);
				ZVAL_STRING(_19, "messageMaxResolution", ZEPHIR_TEMP_PARAM_COPY);
				ZEPHIR_CALL_METHOD(&message, this_ptr, "getoption", NULL, 0, _19);
				zephir_check_temp_parameter(_19);
=======
			zephir_array_fetch_long(&maxHeight, maxResolution, 1, PH_NOISY, "phalcon/validation/validator/file.zep", 193 TSRMLS_CC);
			_77$$26 = ZEPHIR_GT(width, maxWidth);
			if (!(_77$$26)) {
				_77$$26 = ZEPHIR_GT(height, maxHeight);
			}
			if (_77$$26) {
				ZEPHIR_INIT_VAR(_78$$27);
				ZVAL_STRING(_78$$27, "messageMaxResolution", ZEPHIR_TEMP_PARAM_COPY);
				ZEPHIR_CALL_METHOD(&message, this_ptr, "getoption", NULL, 0, _78$$27);
				zephir_check_temp_parameter(_78$$27);
>>>>>>> 2682ae08
				zephir_check_call_status();
				ZEPHIR_INIT_NVAR(replacePairs);
				zephir_create_array(replacePairs, 2, 0 TSRMLS_CC);
				zephir_array_update_string(&replacePairs, SL(":field"), &label, PH_COPY | PH_SEPARATE);
<<<<<<< HEAD
				ZEPHIR_INIT_NVAR(_19);
				ZVAL_STRING(_19, "maxResolution", ZEPHIR_TEMP_PARAM_COPY);
				ZEPHIR_CALL_METHOD(&_37, this_ptr, "getoption", NULL, 0, _19);
				zephir_check_temp_parameter(_19);
				zephir_check_call_status();
				zephir_array_update_string(&replacePairs, SL(":max"), &_37, PH_COPY | PH_SEPARATE);
				if (ZEPHIR_IS_EMPTY(message)) {
					ZEPHIR_INIT_NVAR(_19);
					ZVAL_STRING(_19, "FileMaxResolution", ZEPHIR_TEMP_PARAM_COPY);
					ZEPHIR_CALL_METHOD(&message, validation, "getdefaultmessage", NULL, 0, _19);
					zephir_check_temp_parameter(_19);
					zephir_check_call_status();
				}
				ZEPHIR_INIT_NVAR(_19);
				object_init_ex(_19, phalcon_validation_message_ce);
				ZEPHIR_CALL_FUNCTION(&_37, "strtr", &_10, 54, message, replacePairs);
				zephir_check_call_status();
				ZEPHIR_INIT_NVAR(_22);
				ZVAL_STRING(_22, "FileMaxResolution", ZEPHIR_TEMP_PARAM_COPY);
				ZEPHIR_CALL_METHOD(NULL, _19, "__construct", &_12, 440, _37, field, _22);
				zephir_check_temp_parameter(_22);
				zephir_check_call_status();
				ZEPHIR_CALL_METHOD(NULL, validation, "appendmessage", NULL, 0, _19);
=======
				ZEPHIR_INIT_NVAR(_78$$27);
				ZVAL_STRING(_78$$27, "maxResolution", ZEPHIR_TEMP_PARAM_COPY);
				ZEPHIR_CALL_METHOD(&_79$$27, this_ptr, "getoption", NULL, 0, _78$$27);
				zephir_check_temp_parameter(_78$$27);
				zephir_check_call_status();
				zephir_array_update_string(&replacePairs, SL(":max"), &_79$$27, PH_COPY | PH_SEPARATE);
				if (ZEPHIR_IS_EMPTY(message)) {
					ZEPHIR_INIT_VAR(_80$$28);
					ZVAL_STRING(_80$$28, "FileMaxResolution", ZEPHIR_TEMP_PARAM_COPY);
					ZEPHIR_CALL_METHOD(&message, validation, "getdefaultmessage", NULL, 0, _80$$28);
					zephir_check_temp_parameter(_80$$28);
					zephir_check_call_status();
				}
				ZEPHIR_INIT_NVAR(_78$$27);
				object_init_ex(_78$$27, phalcon_validation_message_ce);
				ZEPHIR_CALL_FUNCTION(&_79$$27, "strtr", &_12, 54, message, replacePairs);
				zephir_check_call_status();
				ZEPHIR_INIT_VAR(_81$$27);
				ZVAL_STRING(_81$$27, "FileMaxResolution", ZEPHIR_TEMP_PARAM_COPY);
				ZEPHIR_CALL_METHOD(NULL, _78$$27, "__construct", &_14, 435, _79$$27, field, _81$$27);
				zephir_check_temp_parameter(_81$$27);
				zephir_check_call_status();
				ZEPHIR_CALL_METHOD(NULL, validation, "appendmessage", NULL, 0, _78$$27);
>>>>>>> 2682ae08
				zephir_check_call_status();
				RETURN_MM_BOOL(0);
			}
		}
	}
	RETURN_MM_BOOL(1);

}

/**
 * Check on empty
 */
PHP_METHOD(Phalcon_Validation_Validator_File, isAllowEmpty) {

	zend_bool _0, _1;
	int ZEPHIR_LAST_CALL_STATUS;
	zval *field = NULL;
	zval *validation, *field_param = NULL, *value = NULL, *_2;

	ZEPHIR_MM_GROW();
	zephir_fetch_params(1, 2, 0, &validation, &field_param);

	if (unlikely(Z_TYPE_P(field_param) != IS_STRING && Z_TYPE_P(field_param) != IS_NULL)) {
		zephir_throw_exception_string(spl_ce_InvalidArgumentException, SL("Parameter 'field' must be a string") TSRMLS_CC);
		RETURN_MM_NULL();
	}
	if (likely(Z_TYPE_P(field_param) == IS_STRING)) {
		zephir_get_strval(field, field_param);
	} else {
		ZEPHIR_INIT_VAR(field);
		ZVAL_EMPTY_STRING(field);
	}


	ZEPHIR_CALL_METHOD(&value, validation, "getvalue", NULL, 0, field);
	zephir_check_call_status();
	_0 = ZEPHIR_IS_EMPTY(value);
	if (!(_0)) {
		_1 = zephir_array_isset_string(value, SS("error"));
		if (_1) {
			zephir_array_fetch_string(&_2, value, SL("error"), PH_NOISY | PH_READONLY, "phalcon/validation/validator/file.zep", 215 TSRMLS_CC);
			_1 = ZEPHIR_IS_LONG_IDENTICAL(_2, 4);
		}
		_0 = _1;
	}
	RETURN_MM_BOOL(_0);

}
<|MERGE_RESOLUTION|>--- conflicted
+++ resolved
@@ -54,19 +54,11 @@
  */
 PHP_METHOD(Phalcon_Validation_Validator_File, validate) {
 
-<<<<<<< HEAD
-	zephir_fcall_cache_entry *_10 = NULL, *_12 = NULL, *_25 = NULL;
-	zend_bool _2, _3, _4, _6, _7, _13, _14, _16, _20, _21, _33, _34, _36;
+	zend_bool _2, _3, _4, _6, _7, _16, _17, _19, _27, _28, _62, _69$$20, _78$$25;
+	zephir_fcall_cache_entry *_12 = NULL, *_15 = NULL, *_41 = NULL;
 	int ZEPHIR_LAST_CALL_STATUS;
 	zval *field = NULL;
-	zval *validation, *field_param = NULL, *value = NULL, *message = NULL, *label = NULL, *replacePairs = NULL, *types = NULL, *byteUnits, *unit = NULL, *maxSize = NULL, *matches, *bytes, *mime = NULL, *tmp = NULL, *width, *height, *minResolution, *maxResolution, *minWidth = NULL, *maxWidth, *minHeight = NULL, *maxHeight, *_0 = NULL, *_SERVER, *_1, *_POST, *_FILES, *_5, *_8, *_9 = NULL, *_11 = NULL, *_15, *_17, *_18 = NULL, *_19 = NULL, *_22 = NULL, *_23, *_24, *_26 = NULL, *_27, _28 = zval_used_for_init, *_29, *_30 = NULL, *_31 = NULL, *_32, *_35 = NULL, *_37 = NULL;
-=======
-	zend_bool _2, _3, _4, _6, _7, _16, _17, _18, _20, _21, _23, _30, _31, _62, _69$$21, _77$$26;
-	zephir_fcall_cache_entry *_12 = NULL, *_14 = NULL, *_43 = NULL;
-	int ZEPHIR_LAST_CALL_STATUS;
-	zval *field = NULL;
-	zval *validation, *field_param = NULL, *_SERVER, *_POST, *_FILES, *value = NULL, *message = NULL, *label = NULL, *replacePairs = NULL, *types = NULL, *byteUnits = NULL, *unit = NULL, *maxSize = NULL, *matches = NULL, *bytes = NULL, *mime = NULL, *tmp = NULL, *width = NULL, *height = NULL, *minResolution = NULL, *maxResolution = NULL, *minWidth = NULL, *maxWidth = NULL, *minHeight = NULL, *maxHeight = NULL, *_0 = NULL, *_1, *_5, *_8, *_15 = NULL, *_19, *_22, *_24, *_25 = NULL, *_36 = NULL, *_53 = NULL, *_61 = NULL, *_63 = NULL, *_9$$4 = NULL, *_11$$4 = NULL, *_13$$4, *_10$$5, *_26$$7 = NULL, *_28$$7 = NULL, *_29$$7, *_27$$8, *_32$$9 = NULL, *_34$$9 = NULL, *_35$$9, *_33$$10, *_37$$11 = NULL, *_38$$11, *_39$$11, *_40$$11, *_41$$11, *_42$$11 = NULL, *_44$$11, *_45$$11, _46$$11, *_47$$11, *_48$$11 = NULL, *_49$$13 = NULL, *_51$$13 = NULL, *_52$$13, *_50$$14, *_54$$15, _55$$17, *_56$$17, *_57$$19 = NULL, *_59$$19 = NULL, *_60$$19, *_58$$20, *_64$$21, *_65$$21 = NULL, *_66$$21 = NULL, *_74$$21 = NULL, *_67$$22 = NULL, *_68$$22, *_70$$24 = NULL, *_71$$24 = NULL, *_73$$24, *_72$$25, *_75$$26 = NULL, *_76$$26, *_78$$27 = NULL, *_79$$27 = NULL, *_81$$27, *_80$$28;
->>>>>>> 2682ae08
+	zval *validation, *field_param = NULL, *_SERVER, *_POST, *_FILES, *value = NULL, *message = NULL, *label = NULL, *replacePairs = NULL, *types = NULL, *byteUnits = NULL, *unit = NULL, *maxSize = NULL, *matches = NULL, *bytes = NULL, *mime = NULL, *tmp = NULL, *width = NULL, *height = NULL, *minResolution = NULL, *maxResolution = NULL, *minWidth = NULL, *maxWidth = NULL, *minHeight = NULL, *maxHeight = NULL, *_0 = NULL, *_1, *_5, *_8, *_18, *_20, *_21 = NULL, *_34 = NULL, *_52 = NULL, *_61 = NULL, *_63 = NULL, *_9$$4 = NULL, *_11$$4 = NULL, *_13$$4 = NULL, *_14$$4 = NULL, *_10$$5, *_22$$6 = NULL, *_24$$6 = NULL, *_25$$6 = NULL, *_26$$6 = NULL, *_23$$7, *_29$$8 = NULL, *_31$$8 = NULL, *_32$$8 = NULL, *_33$$8 = NULL, *_30$$9, *_35$$10 = NULL, *_36$$10, *_37$$10, *_38$$10, *_39$$10, *_40$$10 = NULL, *_42$$10, *_43$$10, _44$$10, *_45$$10, *_46$$10 = NULL, *_47$$12 = NULL, *_49$$12 = NULL, *_50$$12 = NULL, *_51$$12 = NULL, *_48$$13, *_53$$14, _54$$16, *_55$$16, *_56$$18 = NULL, *_58$$18 = NULL, *_59$$18 = NULL, *_60$$18 = NULL, *_57$$19, *_64$$20, *_65$$20 = NULL, *_66$$20 = NULL, *_75$$20 = NULL, *_67$$21 = NULL, *_68$$21, *_70$$23 = NULL, *_71$$23 = NULL, *_73$$23 = NULL, *_74$$23 = NULL, *_72$$24, *_76$$25 = NULL, *_77$$25, *_79$$26 = NULL, *_80$$26 = NULL, *_82$$26 = NULL, *_83$$26 = NULL, *_81$$27;
 
 	ZEPHIR_MM_GROW();
 	zephir_get_global(&_FILES, SS("_FILES") TSRMLS_CC);
@@ -140,196 +132,118 @@
 		object_init_ex(_9$$4, phalcon_validation_message_ce);
 		ZEPHIR_CALL_FUNCTION(&_11$$4, "strtr", &_12, 54, message, replacePairs);
 		zephir_check_call_status();
-<<<<<<< HEAD
-		ZEPHIR_INIT_VAR(_11);
-		ZVAL_STRING(_11, "FileIniSize", ZEPHIR_TEMP_PARAM_COPY);
-		ZEPHIR_CALL_METHOD(NULL, _0, "__construct", &_12, 440, _9, field, _11);
-		zephir_check_temp_parameter(_11);
-=======
-		ZEPHIR_INIT_VAR(_13$$4);
-		ZVAL_STRING(_13$$4, "FileIniSize", ZEPHIR_TEMP_PARAM_COPY);
-		ZEPHIR_CALL_METHOD(NULL, _9$$4, "__construct", &_14, 435, _11$$4, field, _13$$4);
-		zephir_check_temp_parameter(_13$$4);
->>>>>>> 2682ae08
+		ZEPHIR_INIT_VAR(_14$$4);
+		ZVAL_STRING(_14$$4, "code", ZEPHIR_TEMP_PARAM_COPY);
+		ZEPHIR_CALL_METHOD(&_13$$4, this_ptr, "getoption", NULL, 0, _14$$4);
+		zephir_check_temp_parameter(_14$$4);
+		zephir_check_call_status();
+		ZEPHIR_INIT_NVAR(_14$$4);
+		ZVAL_STRING(_14$$4, "FileIniSize", ZEPHIR_TEMP_PARAM_COPY);
+		ZEPHIR_CALL_METHOD(NULL, _9$$4, "__construct", &_15, 440, _11$$4, field, _14$$4, _13$$4);
+		zephir_check_temp_parameter(_14$$4);
 		zephir_check_call_status();
 		ZEPHIR_CALL_METHOD(NULL, validation, "appendmessage", NULL, 0, _9$$4);
 		zephir_check_call_status();
 		RETURN_MM_BOOL(0);
 	}
-<<<<<<< HEAD
-	_13 = !(zephir_array_isset_string(value, SS("error")));
-	if (!(_13)) {
-		_13 = !(zephir_array_isset_string(value, SS("tmp_name")));
-	}
-	_14 = _13;
-	if (!(_14)) {
-		zephir_array_fetch_string(&_15, value, SL("error"), PH_NOISY | PH_READONLY, "phalcon/validation/validator/file.zep", 75 TSRMLS_CC);
-		_14 = !ZEPHIR_IS_LONG_IDENTICAL(_15, 0);
-	}
-	_16 = _14;
+	_16 = !(zephir_array_isset_string(value, SS("error")));
 	if (!(_16)) {
-		zephir_array_fetch_string(&_17, value, SL("tmp_name"), PH_NOISY | PH_READONLY, "phalcon/validation/validator/file.zep", 75 TSRMLS_CC);
-		ZEPHIR_CALL_FUNCTION(&_9, "is_uploaded_file", NULL, 231, _17);
-		zephir_check_call_status();
-		_16 = !zephir_is_true(_9);
-	}
-	if (_16) {
-		ZEPHIR_INIT_NVAR(_11);
-		ZVAL_STRING(_11, "messageEmpty", ZEPHIR_TEMP_PARAM_COPY);
-		ZEPHIR_CALL_METHOD(&message, this_ptr, "getoption", NULL, 0, _11);
-		zephir_check_temp_parameter(_11);
-=======
-	ZEPHIR_INIT_NVAR(_0);
-	ZVAL_STRING(_0, "allowEmpty", ZEPHIR_TEMP_PARAM_COPY);
-	ZEPHIR_CALL_METHOD(&_15, this_ptr, "issetoption", NULL, 0, _0);
-	zephir_check_temp_parameter(_0);
-	zephir_check_call_status();
-	_16 = zephir_is_true(_15);
-	if (_16) {
-		_17 = ZEPHIR_IS_EMPTY(value);
-		if (!(_17)) {
-			_18 = zephir_array_isset_string(value, SS("error"));
-			if (_18) {
-				zephir_array_fetch_string(&_19, value, SL("error"), PH_NOISY | PH_READONLY, "phalcon/validation/validator/file.zep", 75 TSRMLS_CC);
-				_18 = ZEPHIR_IS_LONG_IDENTICAL(_19, 4);
-			}
-			_17 = _18;
-		}
-		_16 = _17;
-	}
-	if (_16) {
-		RETURN_MM_BOOL(1);
-	}
-	_20 = !(zephir_array_isset_string(value, SS("error")));
-	if (!(_20)) {
-		_20 = !(zephir_array_isset_string(value, SS("tmp_name")));
-	}
-	_21 = _20;
-	if (!(_21)) {
-		zephir_array_fetch_string(&_22, value, SL("error"), PH_NOISY | PH_READONLY, "phalcon/validation/validator/file.zep", 79 TSRMLS_CC);
-		_21 = !ZEPHIR_IS_LONG_IDENTICAL(_22, 0);
-	}
-	_23 = _21;
-	if (!(_23)) {
-		zephir_array_fetch_string(&_24, value, SL("tmp_name"), PH_NOISY | PH_READONLY, "phalcon/validation/validator/file.zep", 79 TSRMLS_CC);
-		ZEPHIR_CALL_FUNCTION(&_25, "is_uploaded_file", NULL, 233, _24);
-		zephir_check_call_status();
-		_23 = !zephir_is_true(_25);
-	}
-	if (_23) {
-		ZEPHIR_INIT_VAR(_26$$7);
-		ZVAL_STRING(_26$$7, "messageEmpty", ZEPHIR_TEMP_PARAM_COPY);
-		ZEPHIR_CALL_METHOD(&message, this_ptr, "getoption", NULL, 0, _26$$7);
-		zephir_check_temp_parameter(_26$$7);
->>>>>>> 2682ae08
+		_16 = !(zephir_array_isset_string(value, SS("tmp_name")));
+	}
+	_17 = _16;
+	if (!(_17)) {
+		zephir_array_fetch_string(&_18, value, SL("error"), PH_NOISY | PH_READONLY, "phalcon/validation/validator/file.zep", 75 TSRMLS_CC);
+		_17 = !ZEPHIR_IS_LONG_IDENTICAL(_18, 0);
+	}
+	_19 = _17;
+	if (!(_19)) {
+		zephir_array_fetch_string(&_20, value, SL("tmp_name"), PH_NOISY | PH_READONLY, "phalcon/validation/validator/file.zep", 75 TSRMLS_CC);
+		ZEPHIR_CALL_FUNCTION(&_21, "is_uploaded_file", NULL, 231, _20);
+		zephir_check_call_status();
+		_19 = !zephir_is_true(_21);
+	}
+	if (_19) {
+		ZEPHIR_INIT_VAR(_22$$6);
+		ZVAL_STRING(_22$$6, "messageEmpty", ZEPHIR_TEMP_PARAM_COPY);
+		ZEPHIR_CALL_METHOD(&message, this_ptr, "getoption", NULL, 0, _22$$6);
+		zephir_check_temp_parameter(_22$$6);
 		zephir_check_call_status();
 		ZEPHIR_INIT_NVAR(replacePairs);
 		zephir_create_array(replacePairs, 1, 0 TSRMLS_CC);
 		zephir_array_update_string(&replacePairs, SL(":field"), &label, PH_COPY | PH_SEPARATE);
 		if (ZEPHIR_IS_EMPTY(message)) {
-			ZEPHIR_INIT_VAR(_27$$8);
-			ZVAL_STRING(_27$$8, "FileEmpty", ZEPHIR_TEMP_PARAM_COPY);
-			ZEPHIR_CALL_METHOD(&message, validation, "getdefaultmessage", NULL, 0, _27$$8);
-			zephir_check_temp_parameter(_27$$8);
-			zephir_check_call_status();
-		}
-<<<<<<< HEAD
-		ZEPHIR_INIT_NVAR(_11);
-		object_init_ex(_11, phalcon_validation_message_ce);
-		ZEPHIR_CALL_FUNCTION(&_18, "strtr", &_10, 54, message, replacePairs);
-		zephir_check_call_status();
-		ZEPHIR_INIT_VAR(_19);
-		ZVAL_STRING(_19, "FileEmpty", ZEPHIR_TEMP_PARAM_COPY);
-		ZEPHIR_CALL_METHOD(NULL, _11, "__construct", &_12, 440, _18, field, _19);
-		zephir_check_temp_parameter(_19);
-=======
-		ZEPHIR_INIT_NVAR(_26$$7);
-		object_init_ex(_26$$7, phalcon_validation_message_ce);
-		ZEPHIR_CALL_FUNCTION(&_28$$7, "strtr", &_12, 54, message, replacePairs);
-		zephir_check_call_status();
-		ZEPHIR_INIT_VAR(_29$$7);
-		ZVAL_STRING(_29$$7, "FileEmpty", ZEPHIR_TEMP_PARAM_COPY);
-		ZEPHIR_CALL_METHOD(NULL, _26$$7, "__construct", &_14, 435, _28$$7, field, _29$$7);
-		zephir_check_temp_parameter(_29$$7);
->>>>>>> 2682ae08
-		zephir_check_call_status();
-		ZEPHIR_CALL_METHOD(NULL, validation, "appendmessage", NULL, 0, _26$$7);
+			ZEPHIR_INIT_VAR(_23$$7);
+			ZVAL_STRING(_23$$7, "FileEmpty", ZEPHIR_TEMP_PARAM_COPY);
+			ZEPHIR_CALL_METHOD(&message, validation, "getdefaultmessage", NULL, 0, _23$$7);
+			zephir_check_temp_parameter(_23$$7);
+			zephir_check_call_status();
+		}
+		ZEPHIR_INIT_NVAR(_22$$6);
+		object_init_ex(_22$$6, phalcon_validation_message_ce);
+		ZEPHIR_CALL_FUNCTION(&_24$$6, "strtr", &_12, 54, message, replacePairs);
+		zephir_check_call_status();
+		ZEPHIR_INIT_VAR(_26$$6);
+		ZVAL_STRING(_26$$6, "code", ZEPHIR_TEMP_PARAM_COPY);
+		ZEPHIR_CALL_METHOD(&_25$$6, this_ptr, "getoption", NULL, 0, _26$$6);
+		zephir_check_temp_parameter(_26$$6);
+		zephir_check_call_status();
+		ZEPHIR_INIT_NVAR(_26$$6);
+		ZVAL_STRING(_26$$6, "FileEmpty", ZEPHIR_TEMP_PARAM_COPY);
+		ZEPHIR_CALL_METHOD(NULL, _22$$6, "__construct", &_15, 440, _24$$6, field, _26$$6, _25$$6);
+		zephir_check_temp_parameter(_26$$6);
+		zephir_check_call_status();
+		ZEPHIR_CALL_METHOD(NULL, validation, "appendmessage", NULL, 0, _22$$6);
 		zephir_check_call_status();
 		RETURN_MM_BOOL(0);
 	}
-<<<<<<< HEAD
-	_20 = !(zephir_array_isset_string(value, SS("name")));
-	if (!(_20)) {
-		_20 = !(zephir_array_isset_string(value, SS("type")));
-	}
-	_21 = _20;
-	if (!(_21)) {
-		_21 = !(zephir_array_isset_string(value, SS("size")));
-	}
-	if (_21) {
-		ZEPHIR_INIT_NVAR(_11);
-		ZVAL_STRING(_11, "messageValid", ZEPHIR_TEMP_PARAM_COPY);
-		ZEPHIR_CALL_METHOD(&message, this_ptr, "getoption", NULL, 0, _11);
-		zephir_check_temp_parameter(_11);
-=======
-	_30 = !(zephir_array_isset_string(value, SS("name")));
-	if (!(_30)) {
-		_30 = !(zephir_array_isset_string(value, SS("type")));
-	}
-	_31 = _30;
-	if (!(_31)) {
-		_31 = !(zephir_array_isset_string(value, SS("size")));
-	}
-	if (_31) {
-		ZEPHIR_INIT_VAR(_32$$9);
-		ZVAL_STRING(_32$$9, "messageValid", ZEPHIR_TEMP_PARAM_COPY);
-		ZEPHIR_CALL_METHOD(&message, this_ptr, "getoption", NULL, 0, _32$$9);
-		zephir_check_temp_parameter(_32$$9);
->>>>>>> 2682ae08
+	_27 = !(zephir_array_isset_string(value, SS("name")));
+	if (!(_27)) {
+		_27 = !(zephir_array_isset_string(value, SS("type")));
+	}
+	_28 = _27;
+	if (!(_28)) {
+		_28 = !(zephir_array_isset_string(value, SS("size")));
+	}
+	if (_28) {
+		ZEPHIR_INIT_VAR(_29$$8);
+		ZVAL_STRING(_29$$8, "messageValid", ZEPHIR_TEMP_PARAM_COPY);
+		ZEPHIR_CALL_METHOD(&message, this_ptr, "getoption", NULL, 0, _29$$8);
+		zephir_check_temp_parameter(_29$$8);
 		zephir_check_call_status();
 		ZEPHIR_INIT_NVAR(replacePairs);
 		zephir_create_array(replacePairs, 1, 0 TSRMLS_CC);
 		zephir_array_update_string(&replacePairs, SL(":field"), &label, PH_COPY | PH_SEPARATE);
 		if (ZEPHIR_IS_EMPTY(message)) {
-			ZEPHIR_INIT_VAR(_33$$10);
-			ZVAL_STRING(_33$$10, "FileValid", ZEPHIR_TEMP_PARAM_COPY);
-			ZEPHIR_CALL_METHOD(&message, validation, "getdefaultmessage", NULL, 0, _33$$10);
-			zephir_check_temp_parameter(_33$$10);
-			zephir_check_call_status();
-		}
-		ZEPHIR_INIT_NVAR(_32$$9);
-		object_init_ex(_32$$9, phalcon_validation_message_ce);
-		ZEPHIR_CALL_FUNCTION(&_34$$9, "strtr", &_12, 54, message, replacePairs);
-		zephir_check_call_status();
-<<<<<<< HEAD
-		ZEPHIR_INIT_NVAR(_19);
-		ZVAL_STRING(_19, "FileValid", ZEPHIR_TEMP_PARAM_COPY);
-		ZEPHIR_CALL_METHOD(NULL, _11, "__construct", &_12, 440, _9, field, _19);
-		zephir_check_temp_parameter(_19);
-=======
-		ZEPHIR_INIT_VAR(_35$$9);
-		ZVAL_STRING(_35$$9, "FileValid", ZEPHIR_TEMP_PARAM_COPY);
-		ZEPHIR_CALL_METHOD(NULL, _32$$9, "__construct", &_14, 435, _34$$9, field, _35$$9);
-		zephir_check_temp_parameter(_35$$9);
->>>>>>> 2682ae08
-		zephir_check_call_status();
-		ZEPHIR_CALL_METHOD(NULL, validation, "appendmessage", NULL, 0, _32$$9);
+			ZEPHIR_INIT_VAR(_30$$9);
+			ZVAL_STRING(_30$$9, "FileValid", ZEPHIR_TEMP_PARAM_COPY);
+			ZEPHIR_CALL_METHOD(&message, validation, "getdefaultmessage", NULL, 0, _30$$9);
+			zephir_check_temp_parameter(_30$$9);
+			zephir_check_call_status();
+		}
+		ZEPHIR_INIT_NVAR(_29$$8);
+		object_init_ex(_29$$8, phalcon_validation_message_ce);
+		ZEPHIR_CALL_FUNCTION(&_31$$8, "strtr", &_12, 54, message, replacePairs);
+		zephir_check_call_status();
+		ZEPHIR_INIT_VAR(_33$$8);
+		ZVAL_STRING(_33$$8, "code", ZEPHIR_TEMP_PARAM_COPY);
+		ZEPHIR_CALL_METHOD(&_32$$8, this_ptr, "getoption", NULL, 0, _33$$8);
+		zephir_check_temp_parameter(_33$$8);
+		zephir_check_call_status();
+		ZEPHIR_INIT_NVAR(_33$$8);
+		ZVAL_STRING(_33$$8, "FileValid", ZEPHIR_TEMP_PARAM_COPY);
+		ZEPHIR_CALL_METHOD(NULL, _29$$8, "__construct", &_15, 440, _31$$8, field, _33$$8, _32$$8);
+		zephir_check_temp_parameter(_33$$8);
+		zephir_check_call_status();
+		ZEPHIR_CALL_METHOD(NULL, validation, "appendmessage", NULL, 0, _29$$8);
 		zephir_check_call_status();
 		RETURN_MM_BOOL(0);
 	}
-<<<<<<< HEAD
-	ZEPHIR_INIT_NVAR(_11);
-	ZVAL_STRING(_11, "maxSize", ZEPHIR_TEMP_PARAM_COPY);
-	ZEPHIR_CALL_METHOD(&_9, this_ptr, "hasoption", NULL, 0, _11);
-	zephir_check_temp_parameter(_11);
-=======
 	ZEPHIR_INIT_NVAR(_0);
 	ZVAL_STRING(_0, "maxSize", ZEPHIR_TEMP_PARAM_COPY);
-	ZEPHIR_CALL_METHOD(&_36, this_ptr, "issetoption", NULL, 0, _0);
+	ZEPHIR_CALL_METHOD(&_34, this_ptr, "hasoption", NULL, 0, _0);
 	zephir_check_temp_parameter(_0);
->>>>>>> 2682ae08
 	zephir_check_call_status();
-	if (zephir_is_true(_36)) {
+	if (zephir_is_true(_34)) {
 		ZEPHIR_INIT_VAR(byteUnits);
 		zephir_create_array(byteUnits, 9, 0 TSRMLS_CC);
 		add_assoc_long_ex(byteUnits, SS("B"), 0);
@@ -341,164 +255,100 @@
 		add_assoc_long_ex(byteUnits, SS("MB"), 20);
 		add_assoc_long_ex(byteUnits, SS("GB"), 30);
 		add_assoc_long_ex(byteUnits, SS("TB"), 40);
-		ZEPHIR_INIT_VAR(_37$$11);
-		ZVAL_STRING(_37$$11, "maxSize", ZEPHIR_TEMP_PARAM_COPY);
-		ZEPHIR_CALL_METHOD(&maxSize, this_ptr, "getoption", NULL, 0, _37$$11);
-		zephir_check_temp_parameter(_37$$11);
+		ZEPHIR_INIT_VAR(_35$$10);
+		ZVAL_STRING(_35$$10, "maxSize", ZEPHIR_TEMP_PARAM_COPY);
+		ZEPHIR_CALL_METHOD(&maxSize, this_ptr, "getoption", NULL, 0, _35$$10);
+		zephir_check_temp_parameter(_35$$10);
 		zephir_check_call_status();
 		ZEPHIR_INIT_VAR(matches);
 		ZVAL_NULL(matches);
 		ZEPHIR_INIT_VAR(unit);
 		ZVAL_STRING(unit, "B", 1);
-<<<<<<< HEAD
-		ZEPHIR_INIT_NVAR(_11);
-		ZEPHIR_INIT_NVAR(_19);
-		ZEPHIR_INIT_VAR(_22);
-		zephir_array_keys(_22, byteUnits TSRMLS_CC);
-		zephir_fast_join_str(_19, SL("|"), _22 TSRMLS_CC);
-		ZEPHIR_INIT_VAR(_23);
-		ZEPHIR_CONCAT_SVS(_23, "/^([0-9]+(?:\\.[0-9]+)?)(", _19, ")?$/Di");
-		zephir_preg_match(_11, _23, maxSize, matches, 0, 0 , 0  TSRMLS_CC);
-=======
-		ZEPHIR_INIT_NVAR(_37$$11);
-		ZEPHIR_INIT_VAR(_38$$11);
-		ZEPHIR_INIT_VAR(_39$$11);
-		zephir_array_keys(_39$$11, byteUnits TSRMLS_CC);
-		zephir_fast_join_str(_38$$11, SL("|"), _39$$11 TSRMLS_CC);
-		ZEPHIR_INIT_VAR(_40$$11);
-		ZEPHIR_CONCAT_SVS(_40$$11, "/^([0-9]+(?:\\.[0-9]+)?)(", _38$$11, ")?$/Di");
-		zephir_preg_match(_37$$11, _40$$11, maxSize, matches, 0, 0 , 0  TSRMLS_CC);
->>>>>>> 2682ae08
+		ZEPHIR_INIT_NVAR(_35$$10);
+		ZEPHIR_INIT_VAR(_36$$10);
+		ZEPHIR_INIT_VAR(_37$$10);
+		zephir_array_keys(_37$$10, byteUnits TSRMLS_CC);
+		zephir_fast_join_str(_36$$10, SL("|"), _37$$10 TSRMLS_CC);
+		ZEPHIR_INIT_VAR(_38$$10);
+		ZEPHIR_CONCAT_SVS(_38$$10, "/^([0-9]+(?:\\.[0-9]+)?)(", _36$$10, ")?$/Di");
+		zephir_preg_match(_35$$10, _38$$10, maxSize, matches, 0, 0 , 0  TSRMLS_CC);
 		if (zephir_array_isset_long(matches, 2)) {
 			ZEPHIR_OBS_NVAR(unit);
 			zephir_array_fetch_long(&unit, matches, 2, PH_NOISY, "phalcon/validation/validator/file.zep", 111 TSRMLS_CC);
 		}
-<<<<<<< HEAD
-		zephir_array_fetch_long(&_24, matches, 1, PH_NOISY | PH_READONLY, "phalcon/validation/validator/file.zep", 114 TSRMLS_CC);
-		ZEPHIR_CALL_FUNCTION(&_18, "floatval", &_25, 303, _24);
-		zephir_check_call_status();
-		ZEPHIR_INIT_VAR(_26);
-		zephir_array_fetch(&_27, byteUnits, unit, PH_NOISY | PH_READONLY, "phalcon/validation/validator/file.zep", 114 TSRMLS_CC);
-		ZEPHIR_SINIT_VAR(_28);
-		ZVAL_LONG(&_28, 2);
-		zephir_pow_function(_26, &_28, _27);
+		zephir_array_fetch_long(&_39$$10, matches, 1, PH_NOISY | PH_READONLY, "phalcon/validation/validator/file.zep", 114 TSRMLS_CC);
+		ZEPHIR_CALL_FUNCTION(&_40$$10, "floatval", &_41, 303, _39$$10);
+		zephir_check_call_status();
+		ZEPHIR_INIT_VAR(_42$$10);
+		zephir_array_fetch(&_43$$10, byteUnits, unit, PH_NOISY | PH_READONLY, "phalcon/validation/validator/file.zep", 114 TSRMLS_CC);
+		ZEPHIR_SINIT_VAR(_44$$10);
+		ZVAL_LONG(&_44$$10, 2);
+		zephir_pow_function(_42$$10, &_44$$10, _43$$10);
 		ZEPHIR_INIT_VAR(bytes);
-		mul_function(bytes, _18, _26 TSRMLS_CC);
-		zephir_array_fetch_string(&_29, value, SL("size"), PH_NOISY | PH_READONLY, "phalcon/validation/validator/file.zep", 116 TSRMLS_CC);
-		ZEPHIR_CALL_FUNCTION(&_18, "floatval", &_25, 303, _29);
-		zephir_check_call_status();
-		ZEPHIR_CALL_FUNCTION(&_30, "floatval", &_25, 303, bytes);
-		zephir_check_call_status();
-		if (ZEPHIR_GT(_18, _30)) {
-			ZEPHIR_INIT_NVAR(_26);
-			ZVAL_STRING(_26, "messageSize", ZEPHIR_TEMP_PARAM_COPY);
-			ZEPHIR_CALL_METHOD(&message, this_ptr, "getoption", NULL, 0, _26);
-			zephir_check_temp_parameter(_26);
-=======
-		zephir_array_fetch_long(&_41$$11, matches, 1, PH_NOISY | PH_READONLY, "phalcon/validation/validator/file.zep", 118 TSRMLS_CC);
-		ZEPHIR_CALL_FUNCTION(&_42$$11, "floatval", &_43, 304, _41$$11);
-		zephir_check_call_status();
-		ZEPHIR_INIT_VAR(_44$$11);
-		zephir_array_fetch(&_45$$11, byteUnits, unit, PH_NOISY | PH_READONLY, "phalcon/validation/validator/file.zep", 118 TSRMLS_CC);
-		ZEPHIR_SINIT_VAR(_46$$11);
-		ZVAL_LONG(&_46$$11, 2);
-		zephir_pow_function(_44$$11, &_46$$11, _45$$11);
-		ZEPHIR_INIT_VAR(bytes);
-		mul_function(bytes, _42$$11, _44$$11 TSRMLS_CC);
-		zephir_array_fetch_string(&_47$$11, value, SL("size"), PH_NOISY | PH_READONLY, "phalcon/validation/validator/file.zep", 120 TSRMLS_CC);
-		ZEPHIR_CALL_FUNCTION(&_42$$11, "floatval", &_43, 304, _47$$11);
-		zephir_check_call_status();
-		ZEPHIR_CALL_FUNCTION(&_48$$11, "floatval", &_43, 304, bytes);
-		zephir_check_call_status();
-		if (ZEPHIR_GT(_42$$11, _48$$11)) {
-			ZEPHIR_INIT_VAR(_49$$13);
-			ZVAL_STRING(_49$$13, "messageSize", ZEPHIR_TEMP_PARAM_COPY);
-			ZEPHIR_CALL_METHOD(&message, this_ptr, "getoption", NULL, 0, _49$$13);
-			zephir_check_temp_parameter(_49$$13);
->>>>>>> 2682ae08
+		mul_function(bytes, _40$$10, _42$$10 TSRMLS_CC);
+		zephir_array_fetch_string(&_45$$10, value, SL("size"), PH_NOISY | PH_READONLY, "phalcon/validation/validator/file.zep", 116 TSRMLS_CC);
+		ZEPHIR_CALL_FUNCTION(&_40$$10, "floatval", &_41, 303, _45$$10);
+		zephir_check_call_status();
+		ZEPHIR_CALL_FUNCTION(&_46$$10, "floatval", &_41, 303, bytes);
+		zephir_check_call_status();
+		if (ZEPHIR_GT(_40$$10, _46$$10)) {
+			ZEPHIR_INIT_VAR(_47$$12);
+			ZVAL_STRING(_47$$12, "messageSize", ZEPHIR_TEMP_PARAM_COPY);
+			ZEPHIR_CALL_METHOD(&message, this_ptr, "getoption", NULL, 0, _47$$12);
+			zephir_check_temp_parameter(_47$$12);
 			zephir_check_call_status();
 			ZEPHIR_INIT_NVAR(replacePairs);
 			zephir_create_array(replacePairs, 2, 0 TSRMLS_CC);
 			zephir_array_update_string(&replacePairs, SL(":field"), &label, PH_COPY | PH_SEPARATE);
 			zephir_array_update_string(&replacePairs, SL(":max"), &maxSize, PH_COPY | PH_SEPARATE);
 			if (ZEPHIR_IS_EMPTY(message)) {
-<<<<<<< HEAD
-				ZEPHIR_INIT_NVAR(_26);
-				ZVAL_STRING(_26, "FileSize", ZEPHIR_TEMP_PARAM_COPY);
-				ZEPHIR_CALL_METHOD(&message, validation, "getdefaultmessage", NULL, 0, _26);
-				zephir_check_temp_parameter(_26);
+				ZEPHIR_INIT_VAR(_48$$13);
+				ZVAL_STRING(_48$$13, "FileSize", ZEPHIR_TEMP_PARAM_COPY);
+				ZEPHIR_CALL_METHOD(&message, validation, "getdefaultmessage", NULL, 0, _48$$13);
+				zephir_check_temp_parameter(_48$$13);
 				zephir_check_call_status();
 			}
-			ZEPHIR_INIT_NVAR(_26);
-			object_init_ex(_26, phalcon_validation_message_ce);
-			ZEPHIR_CALL_FUNCTION(&_31, "strtr", &_10, 54, message, replacePairs);
-			zephir_check_call_status();
-			ZEPHIR_INIT_VAR(_32);
-			ZVAL_STRING(_32, "FileSize", ZEPHIR_TEMP_PARAM_COPY);
-			ZEPHIR_CALL_METHOD(NULL, _26, "__construct", &_12, 440, _31, field, _32);
-			zephir_check_temp_parameter(_32);
-			zephir_check_call_status();
-			ZEPHIR_CALL_METHOD(NULL, validation, "appendmessage", NULL, 0, _26);
-=======
-				ZEPHIR_INIT_VAR(_50$$14);
-				ZVAL_STRING(_50$$14, "FileSize", ZEPHIR_TEMP_PARAM_COPY);
-				ZEPHIR_CALL_METHOD(&message, validation, "getdefaultmessage", NULL, 0, _50$$14);
-				zephir_check_temp_parameter(_50$$14);
-				zephir_check_call_status();
-			}
-			ZEPHIR_INIT_NVAR(_49$$13);
-			object_init_ex(_49$$13, phalcon_validation_message_ce);
-			ZEPHIR_CALL_FUNCTION(&_51$$13, "strtr", &_12, 54, message, replacePairs);
-			zephir_check_call_status();
-			ZEPHIR_INIT_VAR(_52$$13);
-			ZVAL_STRING(_52$$13, "FileSize", ZEPHIR_TEMP_PARAM_COPY);
-			ZEPHIR_CALL_METHOD(NULL, _49$$13, "__construct", &_14, 435, _51$$13, field, _52$$13);
-			zephir_check_temp_parameter(_52$$13);
-			zephir_check_call_status();
-			ZEPHIR_CALL_METHOD(NULL, validation, "appendmessage", NULL, 0, _49$$13);
->>>>>>> 2682ae08
+			ZEPHIR_INIT_NVAR(_47$$12);
+			object_init_ex(_47$$12, phalcon_validation_message_ce);
+			ZEPHIR_CALL_FUNCTION(&_49$$12, "strtr", &_12, 54, message, replacePairs);
+			zephir_check_call_status();
+			ZEPHIR_INIT_VAR(_51$$12);
+			ZVAL_STRING(_51$$12, "code", ZEPHIR_TEMP_PARAM_COPY);
+			ZEPHIR_CALL_METHOD(&_50$$12, this_ptr, "getoption", NULL, 0, _51$$12);
+			zephir_check_temp_parameter(_51$$12);
+			zephir_check_call_status();
+			ZEPHIR_INIT_NVAR(_51$$12);
+			ZVAL_STRING(_51$$12, "FileSize", ZEPHIR_TEMP_PARAM_COPY);
+			ZEPHIR_CALL_METHOD(NULL, _47$$12, "__construct", &_15, 440, _49$$12, field, _51$$12, _50$$12);
+			zephir_check_temp_parameter(_51$$12);
+			zephir_check_call_status();
+			ZEPHIR_CALL_METHOD(NULL, validation, "appendmessage", NULL, 0, _47$$12);
 			zephir_check_call_status();
 			RETURN_MM_BOOL(0);
 		}
 	}
-<<<<<<< HEAD
-	ZEPHIR_INIT_NVAR(_11);
-	ZVAL_STRING(_11, "allowedTypes", ZEPHIR_TEMP_PARAM_COPY);
-	ZEPHIR_CALL_METHOD(&_9, this_ptr, "hasoption", NULL, 0, _11);
-	zephir_check_temp_parameter(_11);
-=======
 	ZEPHIR_INIT_NVAR(_0);
 	ZVAL_STRING(_0, "allowedTypes", ZEPHIR_TEMP_PARAM_COPY);
-	ZEPHIR_CALL_METHOD(&_53, this_ptr, "issetoption", NULL, 0, _0);
+	ZEPHIR_CALL_METHOD(&_52, this_ptr, "hasoption", NULL, 0, _0);
 	zephir_check_temp_parameter(_0);
->>>>>>> 2682ae08
 	zephir_check_call_status();
-	if (zephir_is_true(_53)) {
-		ZEPHIR_INIT_VAR(_54$$15);
-		ZVAL_STRING(_54$$15, "allowedTypes", ZEPHIR_TEMP_PARAM_COPY);
-		ZEPHIR_CALL_METHOD(&types, this_ptr, "getoption", NULL, 0, _54$$15);
-		zephir_check_temp_parameter(_54$$15);
+	if (zephir_is_true(_52)) {
+		ZEPHIR_INIT_VAR(_53$$14);
+		ZVAL_STRING(_53$$14, "allowedTypes", ZEPHIR_TEMP_PARAM_COPY);
+		ZEPHIR_CALL_METHOD(&types, this_ptr, "getoption", NULL, 0, _53$$14);
+		zephir_check_temp_parameter(_53$$14);
 		zephir_check_call_status();
 		if (Z_TYPE_P(types) != IS_ARRAY) {
 			ZEPHIR_THROW_EXCEPTION_DEBUG_STR(phalcon_validation_exception_ce, "Option 'allowedTypes' must be an array", "phalcon/validation/validator/file.zep", 134);
 			return;
 		}
 		if ((zephir_function_exists_ex(SS("finfo_open") TSRMLS_CC) == SUCCESS)) {
-<<<<<<< HEAD
-			ZEPHIR_SINIT_NVAR(_28);
-			ZVAL_LONG(&_28, 16);
-			ZEPHIR_CALL_FUNCTION(&tmp, "finfo_open", NULL, 228, &_28);
-			zephir_check_call_status();
-			zephir_array_fetch_string(&_24, value, SL("tmp_name"), PH_NOISY | PH_READONLY, "phalcon/validation/validator/file.zep", 139 TSRMLS_CC);
-			ZEPHIR_CALL_FUNCTION(&mime, "finfo_file", NULL, 229, tmp, _24);
-=======
-			ZEPHIR_SINIT_VAR(_55$$17);
-			ZVAL_LONG(&_55$$17, 16);
-			ZEPHIR_CALL_FUNCTION(&tmp, "finfo_open", NULL, 230, &_55$$17);
-			zephir_check_call_status();
-			zephir_array_fetch_string(&_56$$17, value, SL("tmp_name"), PH_NOISY | PH_READONLY, "phalcon/validation/validator/file.zep", 143 TSRMLS_CC);
-			ZEPHIR_CALL_FUNCTION(&mime, "finfo_file", NULL, 231, tmp, _56$$17);
->>>>>>> 2682ae08
+			ZEPHIR_SINIT_VAR(_54$$16);
+			ZVAL_LONG(&_54$$16, 16);
+			ZEPHIR_CALL_FUNCTION(&tmp, "finfo_open", NULL, 228, &_54$$16);
+			zephir_check_call_status();
+			zephir_array_fetch_string(&_55$$16, value, SL("tmp_name"), PH_NOISY | PH_READONLY, "phalcon/validation/validator/file.zep", 139 TSRMLS_CC);
+			ZEPHIR_CALL_FUNCTION(&mime, "finfo_file", NULL, 229, tmp, _55$$16);
 			zephir_check_call_status();
 			ZEPHIR_CALL_FUNCTION(NULL, "finfo_close", NULL, 230, tmp);
 			zephir_check_call_status();
@@ -507,121 +357,78 @@
 			zephir_array_fetch_string(&mime, value, SL("type"), PH_NOISY, "phalcon/validation/validator/file.zep", 143 TSRMLS_CC);
 		}
 		if (!(zephir_fast_in_array(mime, types TSRMLS_CC))) {
-			ZEPHIR_INIT_VAR(_57$$19);
-			ZVAL_STRING(_57$$19, "messageType", ZEPHIR_TEMP_PARAM_COPY);
-			ZEPHIR_CALL_METHOD(&message, this_ptr, "getoption", NULL, 0, _57$$19);
-			zephir_check_temp_parameter(_57$$19);
+			ZEPHIR_INIT_VAR(_56$$18);
+			ZVAL_STRING(_56$$18, "messageType", ZEPHIR_TEMP_PARAM_COPY);
+			ZEPHIR_CALL_METHOD(&message, this_ptr, "getoption", NULL, 0, _56$$18);
+			zephir_check_temp_parameter(_56$$18);
 			zephir_check_call_status();
 			ZEPHIR_INIT_NVAR(replacePairs);
 			zephir_create_array(replacePairs, 2, 0 TSRMLS_CC);
 			zephir_array_update_string(&replacePairs, SL(":field"), &label, PH_COPY | PH_SEPARATE);
-			ZEPHIR_INIT_NVAR(_57$$19);
-			zephir_fast_join_str(_57$$19, SL(", "), types TSRMLS_CC);
-			zephir_array_update_string(&replacePairs, SL(":types"), &_57$$19, PH_COPY | PH_SEPARATE);
+			ZEPHIR_INIT_NVAR(_56$$18);
+			zephir_fast_join_str(_56$$18, SL(", "), types TSRMLS_CC);
+			zephir_array_update_string(&replacePairs, SL(":types"), &_56$$18, PH_COPY | PH_SEPARATE);
 			if (ZEPHIR_IS_EMPTY(message)) {
-				ZEPHIR_INIT_VAR(_58$$20);
-				ZVAL_STRING(_58$$20, "FileType", ZEPHIR_TEMP_PARAM_COPY);
-				ZEPHIR_CALL_METHOD(&message, validation, "getdefaultmessage", NULL, 0, _58$$20);
-				zephir_check_temp_parameter(_58$$20);
+				ZEPHIR_INIT_VAR(_57$$19);
+				ZVAL_STRING(_57$$19, "FileType", ZEPHIR_TEMP_PARAM_COPY);
+				ZEPHIR_CALL_METHOD(&message, validation, "getdefaultmessage", NULL, 0, _57$$19);
+				zephir_check_temp_parameter(_57$$19);
 				zephir_check_call_status();
 			}
-<<<<<<< HEAD
-			ZEPHIR_INIT_NVAR(_11);
-			object_init_ex(_11, phalcon_validation_message_ce);
-			ZEPHIR_CALL_FUNCTION(&_18, "strtr", &_10, 54, message, replacePairs);
-			zephir_check_call_status();
-			ZEPHIR_INIT_NVAR(_19);
-			ZVAL_STRING(_19, "FileType", ZEPHIR_TEMP_PARAM_COPY);
-			ZEPHIR_CALL_METHOD(NULL, _11, "__construct", &_12, 440, _18, field, _19);
-			zephir_check_temp_parameter(_19);
-=======
-			ZEPHIR_INIT_NVAR(_57$$19);
-			object_init_ex(_57$$19, phalcon_validation_message_ce);
-			ZEPHIR_CALL_FUNCTION(&_59$$19, "strtr", &_12, 54, message, replacePairs);
-			zephir_check_call_status();
-			ZEPHIR_INIT_VAR(_60$$19);
-			ZVAL_STRING(_60$$19, "FileType", ZEPHIR_TEMP_PARAM_COPY);
-			ZEPHIR_CALL_METHOD(NULL, _57$$19, "__construct", &_14, 435, _59$$19, field, _60$$19);
-			zephir_check_temp_parameter(_60$$19);
->>>>>>> 2682ae08
-			zephir_check_call_status();
-			ZEPHIR_CALL_METHOD(NULL, validation, "appendmessage", NULL, 0, _57$$19);
+			ZEPHIR_INIT_NVAR(_56$$18);
+			object_init_ex(_56$$18, phalcon_validation_message_ce);
+			ZEPHIR_CALL_FUNCTION(&_58$$18, "strtr", &_12, 54, message, replacePairs);
+			zephir_check_call_status();
+			ZEPHIR_INIT_VAR(_60$$18);
+			ZVAL_STRING(_60$$18, "code", ZEPHIR_TEMP_PARAM_COPY);
+			ZEPHIR_CALL_METHOD(&_59$$18, this_ptr, "getoption", NULL, 0, _60$$18);
+			zephir_check_temp_parameter(_60$$18);
+			zephir_check_call_status();
+			ZEPHIR_INIT_NVAR(_60$$18);
+			ZVAL_STRING(_60$$18, "FileType", ZEPHIR_TEMP_PARAM_COPY);
+			ZEPHIR_CALL_METHOD(NULL, _56$$18, "__construct", &_15, 440, _58$$18, field, _60$$18, _59$$18);
+			zephir_check_temp_parameter(_60$$18);
+			zephir_check_call_status();
+			ZEPHIR_CALL_METHOD(NULL, validation, "appendmessage", NULL, 0, _56$$18);
 			zephir_check_call_status();
 			RETURN_MM_BOOL(0);
 		}
 	}
-<<<<<<< HEAD
-	ZEPHIR_INIT_NVAR(_11);
-	ZVAL_STRING(_11, "minResolution", ZEPHIR_TEMP_PARAM_COPY);
-	ZEPHIR_CALL_METHOD(&_9, this_ptr, "hasoption", NULL, 0, _11);
-	zephir_check_temp_parameter(_11);
-	zephir_check_call_status();
-	_33 = zephir_is_true(_9);
-	if (!(_33)) {
-		ZEPHIR_INIT_NVAR(_11);
-		ZVAL_STRING(_11, "maxResolution", ZEPHIR_TEMP_PARAM_COPY);
-		ZEPHIR_CALL_METHOD(&_18, this_ptr, "hasoption", NULL, 0, _11);
-		zephir_check_temp_parameter(_11);
-		zephir_check_call_status();
-		_33 = zephir_is_true(_18);
-	}
-	if (_33) {
-		zephir_array_fetch_string(&_24, value, SL("tmp_name"), PH_NOISY | PH_READONLY, "phalcon/validation/validator/file.zep", 160 TSRMLS_CC);
-		ZEPHIR_CALL_FUNCTION(&tmp, "getimagesize", NULL, 239, _24);
-=======
 	ZEPHIR_INIT_NVAR(_0);
 	ZVAL_STRING(_0, "minResolution", ZEPHIR_TEMP_PARAM_COPY);
-	ZEPHIR_CALL_METHOD(&_61, this_ptr, "issetoption", NULL, 0, _0);
+	ZEPHIR_CALL_METHOD(&_61, this_ptr, "hasoption", NULL, 0, _0);
 	zephir_check_temp_parameter(_0);
 	zephir_check_call_status();
 	_62 = zephir_is_true(_61);
 	if (!(_62)) {
 		ZEPHIR_INIT_NVAR(_0);
 		ZVAL_STRING(_0, "maxResolution", ZEPHIR_TEMP_PARAM_COPY);
-		ZEPHIR_CALL_METHOD(&_63, this_ptr, "issetoption", NULL, 0, _0);
+		ZEPHIR_CALL_METHOD(&_63, this_ptr, "hasoption", NULL, 0, _0);
 		zephir_check_temp_parameter(_0);
 		zephir_check_call_status();
 		_62 = zephir_is_true(_63);
 	}
 	if (_62) {
-		zephir_array_fetch_string(&_64$$21, value, SL("tmp_name"), PH_NOISY | PH_READONLY, "phalcon/validation/validator/file.zep", 164 TSRMLS_CC);
-		ZEPHIR_CALL_FUNCTION(&tmp, "getimagesize", NULL, 241, _64$$21);
->>>>>>> 2682ae08
+		zephir_array_fetch_string(&_64$$20, value, SL("tmp_name"), PH_NOISY | PH_READONLY, "phalcon/validation/validator/file.zep", 160 TSRMLS_CC);
+		ZEPHIR_CALL_FUNCTION(&tmp, "getimagesize", NULL, 239, _64$$20);
 		zephir_check_call_status();
 		ZEPHIR_OBS_VAR(width);
 		zephir_array_fetch_long(&width, tmp, 0, PH_NOISY, "phalcon/validation/validator/file.zep", 161 TSRMLS_CC);
 		ZEPHIR_OBS_VAR(height);
-<<<<<<< HEAD
 		zephir_array_fetch_long(&height, tmp, 1, PH_NOISY, "phalcon/validation/validator/file.zep", 162 TSRMLS_CC);
-		ZEPHIR_INIT_NVAR(_11);
-		ZVAL_STRING(_11, "minResolution", ZEPHIR_TEMP_PARAM_COPY);
-		ZEPHIR_CALL_METHOD(&_30, this_ptr, "hasoption", NULL, 0, _11);
-		zephir_check_temp_parameter(_11);
-		zephir_check_call_status();
-		if (zephir_is_true(_30)) {
-			ZEPHIR_INIT_NVAR(_11);
-			ZVAL_STRING(_11, "minResolution", ZEPHIR_TEMP_PARAM_COPY);
-			ZEPHIR_CALL_METHOD(&_31, this_ptr, "getoption", NULL, 0, _11);
-			zephir_check_temp_parameter(_11);
+		ZEPHIR_INIT_VAR(_66$$20);
+		ZVAL_STRING(_66$$20, "minResolution", ZEPHIR_TEMP_PARAM_COPY);
+		ZEPHIR_CALL_METHOD(&_65$$20, this_ptr, "hasoption", NULL, 0, _66$$20);
+		zephir_check_temp_parameter(_66$$20);
+		zephir_check_call_status();
+		if (zephir_is_true(_65$$20)) {
+			ZEPHIR_INIT_VAR(_68$$21);
+			ZVAL_STRING(_68$$21, "minResolution", ZEPHIR_TEMP_PARAM_COPY);
+			ZEPHIR_CALL_METHOD(&_67$$21, this_ptr, "getoption", NULL, 0, _68$$21);
+			zephir_check_temp_parameter(_68$$21);
 			zephir_check_call_status();
 			ZEPHIR_INIT_VAR(minResolution);
-			zephir_fast_explode_str(minResolution, SL("x"), _31, LONG_MAX TSRMLS_CC);
-=======
-		zephir_array_fetch_long(&height, tmp, 1, PH_NOISY, "phalcon/validation/validator/file.zep", 166 TSRMLS_CC);
-		ZEPHIR_INIT_VAR(_66$$21);
-		ZVAL_STRING(_66$$21, "minResolution", ZEPHIR_TEMP_PARAM_COPY);
-		ZEPHIR_CALL_METHOD(&_65$$21, this_ptr, "issetoption", NULL, 0, _66$$21);
-		zephir_check_temp_parameter(_66$$21);
-		zephir_check_call_status();
-		if (zephir_is_true(_65$$21)) {
-			ZEPHIR_INIT_VAR(_68$$22);
-			ZVAL_STRING(_68$$22, "minResolution", ZEPHIR_TEMP_PARAM_COPY);
-			ZEPHIR_CALL_METHOD(&_67$$22, this_ptr, "getoption", NULL, 0, _68$$22);
-			zephir_check_temp_parameter(_68$$22);
-			zephir_check_call_status();
-			ZEPHIR_INIT_VAR(minResolution);
-			zephir_fast_explode_str(minResolution, SL("x"), _67$$22, LONG_MAX TSRMLS_CC);
->>>>>>> 2682ae08
+			zephir_fast_explode_str(minResolution, SL("x"), _67$$21, LONG_MAX TSRMLS_CC);
 			ZEPHIR_OBS_VAR(minWidth);
 			zephir_array_fetch_long(&minWidth, minResolution, 0, PH_NOISY, "phalcon/validation/validator/file.zep", 166 TSRMLS_CC);
 			ZEPHIR_OBS_VAR(minHeight);
@@ -632,185 +439,108 @@
 			ZEPHIR_INIT_NVAR(minHeight);
 			ZVAL_LONG(minHeight, 1);
 		}
-<<<<<<< HEAD
-		_34 = ZEPHIR_LT(width, minWidth);
-		if (!(_34)) {
-			_34 = ZEPHIR_LT(height, minHeight);
-		}
-		if (_34) {
-			ZEPHIR_INIT_NVAR(_11);
-			ZVAL_STRING(_11, "messageMinResolution", ZEPHIR_TEMP_PARAM_COPY);
-			ZEPHIR_CALL_METHOD(&message, this_ptr, "getoption", NULL, 0, _11);
-			zephir_check_temp_parameter(_11);
-=======
-		_69$$21 = ZEPHIR_LT(width, minWidth);
-		if (!(_69$$21)) {
-			_69$$21 = ZEPHIR_LT(height, minHeight);
-		}
-		if (_69$$21) {
-			ZEPHIR_INIT_VAR(_70$$24);
-			ZVAL_STRING(_70$$24, "messageMinResolution", ZEPHIR_TEMP_PARAM_COPY);
-			ZEPHIR_CALL_METHOD(&message, this_ptr, "getoption", NULL, 0, _70$$24);
-			zephir_check_temp_parameter(_70$$24);
->>>>>>> 2682ae08
+		_69$$20 = ZEPHIR_LT(width, minWidth);
+		if (!(_69$$20)) {
+			_69$$20 = ZEPHIR_LT(height, minHeight);
+		}
+		if (_69$$20) {
+			ZEPHIR_INIT_VAR(_70$$23);
+			ZVAL_STRING(_70$$23, "messageMinResolution", ZEPHIR_TEMP_PARAM_COPY);
+			ZEPHIR_CALL_METHOD(&message, this_ptr, "getoption", NULL, 0, _70$$23);
+			zephir_check_temp_parameter(_70$$23);
 			zephir_check_call_status();
 			ZEPHIR_INIT_NVAR(replacePairs);
 			zephir_create_array(replacePairs, 2, 0 TSRMLS_CC);
 			zephir_array_update_string(&replacePairs, SL(":field"), &label, PH_COPY | PH_SEPARATE);
-<<<<<<< HEAD
-			ZEPHIR_INIT_NVAR(_11);
-			ZVAL_STRING(_11, "minResolution", ZEPHIR_TEMP_PARAM_COPY);
-			ZEPHIR_CALL_METHOD(&_31, this_ptr, "getoption", NULL, 0, _11);
-			zephir_check_temp_parameter(_11);
-			zephir_check_call_status();
-			zephir_array_update_string(&replacePairs, SL(":min"), &_31, PH_COPY | PH_SEPARATE);
-=======
-			ZEPHIR_INIT_NVAR(_70$$24);
-			ZVAL_STRING(_70$$24, "minResolution", ZEPHIR_TEMP_PARAM_COPY);
-			ZEPHIR_CALL_METHOD(&_71$$24, this_ptr, "getoption", NULL, 0, _70$$24);
-			zephir_check_temp_parameter(_70$$24);
-			zephir_check_call_status();
-			zephir_array_update_string(&replacePairs, SL(":min"), &_71$$24, PH_COPY | PH_SEPARATE);
->>>>>>> 2682ae08
+			ZEPHIR_INIT_NVAR(_70$$23);
+			ZVAL_STRING(_70$$23, "minResolution", ZEPHIR_TEMP_PARAM_COPY);
+			ZEPHIR_CALL_METHOD(&_71$$23, this_ptr, "getoption", NULL, 0, _70$$23);
+			zephir_check_temp_parameter(_70$$23);
+			zephir_check_call_status();
+			zephir_array_update_string(&replacePairs, SL(":min"), &_71$$23, PH_COPY | PH_SEPARATE);
 			if (ZEPHIR_IS_EMPTY(message)) {
-				ZEPHIR_INIT_VAR(_72$$25);
-				ZVAL_STRING(_72$$25, "FileMinResolution", ZEPHIR_TEMP_PARAM_COPY);
-				ZEPHIR_CALL_METHOD(&message, validation, "getdefaultmessage", NULL, 0, _72$$25);
-				zephir_check_temp_parameter(_72$$25);
+				ZEPHIR_INIT_VAR(_72$$24);
+				ZVAL_STRING(_72$$24, "FileMinResolution", ZEPHIR_TEMP_PARAM_COPY);
+				ZEPHIR_CALL_METHOD(&message, validation, "getdefaultmessage", NULL, 0, _72$$24);
+				zephir_check_temp_parameter(_72$$24);
 				zephir_check_call_status();
 			}
-<<<<<<< HEAD
-			ZEPHIR_INIT_NVAR(_11);
-			object_init_ex(_11, phalcon_validation_message_ce);
-			ZEPHIR_CALL_FUNCTION(&_31, "strtr", &_10, 54, message, replacePairs);
-			zephir_check_call_status();
-			ZEPHIR_INIT_NVAR(_19);
-			ZVAL_STRING(_19, "FileMinResolution", ZEPHIR_TEMP_PARAM_COPY);
-			ZEPHIR_CALL_METHOD(NULL, _11, "__construct", &_12, 440, _31, field, _19);
-			zephir_check_temp_parameter(_19);
-=======
-			ZEPHIR_INIT_NVAR(_70$$24);
-			object_init_ex(_70$$24, phalcon_validation_message_ce);
-			ZEPHIR_CALL_FUNCTION(&_71$$24, "strtr", &_12, 54, message, replacePairs);
-			zephir_check_call_status();
-			ZEPHIR_INIT_VAR(_73$$24);
-			ZVAL_STRING(_73$$24, "FileMinResolution", ZEPHIR_TEMP_PARAM_COPY);
-			ZEPHIR_CALL_METHOD(NULL, _70$$24, "__construct", &_14, 435, _71$$24, field, _73$$24);
-			zephir_check_temp_parameter(_73$$24);
->>>>>>> 2682ae08
-			zephir_check_call_status();
-			ZEPHIR_CALL_METHOD(NULL, validation, "appendmessage", NULL, 0, _70$$24);
+			ZEPHIR_INIT_NVAR(_70$$23);
+			object_init_ex(_70$$23, phalcon_validation_message_ce);
+			ZEPHIR_CALL_FUNCTION(&_71$$23, "strtr", &_12, 54, message, replacePairs);
+			zephir_check_call_status();
+			ZEPHIR_INIT_VAR(_74$$23);
+			ZVAL_STRING(_74$$23, "code", ZEPHIR_TEMP_PARAM_COPY);
+			ZEPHIR_CALL_METHOD(&_73$$23, this_ptr, "getoption", NULL, 0, _74$$23);
+			zephir_check_temp_parameter(_74$$23);
+			zephir_check_call_status();
+			ZEPHIR_INIT_NVAR(_74$$23);
+			ZVAL_STRING(_74$$23, "FileMinResolution", ZEPHIR_TEMP_PARAM_COPY);
+			ZEPHIR_CALL_METHOD(NULL, _70$$23, "__construct", &_15, 440, _71$$23, field, _74$$23, _73$$23);
+			zephir_check_temp_parameter(_74$$23);
+			zephir_check_call_status();
+			ZEPHIR_CALL_METHOD(NULL, validation, "appendmessage", NULL, 0, _70$$23);
 			zephir_check_call_status();
 			RETURN_MM_BOOL(0);
 		}
-<<<<<<< HEAD
-		ZEPHIR_INIT_NVAR(_19);
-		ZVAL_STRING(_19, "maxResolution", ZEPHIR_TEMP_PARAM_COPY);
-		ZEPHIR_CALL_METHOD(&_31, this_ptr, "hasoption", NULL, 0, _19);
-		zephir_check_temp_parameter(_19);
-		zephir_check_call_status();
-		if (zephir_is_true(_31)) {
-			ZEPHIR_INIT_NVAR(_19);
-			ZVAL_STRING(_19, "maxResolution", ZEPHIR_TEMP_PARAM_COPY);
-			ZEPHIR_CALL_METHOD(&_35, this_ptr, "getoption", NULL, 0, _19);
-			zephir_check_temp_parameter(_19);
+		ZEPHIR_INIT_NVAR(_66$$20);
+		ZVAL_STRING(_66$$20, "maxResolution", ZEPHIR_TEMP_PARAM_COPY);
+		ZEPHIR_CALL_METHOD(&_75$$20, this_ptr, "hasoption", NULL, 0, _66$$20);
+		zephir_check_temp_parameter(_66$$20);
+		zephir_check_call_status();
+		if (zephir_is_true(_75$$20)) {
+			ZEPHIR_INIT_VAR(_77$$25);
+			ZVAL_STRING(_77$$25, "maxResolution", ZEPHIR_TEMP_PARAM_COPY);
+			ZEPHIR_CALL_METHOD(&_76$$25, this_ptr, "getoption", NULL, 0, _77$$25);
+			zephir_check_temp_parameter(_77$$25);
 			zephir_check_call_status();
 			ZEPHIR_INIT_VAR(maxResolution);
-			zephir_fast_explode_str(maxResolution, SL("x"), _35, LONG_MAX TSRMLS_CC);
-=======
-		ZEPHIR_INIT_NVAR(_66$$21);
-		ZVAL_STRING(_66$$21, "maxResolution", ZEPHIR_TEMP_PARAM_COPY);
-		ZEPHIR_CALL_METHOD(&_74$$21, this_ptr, "issetoption", NULL, 0, _66$$21);
-		zephir_check_temp_parameter(_66$$21);
-		zephir_check_call_status();
-		if (zephir_is_true(_74$$21)) {
-			ZEPHIR_INIT_VAR(_76$$26);
-			ZVAL_STRING(_76$$26, "maxResolution", ZEPHIR_TEMP_PARAM_COPY);
-			ZEPHIR_CALL_METHOD(&_75$$26, this_ptr, "getoption", NULL, 0, _76$$26);
-			zephir_check_temp_parameter(_76$$26);
-			zephir_check_call_status();
-			ZEPHIR_INIT_VAR(maxResolution);
-			zephir_fast_explode_str(maxResolution, SL("x"), _75$$26, LONG_MAX TSRMLS_CC);
->>>>>>> 2682ae08
+			zephir_fast_explode_str(maxResolution, SL("x"), _76$$25, LONG_MAX TSRMLS_CC);
 			ZEPHIR_OBS_VAR(maxWidth);
 			zephir_array_fetch_long(&maxWidth, maxResolution, 0, PH_NOISY, "phalcon/validation/validator/file.zep", 188 TSRMLS_CC);
 			ZEPHIR_OBS_VAR(maxHeight);
-<<<<<<< HEAD
 			zephir_array_fetch_long(&maxHeight, maxResolution, 1, PH_NOISY, "phalcon/validation/validator/file.zep", 189 TSRMLS_CC);
-			_36 = ZEPHIR_GT(width, maxWidth);
-			if (!(_36)) {
-				_36 = ZEPHIR_GT(height, maxHeight);
+			_78$$25 = ZEPHIR_GT(width, maxWidth);
+			if (!(_78$$25)) {
+				_78$$25 = ZEPHIR_GT(height, maxHeight);
 			}
-			if (_36) {
-				ZEPHIR_INIT_NVAR(_19);
-				ZVAL_STRING(_19, "messageMaxResolution", ZEPHIR_TEMP_PARAM_COPY);
-				ZEPHIR_CALL_METHOD(&message, this_ptr, "getoption", NULL, 0, _19);
-				zephir_check_temp_parameter(_19);
-=======
-			zephir_array_fetch_long(&maxHeight, maxResolution, 1, PH_NOISY, "phalcon/validation/validator/file.zep", 193 TSRMLS_CC);
-			_77$$26 = ZEPHIR_GT(width, maxWidth);
-			if (!(_77$$26)) {
-				_77$$26 = ZEPHIR_GT(height, maxHeight);
-			}
-			if (_77$$26) {
-				ZEPHIR_INIT_VAR(_78$$27);
-				ZVAL_STRING(_78$$27, "messageMaxResolution", ZEPHIR_TEMP_PARAM_COPY);
-				ZEPHIR_CALL_METHOD(&message, this_ptr, "getoption", NULL, 0, _78$$27);
-				zephir_check_temp_parameter(_78$$27);
->>>>>>> 2682ae08
+			if (_78$$25) {
+				ZEPHIR_INIT_VAR(_79$$26);
+				ZVAL_STRING(_79$$26, "messageMaxResolution", ZEPHIR_TEMP_PARAM_COPY);
+				ZEPHIR_CALL_METHOD(&message, this_ptr, "getoption", NULL, 0, _79$$26);
+				zephir_check_temp_parameter(_79$$26);
 				zephir_check_call_status();
 				ZEPHIR_INIT_NVAR(replacePairs);
 				zephir_create_array(replacePairs, 2, 0 TSRMLS_CC);
 				zephir_array_update_string(&replacePairs, SL(":field"), &label, PH_COPY | PH_SEPARATE);
-<<<<<<< HEAD
-				ZEPHIR_INIT_NVAR(_19);
-				ZVAL_STRING(_19, "maxResolution", ZEPHIR_TEMP_PARAM_COPY);
-				ZEPHIR_CALL_METHOD(&_37, this_ptr, "getoption", NULL, 0, _19);
-				zephir_check_temp_parameter(_19);
-				zephir_check_call_status();
-				zephir_array_update_string(&replacePairs, SL(":max"), &_37, PH_COPY | PH_SEPARATE);
+				ZEPHIR_INIT_NVAR(_79$$26);
+				ZVAL_STRING(_79$$26, "maxResolution", ZEPHIR_TEMP_PARAM_COPY);
+				ZEPHIR_CALL_METHOD(&_80$$26, this_ptr, "getoption", NULL, 0, _79$$26);
+				zephir_check_temp_parameter(_79$$26);
+				zephir_check_call_status();
+				zephir_array_update_string(&replacePairs, SL(":max"), &_80$$26, PH_COPY | PH_SEPARATE);
 				if (ZEPHIR_IS_EMPTY(message)) {
-					ZEPHIR_INIT_NVAR(_19);
-					ZVAL_STRING(_19, "FileMaxResolution", ZEPHIR_TEMP_PARAM_COPY);
-					ZEPHIR_CALL_METHOD(&message, validation, "getdefaultmessage", NULL, 0, _19);
-					zephir_check_temp_parameter(_19);
+					ZEPHIR_INIT_VAR(_81$$27);
+					ZVAL_STRING(_81$$27, "FileMaxResolution", ZEPHIR_TEMP_PARAM_COPY);
+					ZEPHIR_CALL_METHOD(&message, validation, "getdefaultmessage", NULL, 0, _81$$27);
+					zephir_check_temp_parameter(_81$$27);
 					zephir_check_call_status();
 				}
-				ZEPHIR_INIT_NVAR(_19);
-				object_init_ex(_19, phalcon_validation_message_ce);
-				ZEPHIR_CALL_FUNCTION(&_37, "strtr", &_10, 54, message, replacePairs);
-				zephir_check_call_status();
-				ZEPHIR_INIT_NVAR(_22);
-				ZVAL_STRING(_22, "FileMaxResolution", ZEPHIR_TEMP_PARAM_COPY);
-				ZEPHIR_CALL_METHOD(NULL, _19, "__construct", &_12, 440, _37, field, _22);
-				zephir_check_temp_parameter(_22);
-				zephir_check_call_status();
-				ZEPHIR_CALL_METHOD(NULL, validation, "appendmessage", NULL, 0, _19);
-=======
-				ZEPHIR_INIT_NVAR(_78$$27);
-				ZVAL_STRING(_78$$27, "maxResolution", ZEPHIR_TEMP_PARAM_COPY);
-				ZEPHIR_CALL_METHOD(&_79$$27, this_ptr, "getoption", NULL, 0, _78$$27);
-				zephir_check_temp_parameter(_78$$27);
-				zephir_check_call_status();
-				zephir_array_update_string(&replacePairs, SL(":max"), &_79$$27, PH_COPY | PH_SEPARATE);
-				if (ZEPHIR_IS_EMPTY(message)) {
-					ZEPHIR_INIT_VAR(_80$$28);
-					ZVAL_STRING(_80$$28, "FileMaxResolution", ZEPHIR_TEMP_PARAM_COPY);
-					ZEPHIR_CALL_METHOD(&message, validation, "getdefaultmessage", NULL, 0, _80$$28);
-					zephir_check_temp_parameter(_80$$28);
-					zephir_check_call_status();
-				}
-				ZEPHIR_INIT_NVAR(_78$$27);
-				object_init_ex(_78$$27, phalcon_validation_message_ce);
-				ZEPHIR_CALL_FUNCTION(&_79$$27, "strtr", &_12, 54, message, replacePairs);
-				zephir_check_call_status();
-				ZEPHIR_INIT_VAR(_81$$27);
-				ZVAL_STRING(_81$$27, "FileMaxResolution", ZEPHIR_TEMP_PARAM_COPY);
-				ZEPHIR_CALL_METHOD(NULL, _78$$27, "__construct", &_14, 435, _79$$27, field, _81$$27);
-				zephir_check_temp_parameter(_81$$27);
-				zephir_check_call_status();
-				ZEPHIR_CALL_METHOD(NULL, validation, "appendmessage", NULL, 0, _78$$27);
->>>>>>> 2682ae08
+				ZEPHIR_INIT_NVAR(_79$$26);
+				object_init_ex(_79$$26, phalcon_validation_message_ce);
+				ZEPHIR_CALL_FUNCTION(&_80$$26, "strtr", &_12, 54, message, replacePairs);
+				zephir_check_call_status();
+				ZEPHIR_INIT_VAR(_83$$26);
+				ZVAL_STRING(_83$$26, "code", ZEPHIR_TEMP_PARAM_COPY);
+				ZEPHIR_CALL_METHOD(&_82$$26, this_ptr, "getoption", NULL, 0, _83$$26);
+				zephir_check_temp_parameter(_83$$26);
+				zephir_check_call_status();
+				ZEPHIR_INIT_NVAR(_83$$26);
+				ZVAL_STRING(_83$$26, "FileMaxResolution", ZEPHIR_TEMP_PARAM_COPY);
+				ZEPHIR_CALL_METHOD(NULL, _79$$26, "__construct", &_15, 440, _80$$26, field, _83$$26, _82$$26);
+				zephir_check_temp_parameter(_83$$26);
+				zephir_check_call_status();
+				ZEPHIR_CALL_METHOD(NULL, validation, "appendmessage", NULL, 0, _79$$26);
 				zephir_check_call_status();
 				RETURN_MM_BOOL(0);
 			}
