
#ifdef HAVE_CONFIG_H
#include "../../../ext_config.h"
#endif

#include <php.h>
#include "../../../php_ext.h"
#include "../../../ext.h"

#include <Zend/zend_operators.h>
#include <Zend/zend_exceptions.h>
#include <Zend/zend_interfaces.h>

#include "kernel/main.h"
#include "kernel/fcall.h"
#include "kernel/memory.h"
#include "kernel/operators.h"
#include "kernel/array.h"
#include "ext/spl/spl_exceptions.h"
#include "kernel/exception.h"


/**
 * Phalcon\Validation\Validator\Alpha
 *
 * Check for alphabetic character(s)
 *
 *<code>
 *use Phalcon\Validation\Validator\Alpha as AlphaValidator;
 *
 *$validator->add('username', new AlphaValidator(array(
 *   'message' => ':field must contain only letters'
 *)));
 *</code>
 */
ZEPHIR_INIT_CLASS(Phalcon_Validation_Validator_Alpha) {

	ZEPHIR_REGISTER_CLASS_EX(Phalcon\\Validation\\Validator, Alpha, phalcon, validation_validator_alpha, phalcon_validation_validator_ce, phalcon_validation_validator_alpha_method_entry, 0);

	return SUCCESS;

}

/**
 * Executes the validation
 */
PHP_METHOD(Phalcon_Validation_Validator_Alpha, validate) {

	int ZEPHIR_LAST_CALL_STATUS;
	zval *field = NULL;
	zval *validation, *field_param = NULL, *value = NULL, *message = NULL, *label = NULL, *replacePairs, *_0 = NULL, *_1 = NULL, *_2 = NULL, *_3;

	ZEPHIR_MM_GROW();
	zephir_fetch_params(1, 2, 0, &validation, &field_param);

	if (unlikely(Z_TYPE_P(field_param) != IS_STRING && Z_TYPE_P(field_param) != IS_NULL)) {
		zephir_throw_exception_string(spl_ce_InvalidArgumentException, SL("Parameter 'field' must be a string") TSRMLS_CC);
		RETURN_MM_NULL();
	}
	if (likely(Z_TYPE_P(field_param) == IS_STRING)) {
		zephir_get_strval(field, field_param);
	} else {
		ZEPHIR_INIT_VAR(field);
		ZVAL_EMPTY_STRING(field);
	}


	ZEPHIR_CALL_METHOD(&value, validation, "getvalue", NULL, 0, field);
	zephir_check_call_status();
	ZEPHIR_CALL_FUNCTION(&_0, "ctype_alpha", NULL, 443, value);
	zephir_check_call_status();
<<<<<<< HEAD
	if (!(zephir_is_true(_0))) {
		ZEPHIR_INIT_VAR(_1);
=======
	_2 = zephir_is_true(_0);
	if (_2) {
		_2 = ZEPHIR_IS_EMPTY(value);
	}
	if (_2) {
		RETURN_MM_BOOL(1);
	}
	ZEPHIR_CALL_FUNCTION(&_3, "ctype_alpha", NULL, 438, value);
	zephir_check_call_status();
	if (!(zephir_is_true(_3))) {
		ZEPHIR_INIT_NVAR(_1);
>>>>>>> 58cb694b
		ZVAL_STRING(_1, "label", ZEPHIR_TEMP_PARAM_COPY);
		ZEPHIR_CALL_METHOD(&label, this_ptr, "getoption", NULL, 0, _1);
		zephir_check_temp_parameter(_1);
		zephir_check_call_status();
		if (ZEPHIR_IS_EMPTY(label)) {
			ZEPHIR_CALL_METHOD(&label, validation, "getlabel", NULL, 0, field);
			zephir_check_call_status();
		}
		ZEPHIR_INIT_NVAR(_1);
		ZVAL_STRING(_1, "message", ZEPHIR_TEMP_PARAM_COPY);
		ZEPHIR_CALL_METHOD(&message, this_ptr, "getoption", NULL, 0, _1);
		zephir_check_temp_parameter(_1);
		zephir_check_call_status();
		ZEPHIR_INIT_VAR(replacePairs);
		zephir_create_array(replacePairs, 1, 0 TSRMLS_CC);
		zephir_array_update_string(&replacePairs, SL(":field"), &label, PH_COPY | PH_SEPARATE);
		if (ZEPHIR_IS_EMPTY(message)) {
			ZEPHIR_INIT_NVAR(_1);
			ZVAL_STRING(_1, "Alpha", ZEPHIR_TEMP_PARAM_COPY);
			ZEPHIR_CALL_METHOD(&message, validation, "getdefaultmessage", NULL, 0, _1);
			zephir_check_temp_parameter(_1);
			zephir_check_call_status();
		}
		ZEPHIR_INIT_NVAR(_1);
		object_init_ex(_1, phalcon_validation_message_ce);
		ZEPHIR_CALL_FUNCTION(&_2, "strtr", NULL, 54, message, replacePairs);
		zephir_check_call_status();
<<<<<<< HEAD
		ZEPHIR_INIT_VAR(_3);
		ZVAL_STRING(_3, "Alpha", ZEPHIR_TEMP_PARAM_COPY);
		ZEPHIR_CALL_METHOD(NULL, _1, "__construct", NULL, 441, _2, field, _3);
		zephir_check_temp_parameter(_3);
=======
		ZEPHIR_INIT_VAR(_5);
		ZVAL_STRING(_5, "Alpha", ZEPHIR_TEMP_PARAM_COPY);
		ZEPHIR_CALL_METHOD(NULL, _1, "__construct", NULL, 436, _4, field, _5);
		zephir_check_temp_parameter(_5);
>>>>>>> 58cb694b
		zephir_check_call_status();
		ZEPHIR_CALL_METHOD(NULL, validation, "appendmessage", NULL, 0, _1);
		zephir_check_call_status();
		RETURN_MM_BOOL(0);
	}
	RETURN_MM_BOOL(1);

}
<|MERGE_RESOLUTION|>--- conflicted
+++ resolved
@@ -67,24 +67,10 @@
 
 	ZEPHIR_CALL_METHOD(&value, validation, "getvalue", NULL, 0, field);
 	zephir_check_call_status();
-	ZEPHIR_CALL_FUNCTION(&_0, "ctype_alpha", NULL, 443, value);
+	ZEPHIR_CALL_FUNCTION(&_0, "ctype_alpha", NULL, 442, value);
 	zephir_check_call_status();
-<<<<<<< HEAD
 	if (!(zephir_is_true(_0))) {
 		ZEPHIR_INIT_VAR(_1);
-=======
-	_2 = zephir_is_true(_0);
-	if (_2) {
-		_2 = ZEPHIR_IS_EMPTY(value);
-	}
-	if (_2) {
-		RETURN_MM_BOOL(1);
-	}
-	ZEPHIR_CALL_FUNCTION(&_3, "ctype_alpha", NULL, 438, value);
-	zephir_check_call_status();
-	if (!(zephir_is_true(_3))) {
-		ZEPHIR_INIT_NVAR(_1);
->>>>>>> 58cb694b
 		ZVAL_STRING(_1, "label", ZEPHIR_TEMP_PARAM_COPY);
 		ZEPHIR_CALL_METHOD(&label, this_ptr, "getoption", NULL, 0, _1);
 		zephir_check_temp_parameter(_1);
@@ -112,17 +98,10 @@
 		object_init_ex(_1, phalcon_validation_message_ce);
 		ZEPHIR_CALL_FUNCTION(&_2, "strtr", NULL, 54, message, replacePairs);
 		zephir_check_call_status();
-<<<<<<< HEAD
 		ZEPHIR_INIT_VAR(_3);
 		ZVAL_STRING(_3, "Alpha", ZEPHIR_TEMP_PARAM_COPY);
-		ZEPHIR_CALL_METHOD(NULL, _1, "__construct", NULL, 441, _2, field, _3);
+		ZEPHIR_CALL_METHOD(NULL, _1, "__construct", NULL, 440, _2, field, _3);
 		zephir_check_temp_parameter(_3);
-=======
-		ZEPHIR_INIT_VAR(_5);
-		ZVAL_STRING(_5, "Alpha", ZEPHIR_TEMP_PARAM_COPY);
-		ZEPHIR_CALL_METHOD(NULL, _1, "__construct", NULL, 436, _4, field, _5);
-		zephir_check_temp_parameter(_5);
->>>>>>> 58cb694b
 		zephir_check_call_status();
 		ZEPHIR_CALL_METHOD(NULL, validation, "appendmessage", NULL, 0, _1);
 		zephir_check_call_status();
