--- conflicted
+++ resolved
@@ -51,7 +51,7 @@
 	zend_bool valid = 0;
 	int ZEPHIR_LAST_CALL_STATUS;
 	zval *field = NULL;
-	zval *validation, *field_param = NULL, *message = NULL, *label = NULL, *replacePairs = NULL, *value = NULL, *_0 = NULL, *_1, *_2$$3 = NULL, *_3$$3, *_4$$4 = NULL, *_5$$4, *_6$$5 = NULL, *_7$$5, *_8$$6 = NULL, *_10$$6 = NULL, *_11$$6, *_9$$8;
+	zval *validation, *field_param = NULL, *message = NULL, *label = NULL, *replacePairs = NULL, *value = NULL, *_0 = NULL, *_1, *_2$$3 = NULL, *_3$$3, *_4$$4 = NULL, *_5$$4, *_6$$5 = NULL, *_7$$5, *_8$$6 = NULL, *_10$$6 = NULL, *_11$$6 = NULL, *_12$$6 = NULL, *_9$$8;
 
 	ZEPHIR_MM_GROW();
 	zephir_fetch_params(1, 2, 0, &validation, &field_param);
@@ -126,17 +126,15 @@
 		object_init_ex(_8$$6, phalcon_validation_message_ce);
 		ZEPHIR_CALL_FUNCTION(&_10$$6, "strtr", NULL, 54, message, replacePairs);
 		zephir_check_call_status();
-<<<<<<< HEAD
-		ZEPHIR_INIT_VAR(_4);
-		ZVAL_STRING(_4, "Identical", ZEPHIR_TEMP_PARAM_COPY);
-		ZEPHIR_CALL_METHOD(NULL, _1, "__construct", NULL, 440, _2, field, _4);
-		zephir_check_temp_parameter(_4);
-=======
-		ZEPHIR_INIT_VAR(_11$$6);
-		ZVAL_STRING(_11$$6, "Identical", ZEPHIR_TEMP_PARAM_COPY);
-		ZEPHIR_CALL_METHOD(NULL, _8$$6, "__construct", NULL, 435, _10$$6, field, _11$$6);
-		zephir_check_temp_parameter(_11$$6);
->>>>>>> 2682ae08
+		ZEPHIR_INIT_VAR(_12$$6);
+		ZVAL_STRING(_12$$6, "code", ZEPHIR_TEMP_PARAM_COPY);
+		ZEPHIR_CALL_METHOD(&_11$$6, this_ptr, "getoption", NULL, 0, _12$$6);
+		zephir_check_temp_parameter(_12$$6);
+		zephir_check_call_status();
+		ZEPHIR_INIT_NVAR(_12$$6);
+		ZVAL_STRING(_12$$6, "Identical", ZEPHIR_TEMP_PARAM_COPY);
+		ZEPHIR_CALL_METHOD(NULL, _8$$6, "__construct", NULL, 440, _10$$6, field, _12$$6, _11$$6);
+		zephir_check_temp_parameter(_12$$6);
 		zephir_check_call_status();
 		ZEPHIR_CALL_METHOD(NULL, validation, "appendmessage", NULL, 0, _8$$6);
 		zephir_check_call_status();
