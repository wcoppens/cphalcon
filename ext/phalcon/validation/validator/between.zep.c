--- conflicted
+++ resolved
@@ -116,17 +116,10 @@
 		object_init_ex(_0, phalcon_validation_message_ce);
 		ZEPHIR_CALL_FUNCTION(&_2, "strtr", NULL, 54, message, replacePairs);
 		zephir_check_call_status();
-<<<<<<< HEAD
 		ZEPHIR_INIT_VAR(_3);
 		ZVAL_STRING(_3, "Between", ZEPHIR_TEMP_PARAM_COPY);
-		ZEPHIR_CALL_METHOD(NULL, _0, "__construct", NULL, 441, _2, field, _3);
+		ZEPHIR_CALL_METHOD(NULL, _0, "__construct", NULL, 440, _2, field, _3);
 		zephir_check_temp_parameter(_3);
-=======
-		ZEPHIR_INIT_VAR(_5);
-		ZVAL_STRING(_5, "Between", ZEPHIR_TEMP_PARAM_COPY);
-		ZEPHIR_CALL_METHOD(NULL, _0, "__construct", NULL, 436, _4, field, _5);
-		zephir_check_temp_parameter(_5);
->>>>>>> 58cb694b
 		zephir_check_call_status();
 		ZEPHIR_CALL_METHOD(NULL, validation, "appendmessage", NULL, 0, _0);
 		zephir_check_call_status();
