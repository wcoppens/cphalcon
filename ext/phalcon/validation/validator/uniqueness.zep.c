
#ifdef HAVE_CONFIG_H
#include "../../../ext_config.h"
#endif

#include <php.h>
#include "../../../php_ext.h"
#include "../../../ext.h"

#include <Zend/zend_operators.h>
#include <Zend/zend_exceptions.h>
#include <Zend/zend_interfaces.h>

#include "kernel/main.h"
#include "kernel/memory.h"
#include "kernel/fcall.h"
#include "kernel/operators.h"
#include "kernel/array.h"
#include "ext/spl/spl_exceptions.h"
#include "kernel/exception.h"
#include "kernel/concat.h"
#include "kernel/hash.h"
#include "kernel/object.h"
#include "kernel/string.h"


/**
 * Phalcon\Validation\Validator\Uniqueness
 *
 * Check that a field is unique in the related table
 *
 *<code>
 *use Phalcon\Validation\Validator\Uniqueness as UniquenessValidator;
 *
 *$validator->add('username', new UniquenessValidator(array(
 *    'model' => 'Users',
 *    'message' => ':field must be unique'
 *)));
 *</code>
 *
 * Different attribute from the field
 *<code>
 *$validator->add('username', new UniquenessValidator(array(
 *    'model' => 'Users',
 *    'attribute' => 'nick'
 *)));
 *</code>
 */
ZEPHIR_INIT_CLASS(Phalcon_Validation_Validator_Uniqueness) {

	ZEPHIR_REGISTER_CLASS_EX(Phalcon\\Validation\\Validator, Uniqueness, phalcon, validation_validator_uniqueness, phalcon_validation_validator_ce, phalcon_validation_validator_uniqueness_method_entry, 0);

	zend_declare_property_null(phalcon_validation_validator_uniqueness_ce, SL("columnMap"), ZEND_ACC_PRIVATE TSRMLS_CC);

	return SUCCESS;

}

/**
 * Executes the validation
 */
PHP_METHOD(Phalcon_Validation_Validator_Uniqueness, validate) {

<<<<<<< HEAD
	zval *_2;
	int ZEPHIR_LAST_CALL_STATUS;
	zval *field = NULL;
	zval *validation, *field_param = NULL, *message = NULL, *label = NULL, *_0 = NULL, *_1 = NULL, *_3 = NULL, *_4;

	ZEPHIR_MM_GROW();
	zephir_fetch_params(1, 2, 0, &validation, &field_param);

	if (unlikely(Z_TYPE_P(field_param) != IS_STRING && Z_TYPE_P(field_param) != IS_NULL)) {
		zephir_throw_exception_string(spl_ce_InvalidArgumentException, SL("Parameter 'field' must be a string") TSRMLS_CC);
		RETURN_MM_NULL();
	}
	if (likely(Z_TYPE_P(field_param) == IS_STRING)) {
		zephir_get_strval(field, field_param);
	} else {
		ZEPHIR_INIT_VAR(field);
		ZVAL_EMPTY_STRING(field);
	}


	ZEPHIR_CALL_METHOD(&_0, this_ptr, "isuniqueness", NULL, 0, validation, field);
	zephir_check_call_status();
	if (!(zephir_is_true(_0))) {
		ZEPHIR_INIT_VAR(_1);
		ZVAL_STRING(_1, "label", ZEPHIR_TEMP_PARAM_COPY);
		ZEPHIR_CALL_METHOD(&label, this_ptr, "getoption", NULL, 0, _1);
		zephir_check_temp_parameter(_1);
		zephir_check_call_status();
		ZEPHIR_INIT_NVAR(_1);
		ZVAL_STRING(_1, "message", ZEPHIR_TEMP_PARAM_COPY);
		ZEPHIR_CALL_METHOD(&message, this_ptr, "getoption", NULL, 0, _1);
		zephir_check_temp_parameter(_1);
		zephir_check_call_status();
		if (ZEPHIR_IS_EMPTY(label)) {
			ZEPHIR_CALL_METHOD(&label, validation, "getlabel", NULL, 0, field);
			zephir_check_call_status();
		}
		if (ZEPHIR_IS_EMPTY(message)) {
			ZEPHIR_INIT_NVAR(_1);
			ZVAL_STRING(_1, "Uniqueness", ZEPHIR_TEMP_PARAM_COPY);
			ZEPHIR_CALL_METHOD(&message, validation, "getdefaultmessage", NULL, 0, _1);
			zephir_check_temp_parameter(_1);
			zephir_check_call_status();
		}
		ZEPHIR_INIT_NVAR(_1);
		object_init_ex(_1, phalcon_validation_message_ce);
		ZEPHIR_INIT_VAR(_2);
		zephir_create_array(_2, 1, 0 TSRMLS_CC);
		zephir_array_update_string(&_2, SL(":field"), &label, PH_COPY | PH_SEPARATE);
		ZEPHIR_CALL_FUNCTION(&_3, "strtr", NULL, 54, message, _2);
		zephir_check_call_status();
		ZEPHIR_INIT_VAR(_4);
		ZVAL_STRING(_4, "Uniqueness", ZEPHIR_TEMP_PARAM_COPY);
		ZEPHIR_CALL_METHOD(NULL, _1, "__construct", NULL, 440, _3, field, _4);
		zephir_check_temp_parameter(_4);
		zephir_check_call_status();
		ZEPHIR_CALL_METHOD(NULL, validation, "appendmessage", NULL, 0, _1);
		zephir_check_call_status();
		RETURN_MM_BOOL(0);
	}
	RETURN_MM_BOOL(1);

}

PHP_METHOD(Phalcon_Validation_Validator_Uniqueness, isUniqueness) {

	zend_class_entry *_17;
	HashTable *_12;
	HashPosition _11;
	zend_bool _3;
	zephir_fcall_cache_entry *_2 = NULL;
	int index, ZEPHIR_LAST_CALL_STATUS;
	zval *field = NULL;
	zval *validation, *field_param = NULL, *value = NULL, *record = NULL, *attribute = NULL, *except = NULL, *params, *metaData = NULL, *primaryField = NULL, *className, *_0 = NULL, *_1 = NULL, _4, *_5, _6 = zval_used_for_init, *_7 = NULL, *_8 = NULL, *_9 = NULL, *_10 = NULL, **_13, *_14 = NULL, *_15 = NULL, *_16;
=======
	zend_class_entry *_4$$5, *_8$$6;
	zval *_1$$5, *_3$$5, *_5$$6, *_7$$6;
	int ZEPHIR_LAST_CALL_STATUS;
	zval *field = NULL;
	zval *validation, *field_param = NULL, *attribute = NULL, *value = NULL, *model = NULL, *except = NULL, *number = NULL, *message = NULL, *label = NULL, *replacePairs = NULL, *_0 = NULL, *_2$$5, *_6$$6, *_9$$7 = NULL, *_11$$7 = NULL, *_12$$7, *_10$$9;
>>>>>>> 2682ae08

	ZEPHIR_MM_GROW();
	zephir_fetch_params(1, 2, 0, &validation, &field_param);

	if (unlikely(Z_TYPE_P(field_param) != IS_STRING && Z_TYPE_P(field_param) != IS_NULL)) {
		zephir_throw_exception_string(spl_ce_InvalidArgumentException, SL("Parameter 'field' must be a string") TSRMLS_CC);
		RETURN_MM_NULL();
	}
	if (likely(Z_TYPE_P(field_param) == IS_STRING)) {
		zephir_get_strval(field, field_param);
	} else {
		ZEPHIR_INIT_VAR(field);
		ZVAL_EMPTY_STRING(field);
	}


	ZEPHIR_CALL_METHOD(&value, validation, "getvalue", NULL, 0, field);
	zephir_check_call_status();
	ZEPHIR_INIT_VAR(_0);
	ZVAL_STRING(_0, "model", ZEPHIR_TEMP_PARAM_COPY);
	ZEPHIR_CALL_METHOD(&record, this_ptr, "getoption", NULL, 0, _0);
	zephir_check_temp_parameter(_0);
	zephir_check_call_status();
	ZEPHIR_INIT_NVAR(_0);
	ZVAL_STRING(_0, "attribute", ZEPHIR_TEMP_PARAM_COPY);
	ZEPHIR_CALL_METHOD(&_1, this_ptr, "getoption", NULL, 0, _0, field);
	zephir_check_temp_parameter(_0);
	zephir_check_call_status();
	ZEPHIR_CALL_METHOD(&attribute, this_ptr, "getcolumnnamereal", &_2, 0, record, _1);
	zephir_check_call_status();
	ZEPHIR_INIT_NVAR(_0);
	ZVAL_STRING(_0, "except", ZEPHIR_TEMP_PARAM_COPY);
	ZEPHIR_CALL_METHOD(&except, this_ptr, "getoption", NULL, 0, _0);
	zephir_check_temp_parameter(_0);
	zephir_check_call_status();
	_3 = ZEPHIR_IS_EMPTY(record);
	if (!(_3)) {
		_3 = Z_TYPE_P(record) != IS_OBJECT;
	}
	if (_3) {
		ZEPHIR_THROW_EXCEPTION_DEBUG_STR(phalcon_validation_exception_ce, "Model of record must be set to property \"model\"", "phalcon/validation/validator/uniqueness.zep", 92);
		return;
	}
	index = 0;
	ZEPHIR_INIT_VAR(params);
	zephir_create_array(params, 2, 0 TSRMLS_CC);
	ZEPHIR_INIT_NVAR(_0);
	array_init(_0);
	zephir_array_update_string(&params, SL("conditions"), &_0, PH_COPY | PH_SEPARATE);
	ZEPHIR_INIT_NVAR(_0);
	array_init(_0);
	zephir_array_update_string(&params, SL("bind"), &_0, PH_COPY | PH_SEPARATE);
	ZEPHIR_SINIT_VAR(_4);
	ZVAL_LONG(&_4, index);
	ZEPHIR_INIT_VAR(_5);
	ZEPHIR_CONCAT_VSV(_5, attribute, " = ?", &_4);
	zephir_array_update_multi(&params, &_5 TSRMLS_CC, SL("sa"), 3, SL("conditions"));
	zephir_array_update_multi(&params, &value TSRMLS_CC, SL("sa"), 3, SL("bind"));
	index++;
	if (zephir_is_true(except)) {
<<<<<<< HEAD
		ZEPHIR_SINIT_VAR(_6);
		ZVAL_LONG(&_6, index);
		ZEPHIR_INIT_VAR(_7);
		ZEPHIR_CONCAT_VSV(_7, attribute, " <> ?", &_6);
		zephir_array_update_multi(&params, &_7 TSRMLS_CC, SL("sa"), 3, SL("conditions"));
		zephir_array_update_multi(&params, &except TSRMLS_CC, SL("sa"), 3, SL("bind"));
		index++;
	}
	ZEPHIR_CALL_METHOD(&_8, record, "getdirtystate", NULL, 0);
	zephir_check_call_status();
	if (ZEPHIR_IS_LONG(_8, 0)) {
		ZEPHIR_CALL_METHOD(&_9, record, "getdi", NULL, 0);
		zephir_check_call_status();
		ZEPHIR_INIT_NVAR(_0);
		ZVAL_STRING(_0, "modelsMetadata", ZEPHIR_TEMP_PARAM_COPY);
		ZEPHIR_CALL_METHOD(&metaData, _9, "getshared", NULL, 0, _0);
		zephir_check_temp_parameter(_0);
		zephir_check_call_status();
		ZEPHIR_CALL_METHOD(&_10, metaData, "getprimarykeyattributes", NULL, 0, record);
		zephir_check_call_status();
		zephir_is_iterable(_10, &_12, &_11, 0, 0, "phalcon/validation/validator/uniqueness.zep", 122);
		for (
		  ; zephir_hash_get_current_data_ex(_12, (void**) &_13, &_11) == SUCCESS
		  ; zephir_hash_move_forward_ex(_12, &_11)
		) {
			ZEPHIR_GET_HVALUE(primaryField, _13);
			ZEPHIR_CALL_METHOD(&_14, this_ptr, "getcolumnnamereal", &_2, 0, record, primaryField);
=======
		ZEPHIR_INIT_VAR(_1$$5);
		zephir_create_array(_1$$5, 2, 0 TSRMLS_CC);
		ZEPHIR_INIT_VAR(_2$$5);
		ZEPHIR_CONCAT_VSVS(_2$$5, attribute, " = :value: AND ", attribute, " != :except:");
		zephir_array_fast_append(_1$$5, _2$$5);
		ZEPHIR_INIT_VAR(_3$$5);
		zephir_create_array(_3$$5, 2, 0 TSRMLS_CC);
		zephir_array_update_string(&_3$$5, SL("value"), &value, PH_COPY | PH_SEPARATE);
		zephir_array_update_string(&_3$$5, SL("except"), &except, PH_COPY | PH_SEPARATE);
		zephir_array_update_string(&_1$$5, SL("bind"), &_3$$5, PH_COPY | PH_SEPARATE);
		_4$$5 = zephir_fetch_class(model TSRMLS_CC);
		ZEPHIR_CALL_CE_STATIC(&number, _4$$5, "count", NULL, 0, _1$$5);
		zephir_check_call_status();
	} else {
		ZEPHIR_INIT_VAR(_5$$6);
		zephir_create_array(_5$$6, 2, 0 TSRMLS_CC);
		ZEPHIR_INIT_VAR(_6$$6);
		ZEPHIR_CONCAT_VS(_6$$6, attribute, " = :value:");
		zephir_array_fast_append(_5$$6, _6$$6);
		ZEPHIR_INIT_VAR(_7$$6);
		zephir_create_array(_7$$6, 1, 0 TSRMLS_CC);
		zephir_array_update_string(&_7$$6, SL("value"), &value, PH_COPY | PH_SEPARATE);
		zephir_array_update_string(&_5$$6, SL("bind"), &_7$$6, PH_COPY | PH_SEPARATE);
		_8$$6 = zephir_fetch_class(model TSRMLS_CC);
		ZEPHIR_CALL_CE_STATIC(&number, _8$$6, "count", NULL, 0, _5$$6);
		zephir_check_call_status();
	}
	if (zephir_is_true(number)) {
		ZEPHIR_INIT_VAR(_9$$7);
		ZVAL_STRING(_9$$7, "label", ZEPHIR_TEMP_PARAM_COPY);
		ZEPHIR_CALL_METHOD(&label, this_ptr, "getoption", NULL, 0, _9$$7);
		zephir_check_temp_parameter(_9$$7);
		zephir_check_call_status();
		if (ZEPHIR_IS_EMPTY(label)) {
			ZEPHIR_CALL_METHOD(&label, validation, "getlabel", NULL, 0, field);
			zephir_check_call_status();
		}
		ZEPHIR_INIT_NVAR(_9$$7);
		ZVAL_STRING(_9$$7, "message", ZEPHIR_TEMP_PARAM_COPY);
		ZEPHIR_CALL_METHOD(&message, this_ptr, "getoption", NULL, 0, _9$$7);
		zephir_check_temp_parameter(_9$$7);
		zephir_check_call_status();
		ZEPHIR_INIT_VAR(replacePairs);
		zephir_create_array(replacePairs, 1, 0 TSRMLS_CC);
		zephir_array_update_string(&replacePairs, SL(":field"), &label, PH_COPY | PH_SEPARATE);
		if (ZEPHIR_IS_EMPTY(message)) {
			ZEPHIR_INIT_VAR(_10$$9);
			ZVAL_STRING(_10$$9, "Uniqueness", ZEPHIR_TEMP_PARAM_COPY);
			ZEPHIR_CALL_METHOD(&message, validation, "getdefaultmessage", NULL, 0, _10$$9);
			zephir_check_temp_parameter(_10$$9);
>>>>>>> 2682ae08
			zephir_check_call_status();
			ZEPHIR_SINIT_NVAR(_6);
			ZVAL_LONG(&_6, index);
			ZEPHIR_INIT_LNVAR(_7);
			ZEPHIR_CONCAT_VSV(_7, _14, " <> ?", &_6);
			zephir_array_update_multi(&params, &_7 TSRMLS_CC, SL("sa"), 3, SL("conditions"));
			ZEPHIR_CALL_METHOD(&_15, record, "readattribute", NULL, 0, primaryField);
			zephir_check_call_status();
			zephir_array_update_multi(&params, &_15 TSRMLS_CC, SL("sa"), 3, SL("bind"));
			index++;
		}
<<<<<<< HEAD
	}
	ZEPHIR_INIT_VAR(className);
	zephir_get_class(className, record, 0 TSRMLS_CC);
	ZEPHIR_INIT_NVAR(_0);
	zephir_array_fetch_string(&_16, params, SL("conditions"), PH_NOISY | PH_READONLY, "phalcon/validation/validator/uniqueness.zep", 125 TSRMLS_CC);
	zephir_fast_join_str(_0, SL(" AND "), _16 TSRMLS_CC);
	zephir_array_update_string(&params, SL("conditions"), &_0, PH_COPY | PH_SEPARATE);
	_17 = zephir_fetch_class(className TSRMLS_CC);
	ZEPHIR_CALL_CE_STATIC(&_9, _17, "count", NULL, 0, params);
	zephir_check_call_status();
	RETURN_MM_BOOL(ZEPHIR_IS_LONG(_9, 0));

}

/**
 * The column map is used in the case to get real column name
 */
PHP_METHOD(Phalcon_Validation_Validator_Uniqueness, getColumnNameReal) {

	int ZEPHIR_LAST_CALL_STATUS;
	zend_bool _0, _7;
	zval *field = NULL;
	zval *record, *field_param = NULL, *_1, *_2 = NULL, *_3 = NULL, *_4, *_5 = NULL, *_6, *_8, *_9, *_10;

	ZEPHIR_MM_GROW();
	zephir_fetch_params(1, 2, 0, &record, &field_param);

	if (unlikely(Z_TYPE_P(field_param) != IS_STRING && Z_TYPE_P(field_param) != IS_NULL)) {
		zephir_throw_exception_string(spl_ce_InvalidArgumentException, SL("Parameter 'field' must be a string") TSRMLS_CC);
		RETURN_MM_NULL();
	}
	if (likely(Z_TYPE_P(field_param) == IS_STRING)) {
		zephir_get_strval(field, field_param);
	} else {
		ZEPHIR_INIT_VAR(field);
		ZVAL_EMPTY_STRING(field);
	}


	_0 = ZEPHIR_GLOBAL(orm).column_renaming;
	if (_0) {
		_1 = zephir_fetch_nproperty_this(this_ptr, SL("columnMap"), PH_NOISY_CC);
		_0 = !zephir_is_true(_1);
	}
	if (_0) {
		ZEPHIR_CALL_METHOD(&_2, record, "getdi", NULL, 0);
		zephir_check_call_status();
		ZEPHIR_INIT_VAR(_4);
		ZVAL_STRING(_4, "modelsMetadata", ZEPHIR_TEMP_PARAM_COPY);
		ZEPHIR_CALL_METHOD(&_3, _2, "getshared", NULL, 0, _4);
		zephir_check_temp_parameter(_4);
		zephir_check_call_status();
		ZEPHIR_CALL_METHOD(&_5, _3, "getcolumnmap", NULL, 0, record);
=======
		ZEPHIR_INIT_NVAR(_9$$7);
		object_init_ex(_9$$7, phalcon_validation_message_ce);
		ZEPHIR_CALL_FUNCTION(&_11$$7, "strtr", NULL, 54, message, replacePairs);
		zephir_check_call_status();
		ZEPHIR_INIT_VAR(_12$$7);
		ZVAL_STRING(_12$$7, "Uniqueness", ZEPHIR_TEMP_PARAM_COPY);
		ZEPHIR_CALL_METHOD(NULL, _9$$7, "__construct", NULL, 435, _11$$7, field, _12$$7);
		zephir_check_temp_parameter(_12$$7);
		zephir_check_call_status();
		ZEPHIR_CALL_METHOD(NULL, validation, "appendmessage", NULL, 0, _9$$7);
>>>>>>> 2682ae08
		zephir_check_call_status();
		zephir_update_property_this(this_ptr, SL("columnMap"), _5 TSRMLS_CC);
	}
	ZEPHIR_OBS_VAR(_6);
	zephir_read_property_this(&_6, this_ptr, SL("columnMap"), PH_NOISY_CC);
	_7 = Z_TYPE_P(_6) == IS_ARRAY;
	if (_7) {
		_8 = zephir_fetch_nproperty_this(this_ptr, SL("columnMap"), PH_NOISY_CC);
		_7 = zephir_array_isset(_8, field);
	}
	if (_7) {
		_9 = zephir_fetch_nproperty_this(this_ptr, SL("columnMap"), PH_NOISY_CC);
		zephir_array_fetch(&_10, _9, field, PH_NOISY | PH_READONLY, "phalcon/validation/validator/uniqueness.zep", 143 TSRMLS_CC);
		RETURN_CTOR(_10);
	}
	RETURN_CTOR(field);

}
<|MERGE_RESOLUTION|>--- conflicted
+++ resolved
@@ -61,11 +61,10 @@
  */
 PHP_METHOD(Phalcon_Validation_Validator_Uniqueness, validate) {
 
-<<<<<<< HEAD
-	zval *_2;
+	zval *_3$$3;
 	int ZEPHIR_LAST_CALL_STATUS;
 	zval *field = NULL;
-	zval *validation, *field_param = NULL, *message = NULL, *label = NULL, *_0 = NULL, *_1 = NULL, *_3 = NULL, *_4;
+	zval *validation, *field_param = NULL, *message = NULL, *label = NULL, *_0 = NULL, *_1$$3 = NULL, *_4$$3 = NULL, *_5$$3 = NULL, *_6$$3 = NULL, *_2$$5;
 
 	ZEPHIR_MM_GROW();
 	zephir_fetch_params(1, 2, 0, &validation, &field_param);
@@ -85,40 +84,45 @@
 	ZEPHIR_CALL_METHOD(&_0, this_ptr, "isuniqueness", NULL, 0, validation, field);
 	zephir_check_call_status();
 	if (!(zephir_is_true(_0))) {
-		ZEPHIR_INIT_VAR(_1);
-		ZVAL_STRING(_1, "label", ZEPHIR_TEMP_PARAM_COPY);
-		ZEPHIR_CALL_METHOD(&label, this_ptr, "getoption", NULL, 0, _1);
-		zephir_check_temp_parameter(_1);
-		zephir_check_call_status();
-		ZEPHIR_INIT_NVAR(_1);
-		ZVAL_STRING(_1, "message", ZEPHIR_TEMP_PARAM_COPY);
-		ZEPHIR_CALL_METHOD(&message, this_ptr, "getoption", NULL, 0, _1);
-		zephir_check_temp_parameter(_1);
+		ZEPHIR_INIT_VAR(_1$$3);
+		ZVAL_STRING(_1$$3, "label", ZEPHIR_TEMP_PARAM_COPY);
+		ZEPHIR_CALL_METHOD(&label, this_ptr, "getoption", NULL, 0, _1$$3);
+		zephir_check_temp_parameter(_1$$3);
+		zephir_check_call_status();
+		ZEPHIR_INIT_NVAR(_1$$3);
+		ZVAL_STRING(_1$$3, "message", ZEPHIR_TEMP_PARAM_COPY);
+		ZEPHIR_CALL_METHOD(&message, this_ptr, "getoption", NULL, 0, _1$$3);
+		zephir_check_temp_parameter(_1$$3);
 		zephir_check_call_status();
 		if (ZEPHIR_IS_EMPTY(label)) {
 			ZEPHIR_CALL_METHOD(&label, validation, "getlabel", NULL, 0, field);
 			zephir_check_call_status();
 		}
 		if (ZEPHIR_IS_EMPTY(message)) {
-			ZEPHIR_INIT_NVAR(_1);
-			ZVAL_STRING(_1, "Uniqueness", ZEPHIR_TEMP_PARAM_COPY);
-			ZEPHIR_CALL_METHOD(&message, validation, "getdefaultmessage", NULL, 0, _1);
-			zephir_check_temp_parameter(_1);
+			ZEPHIR_INIT_VAR(_2$$5);
+			ZVAL_STRING(_2$$5, "Uniqueness", ZEPHIR_TEMP_PARAM_COPY);
+			ZEPHIR_CALL_METHOD(&message, validation, "getdefaultmessage", NULL, 0, _2$$5);
+			zephir_check_temp_parameter(_2$$5);
 			zephir_check_call_status();
 		}
-		ZEPHIR_INIT_NVAR(_1);
-		object_init_ex(_1, phalcon_validation_message_ce);
-		ZEPHIR_INIT_VAR(_2);
-		zephir_create_array(_2, 1, 0 TSRMLS_CC);
-		zephir_array_update_string(&_2, SL(":field"), &label, PH_COPY | PH_SEPARATE);
-		ZEPHIR_CALL_FUNCTION(&_3, "strtr", NULL, 54, message, _2);
-		zephir_check_call_status();
-		ZEPHIR_INIT_VAR(_4);
-		ZVAL_STRING(_4, "Uniqueness", ZEPHIR_TEMP_PARAM_COPY);
-		ZEPHIR_CALL_METHOD(NULL, _1, "__construct", NULL, 440, _3, field, _4);
-		zephir_check_temp_parameter(_4);
-		zephir_check_call_status();
-		ZEPHIR_CALL_METHOD(NULL, validation, "appendmessage", NULL, 0, _1);
+		ZEPHIR_INIT_NVAR(_1$$3);
+		object_init_ex(_1$$3, phalcon_validation_message_ce);
+		ZEPHIR_INIT_VAR(_3$$3);
+		zephir_create_array(_3$$3, 1, 0 TSRMLS_CC);
+		zephir_array_update_string(&_3$$3, SL(":field"), &label, PH_COPY | PH_SEPARATE);
+		ZEPHIR_CALL_FUNCTION(&_4$$3, "strtr", NULL, 54, message, _3$$3);
+		zephir_check_call_status();
+		ZEPHIR_INIT_VAR(_6$$3);
+		ZVAL_STRING(_6$$3, "code", ZEPHIR_TEMP_PARAM_COPY);
+		ZEPHIR_CALL_METHOD(&_5$$3, this_ptr, "getoption", NULL, 0, _6$$3);
+		zephir_check_temp_parameter(_6$$3);
+		zephir_check_call_status();
+		ZEPHIR_INIT_NVAR(_6$$3);
+		ZVAL_STRING(_6$$3, "Uniqueness", ZEPHIR_TEMP_PARAM_COPY);
+		ZEPHIR_CALL_METHOD(NULL, _1$$3, "__construct", NULL, 440, _4$$3, field, _6$$3, _5$$3);
+		zephir_check_temp_parameter(_6$$3);
+		zephir_check_call_status();
+		ZEPHIR_CALL_METHOD(NULL, validation, "appendmessage", NULL, 0, _1$$3);
 		zephir_check_call_status();
 		RETURN_MM_BOOL(0);
 	}
@@ -128,21 +132,14 @@
 
 PHP_METHOD(Phalcon_Validation_Validator_Uniqueness, isUniqueness) {
 
-	zend_class_entry *_17;
-	HashTable *_12;
-	HashPosition _11;
+	HashTable *_13$$5;
+	HashPosition _12$$5;
+	zend_class_entry *_21;
 	zend_bool _3;
 	zephir_fcall_cache_entry *_2 = NULL;
-	int index, ZEPHIR_LAST_CALL_STATUS;
+	int ZEPHIR_LAST_CALL_STATUS, index = 0;
 	zval *field = NULL;
-	zval *validation, *field_param = NULL, *value = NULL, *record = NULL, *attribute = NULL, *except = NULL, *params, *metaData = NULL, *primaryField = NULL, *className, *_0 = NULL, *_1 = NULL, _4, *_5, _6 = zval_used_for_init, *_7 = NULL, *_8 = NULL, *_9 = NULL, *_10 = NULL, **_13, *_14 = NULL, *_15 = NULL, *_16;
-=======
-	zend_class_entry *_4$$5, *_8$$6;
-	zval *_1$$5, *_3$$5, *_5$$6, *_7$$6;
-	int ZEPHIR_LAST_CALL_STATUS;
-	zval *field = NULL;
-	zval *validation, *field_param = NULL, *attribute = NULL, *value = NULL, *model = NULL, *except = NULL, *number = NULL, *message = NULL, *label = NULL, *replacePairs = NULL, *_0 = NULL, *_2$$5, *_6$$6, *_9$$7 = NULL, *_11$$7 = NULL, *_12$$7, *_10$$9;
->>>>>>> 2682ae08
+	zval *validation, *field_param = NULL, *value = NULL, *record = NULL, *attribute = NULL, *except = NULL, *params = NULL, *metaData = NULL, *primaryField = NULL, *className = NULL, *_0 = NULL, *_1 = NULL, _4, *_5, *_8 = NULL, *_19, *_20 = NULL, _6$$4, *_7$$4, *_9$$5 = NULL, *_10$$5, *_11$$5 = NULL, **_14$$5, *_15$$6 = NULL, _16$$6 = zval_used_for_init, *_17$$6 = NULL, *_18$$6 = NULL;
 
 	ZEPHIR_MM_GROW();
 	zephir_fetch_params(1, 2, 0, &validation, &field_param);
@@ -203,109 +200,55 @@
 	zephir_array_update_multi(&params, &value TSRMLS_CC, SL("sa"), 3, SL("bind"));
 	index++;
 	if (zephir_is_true(except)) {
-<<<<<<< HEAD
-		ZEPHIR_SINIT_VAR(_6);
-		ZVAL_LONG(&_6, index);
-		ZEPHIR_INIT_VAR(_7);
-		ZEPHIR_CONCAT_VSV(_7, attribute, " <> ?", &_6);
-		zephir_array_update_multi(&params, &_7 TSRMLS_CC, SL("sa"), 3, SL("conditions"));
+		ZEPHIR_SINIT_VAR(_6$$4);
+		ZVAL_LONG(&_6$$4, index);
+		ZEPHIR_INIT_VAR(_7$$4);
+		ZEPHIR_CONCAT_VSV(_7$$4, attribute, " <> ?", &_6$$4);
+		zephir_array_update_multi(&params, &_7$$4 TSRMLS_CC, SL("sa"), 3, SL("conditions"));
 		zephir_array_update_multi(&params, &except TSRMLS_CC, SL("sa"), 3, SL("bind"));
 		index++;
 	}
 	ZEPHIR_CALL_METHOD(&_8, record, "getdirtystate", NULL, 0);
 	zephir_check_call_status();
 	if (ZEPHIR_IS_LONG(_8, 0)) {
-		ZEPHIR_CALL_METHOD(&_9, record, "getdi", NULL, 0);
-		zephir_check_call_status();
-		ZEPHIR_INIT_NVAR(_0);
-		ZVAL_STRING(_0, "modelsMetadata", ZEPHIR_TEMP_PARAM_COPY);
-		ZEPHIR_CALL_METHOD(&metaData, _9, "getshared", NULL, 0, _0);
-		zephir_check_temp_parameter(_0);
-		zephir_check_call_status();
-		ZEPHIR_CALL_METHOD(&_10, metaData, "getprimarykeyattributes", NULL, 0, record);
-		zephir_check_call_status();
-		zephir_is_iterable(_10, &_12, &_11, 0, 0, "phalcon/validation/validator/uniqueness.zep", 122);
+		ZEPHIR_CALL_METHOD(&_9$$5, record, "getdi", NULL, 0);
+		zephir_check_call_status();
+		ZEPHIR_INIT_VAR(_10$$5);
+		ZVAL_STRING(_10$$5, "modelsMetadata", ZEPHIR_TEMP_PARAM_COPY);
+		ZEPHIR_CALL_METHOD(&metaData, _9$$5, "getshared", NULL, 0, _10$$5);
+		zephir_check_temp_parameter(_10$$5);
+		zephir_check_call_status();
+		ZEPHIR_CALL_METHOD(&_11$$5, metaData, "getprimarykeyattributes", NULL, 0, record);
+		zephir_check_call_status();
+		zephir_is_iterable(_11$$5, &_13$$5, &_12$$5, 0, 0, "phalcon/validation/validator/uniqueness.zep", 122);
 		for (
-		  ; zephir_hash_get_current_data_ex(_12, (void**) &_13, &_11) == SUCCESS
-		  ; zephir_hash_move_forward_ex(_12, &_11)
+		  ; zephir_hash_get_current_data_ex(_13$$5, (void**) &_14$$5, &_12$$5) == SUCCESS
+		  ; zephir_hash_move_forward_ex(_13$$5, &_12$$5)
 		) {
-			ZEPHIR_GET_HVALUE(primaryField, _13);
-			ZEPHIR_CALL_METHOD(&_14, this_ptr, "getcolumnnamereal", &_2, 0, record, primaryField);
-=======
-		ZEPHIR_INIT_VAR(_1$$5);
-		zephir_create_array(_1$$5, 2, 0 TSRMLS_CC);
-		ZEPHIR_INIT_VAR(_2$$5);
-		ZEPHIR_CONCAT_VSVS(_2$$5, attribute, " = :value: AND ", attribute, " != :except:");
-		zephir_array_fast_append(_1$$5, _2$$5);
-		ZEPHIR_INIT_VAR(_3$$5);
-		zephir_create_array(_3$$5, 2, 0 TSRMLS_CC);
-		zephir_array_update_string(&_3$$5, SL("value"), &value, PH_COPY | PH_SEPARATE);
-		zephir_array_update_string(&_3$$5, SL("except"), &except, PH_COPY | PH_SEPARATE);
-		zephir_array_update_string(&_1$$5, SL("bind"), &_3$$5, PH_COPY | PH_SEPARATE);
-		_4$$5 = zephir_fetch_class(model TSRMLS_CC);
-		ZEPHIR_CALL_CE_STATIC(&number, _4$$5, "count", NULL, 0, _1$$5);
-		zephir_check_call_status();
-	} else {
-		ZEPHIR_INIT_VAR(_5$$6);
-		zephir_create_array(_5$$6, 2, 0 TSRMLS_CC);
-		ZEPHIR_INIT_VAR(_6$$6);
-		ZEPHIR_CONCAT_VS(_6$$6, attribute, " = :value:");
-		zephir_array_fast_append(_5$$6, _6$$6);
-		ZEPHIR_INIT_VAR(_7$$6);
-		zephir_create_array(_7$$6, 1, 0 TSRMLS_CC);
-		zephir_array_update_string(&_7$$6, SL("value"), &value, PH_COPY | PH_SEPARATE);
-		zephir_array_update_string(&_5$$6, SL("bind"), &_7$$6, PH_COPY | PH_SEPARATE);
-		_8$$6 = zephir_fetch_class(model TSRMLS_CC);
-		ZEPHIR_CALL_CE_STATIC(&number, _8$$6, "count", NULL, 0, _5$$6);
-		zephir_check_call_status();
-	}
-	if (zephir_is_true(number)) {
-		ZEPHIR_INIT_VAR(_9$$7);
-		ZVAL_STRING(_9$$7, "label", ZEPHIR_TEMP_PARAM_COPY);
-		ZEPHIR_CALL_METHOD(&label, this_ptr, "getoption", NULL, 0, _9$$7);
-		zephir_check_temp_parameter(_9$$7);
-		zephir_check_call_status();
-		if (ZEPHIR_IS_EMPTY(label)) {
-			ZEPHIR_CALL_METHOD(&label, validation, "getlabel", NULL, 0, field);
+			ZEPHIR_GET_HVALUE(primaryField, _14$$5);
+			ZEPHIR_CALL_METHOD(&_15$$6, this_ptr, "getcolumnnamereal", &_2, 0, record, primaryField);
 			zephir_check_call_status();
-		}
-		ZEPHIR_INIT_NVAR(_9$$7);
-		ZVAL_STRING(_9$$7, "message", ZEPHIR_TEMP_PARAM_COPY);
-		ZEPHIR_CALL_METHOD(&message, this_ptr, "getoption", NULL, 0, _9$$7);
-		zephir_check_temp_parameter(_9$$7);
-		zephir_check_call_status();
-		ZEPHIR_INIT_VAR(replacePairs);
-		zephir_create_array(replacePairs, 1, 0 TSRMLS_CC);
-		zephir_array_update_string(&replacePairs, SL(":field"), &label, PH_COPY | PH_SEPARATE);
-		if (ZEPHIR_IS_EMPTY(message)) {
-			ZEPHIR_INIT_VAR(_10$$9);
-			ZVAL_STRING(_10$$9, "Uniqueness", ZEPHIR_TEMP_PARAM_COPY);
-			ZEPHIR_CALL_METHOD(&message, validation, "getdefaultmessage", NULL, 0, _10$$9);
-			zephir_check_temp_parameter(_10$$9);
->>>>>>> 2682ae08
+			ZEPHIR_SINIT_NVAR(_16$$6);
+			ZVAL_LONG(&_16$$6, index);
+			ZEPHIR_INIT_LNVAR(_17$$6);
+			ZEPHIR_CONCAT_VSV(_17$$6, _15$$6, " <> ?", &_16$$6);
+			zephir_array_update_multi(&params, &_17$$6 TSRMLS_CC, SL("sa"), 3, SL("conditions"));
+			ZEPHIR_CALL_METHOD(&_18$$6, record, "readattribute", NULL, 0, primaryField);
 			zephir_check_call_status();
-			ZEPHIR_SINIT_NVAR(_6);
-			ZVAL_LONG(&_6, index);
-			ZEPHIR_INIT_LNVAR(_7);
-			ZEPHIR_CONCAT_VSV(_7, _14, " <> ?", &_6);
-			zephir_array_update_multi(&params, &_7 TSRMLS_CC, SL("sa"), 3, SL("conditions"));
-			ZEPHIR_CALL_METHOD(&_15, record, "readattribute", NULL, 0, primaryField);
-			zephir_check_call_status();
-			zephir_array_update_multi(&params, &_15 TSRMLS_CC, SL("sa"), 3, SL("bind"));
+			zephir_array_update_multi(&params, &_18$$6 TSRMLS_CC, SL("sa"), 3, SL("bind"));
 			index++;
 		}
-<<<<<<< HEAD
 	}
 	ZEPHIR_INIT_VAR(className);
 	zephir_get_class(className, record, 0 TSRMLS_CC);
 	ZEPHIR_INIT_NVAR(_0);
-	zephir_array_fetch_string(&_16, params, SL("conditions"), PH_NOISY | PH_READONLY, "phalcon/validation/validator/uniqueness.zep", 125 TSRMLS_CC);
-	zephir_fast_join_str(_0, SL(" AND "), _16 TSRMLS_CC);
+	zephir_array_fetch_string(&_19, params, SL("conditions"), PH_NOISY | PH_READONLY, "phalcon/validation/validator/uniqueness.zep", 125 TSRMLS_CC);
+	zephir_fast_join_str(_0, SL(" AND "), _19 TSRMLS_CC);
 	zephir_array_update_string(&params, SL("conditions"), &_0, PH_COPY | PH_SEPARATE);
-	_17 = zephir_fetch_class(className TSRMLS_CC);
-	ZEPHIR_CALL_CE_STATIC(&_9, _17, "count", NULL, 0, params);
-	zephir_check_call_status();
-	RETURN_MM_BOOL(ZEPHIR_IS_LONG(_9, 0));
+	_21 = zephir_fetch_class(className TSRMLS_CC);
+	ZEPHIR_CALL_CE_STATIC(&_20, _21, "count", NULL, 0, params);
+	zephir_check_call_status();
+	RETURN_MM_BOOL(ZEPHIR_IS_LONG(_20, 0));
 
 }
 
@@ -314,10 +257,10 @@
  */
 PHP_METHOD(Phalcon_Validation_Validator_Uniqueness, getColumnNameReal) {
 
+	zend_bool _0, _7;
 	int ZEPHIR_LAST_CALL_STATUS;
-	zend_bool _0, _7;
 	zval *field = NULL;
-	zval *record, *field_param = NULL, *_1, *_2 = NULL, *_3 = NULL, *_4, *_5 = NULL, *_6, *_8, *_9, *_10;
+	zval *record, *field_param = NULL, *_1, *_6, *_8, *_2$$3 = NULL, *_3$$3 = NULL, *_4$$3, *_5$$3 = NULL, *_9$$4, *_10$$4;
 
 	ZEPHIR_MM_GROW();
 	zephir_fetch_params(1, 2, 0, &record, &field_param);
@@ -340,28 +283,16 @@
 		_0 = !zephir_is_true(_1);
 	}
 	if (_0) {
-		ZEPHIR_CALL_METHOD(&_2, record, "getdi", NULL, 0);
-		zephir_check_call_status();
-		ZEPHIR_INIT_VAR(_4);
-		ZVAL_STRING(_4, "modelsMetadata", ZEPHIR_TEMP_PARAM_COPY);
-		ZEPHIR_CALL_METHOD(&_3, _2, "getshared", NULL, 0, _4);
-		zephir_check_temp_parameter(_4);
-		zephir_check_call_status();
-		ZEPHIR_CALL_METHOD(&_5, _3, "getcolumnmap", NULL, 0, record);
-=======
-		ZEPHIR_INIT_NVAR(_9$$7);
-		object_init_ex(_9$$7, phalcon_validation_message_ce);
-		ZEPHIR_CALL_FUNCTION(&_11$$7, "strtr", NULL, 54, message, replacePairs);
-		zephir_check_call_status();
-		ZEPHIR_INIT_VAR(_12$$7);
-		ZVAL_STRING(_12$$7, "Uniqueness", ZEPHIR_TEMP_PARAM_COPY);
-		ZEPHIR_CALL_METHOD(NULL, _9$$7, "__construct", NULL, 435, _11$$7, field, _12$$7);
-		zephir_check_temp_parameter(_12$$7);
-		zephir_check_call_status();
-		ZEPHIR_CALL_METHOD(NULL, validation, "appendmessage", NULL, 0, _9$$7);
->>>>>>> 2682ae08
-		zephir_check_call_status();
-		zephir_update_property_this(this_ptr, SL("columnMap"), _5 TSRMLS_CC);
+		ZEPHIR_CALL_METHOD(&_2$$3, record, "getdi", NULL, 0);
+		zephir_check_call_status();
+		ZEPHIR_INIT_VAR(_4$$3);
+		ZVAL_STRING(_4$$3, "modelsMetadata", ZEPHIR_TEMP_PARAM_COPY);
+		ZEPHIR_CALL_METHOD(&_3$$3, _2$$3, "getshared", NULL, 0, _4$$3);
+		zephir_check_temp_parameter(_4$$3);
+		zephir_check_call_status();
+		ZEPHIR_CALL_METHOD(&_5$$3, _3$$3, "getcolumnmap", NULL, 0, record);
+		zephir_check_call_status();
+		zephir_update_property_this(this_ptr, SL("columnMap"), _5$$3 TSRMLS_CC);
 	}
 	ZEPHIR_OBS_VAR(_6);
 	zephir_read_property_this(&_6, this_ptr, SL("columnMap"), PH_NOISY_CC);
@@ -371,9 +302,9 @@
 		_7 = zephir_array_isset(_8, field);
 	}
 	if (_7) {
-		_9 = zephir_fetch_nproperty_this(this_ptr, SL("columnMap"), PH_NOISY_CC);
-		zephir_array_fetch(&_10, _9, field, PH_NOISY | PH_READONLY, "phalcon/validation/validator/uniqueness.zep", 143 TSRMLS_CC);
-		RETURN_CTOR(_10);
+		_9$$4 = zephir_fetch_nproperty_this(this_ptr, SL("columnMap"), PH_NOISY_CC);
+		zephir_array_fetch(&_10$$4, _9$$4, field, PH_NOISY | PH_READONLY, "phalcon/validation/validator/uniqueness.zep", 143 TSRMLS_CC);
+		RETURN_CTOR(_10$$4);
 	}
 	RETURN_CTOR(field);
 
