--- conflicted
+++ resolved
@@ -137,17 +137,10 @@
 			object_init_ex(_0, phalcon_validation_message_ce);
 			ZEPHIR_CALL_FUNCTION(&_2, "strtr", &_3, 54, message, replacePairs);
 			zephir_check_call_status();
-<<<<<<< HEAD
 			ZEPHIR_INIT_VAR(_4);
 			ZVAL_STRING(_4, "TooLong", ZEPHIR_TEMP_PARAM_COPY);
-			ZEPHIR_CALL_METHOD(NULL, _0, "__construct", &_5, 441, _2, field, _4);
+			ZEPHIR_CALL_METHOD(NULL, _0, "__construct", &_5, 440, _2, field, _4);
 			zephir_check_temp_parameter(_4);
-=======
-			ZEPHIR_INIT_VAR(_6);
-			ZVAL_STRING(_6, "TooLong", ZEPHIR_TEMP_PARAM_COPY);
-			ZEPHIR_CALL_METHOD(NULL, _0, "__construct", &_7, 436, _4, field, _6);
-			zephir_check_temp_parameter(_6);
->>>>>>> 58cb694b
 			zephir_check_call_status();
 			ZEPHIR_CALL_METHOD(NULL, validation, "appendmessage", NULL, 0, _0);
 			zephir_check_call_status();
@@ -181,17 +174,10 @@
 			object_init_ex(_4, phalcon_validation_message_ce);
 			ZEPHIR_CALL_FUNCTION(&_2, "strtr", &_3, 54, message, replacePairs);
 			zephir_check_call_status();
-<<<<<<< HEAD
 			ZEPHIR_INIT_VAR(_6);
 			ZVAL_STRING(_6, "TooShort", ZEPHIR_TEMP_PARAM_COPY);
-			ZEPHIR_CALL_METHOD(NULL, _4, "__construct", &_5, 441, _2, field, _6);
+			ZEPHIR_CALL_METHOD(NULL, _4, "__construct", &_5, 440, _2, field, _6);
 			zephir_check_temp_parameter(_6);
-=======
-			ZEPHIR_INIT_VAR(_8);
-			ZVAL_STRING(_8, "TooShort", ZEPHIR_TEMP_PARAM_COPY);
-			ZEPHIR_CALL_METHOD(NULL, _6, "__construct", &_7, 436, _4, field, _8);
-			zephir_check_temp_parameter(_8);
->>>>>>> 58cb694b
 			zephir_check_call_status();
 			ZEPHIR_CALL_METHOD(NULL, validation, "appendmessage", NULL, 0, _4);
 			zephir_check_call_status();
