--- conflicted
+++ resolved
@@ -250,26 +250,16 @@
 		if (ZEPHIR_IS_STRING(filter, "email")) {
 			ZEPHIR_SINIT_VAR(_3);
 			ZVAL_STRING(&_3, "FILTER_SANITIZE_EMAIL", 0);
-<<<<<<< HEAD
-			ZEPHIR_CALL_FUNCTION(&_4, "constant", NULL, 189, &_3);
-			zephir_check_call_status();
-			ZEPHIR_RETURN_CALL_FUNCTION("filter_var", &_5, 190, value, _4);
-=======
-			ZEPHIR_CALL_FUNCTION(&_4, "constant", NULL, 192, &_3);
-			zephir_check_call_status();
-			ZEPHIR_RETURN_CALL_FUNCTION("filter_var", &_5, 193, value, _4);
->>>>>>> 08711796
+			ZEPHIR_CALL_FUNCTION(&_4, "constant", NULL, 190, &_3);
+			zephir_check_call_status();
+			ZEPHIR_RETURN_CALL_FUNCTION("filter_var", &_5, 191, value, _4);
 			zephir_check_call_status();
 			RETURN_MM();
 		}
 		if (ZEPHIR_IS_STRING(filter, "int")) {
 			ZEPHIR_SINIT_NVAR(_3);
 			ZVAL_LONG(&_3, 519);
-<<<<<<< HEAD
-			ZEPHIR_RETURN_CALL_FUNCTION("filter_var", &_5, 190, value, &_3);
-=======
-			ZEPHIR_RETURN_CALL_FUNCTION("filter_var", &_5, 193, value, &_3);
->>>>>>> 08711796
+			ZEPHIR_RETURN_CALL_FUNCTION("filter_var", &_5, 191, value, &_3);
 			zephir_check_call_status();
 			RETURN_MM();
 		}
@@ -279,22 +269,14 @@
 		if (ZEPHIR_IS_STRING(filter, "absint")) {
 			ZEPHIR_SINIT_NVAR(_3);
 			ZVAL_LONG(&_3, zephir_get_intval(value));
-<<<<<<< HEAD
-			ZEPHIR_RETURN_CALL_FUNCTION("abs", NULL, 191, &_3);
-=======
-			ZEPHIR_RETURN_CALL_FUNCTION("abs", NULL, 194, &_3);
->>>>>>> 08711796
+			ZEPHIR_RETURN_CALL_FUNCTION("abs", NULL, 192, &_3);
 			zephir_check_call_status();
 			RETURN_MM();
 		}
 		if (ZEPHIR_IS_STRING(filter, "string")) {
 			ZEPHIR_SINIT_NVAR(_3);
 			ZVAL_LONG(&_3, 513);
-<<<<<<< HEAD
-			ZEPHIR_RETURN_CALL_FUNCTION("filter_var", &_5, 190, value, &_3);
-=======
-			ZEPHIR_RETURN_CALL_FUNCTION("filter_var", &_5, 193, value, &_3);
->>>>>>> 08711796
+			ZEPHIR_RETURN_CALL_FUNCTION("filter_var", &_5, 191, value, &_3);
 			zephir_check_call_status();
 			RETURN_MM();
 		}
@@ -304,11 +286,7 @@
 			add_assoc_long_ex(_2, SS("flags"), 4096);
 			ZEPHIR_SINIT_NVAR(_3);
 			ZVAL_LONG(&_3, 520);
-<<<<<<< HEAD
-			ZEPHIR_RETURN_CALL_FUNCTION("filter_var", &_5, 190, value, &_3, _2);
-=======
-			ZEPHIR_RETURN_CALL_FUNCTION("filter_var", &_5, 193, value, &_3, _2);
->>>>>>> 08711796
+			ZEPHIR_RETURN_CALL_FUNCTION("filter_var", &_5, 191, value, &_3, _2);
 			zephir_check_call_status();
 			RETURN_MM();
 		}
@@ -331,21 +309,13 @@
 			RETURN_MM();
 		}
 		if (ZEPHIR_IS_STRING(filter, "striptags")) {
-<<<<<<< HEAD
-			ZEPHIR_RETURN_CALL_FUNCTION("strip_tags", NULL, 192, value);
-=======
-			ZEPHIR_RETURN_CALL_FUNCTION("strip_tags", NULL, 195, value);
->>>>>>> 08711796
+			ZEPHIR_RETURN_CALL_FUNCTION("strip_tags", NULL, 193, value);
 			zephir_check_call_status();
 			RETURN_MM();
 		}
 		if (ZEPHIR_IS_STRING(filter, "lower")) {
 			if ((zephir_function_exists_ex(SS("mb_strtolower") TSRMLS_CC) == SUCCESS)) {
-<<<<<<< HEAD
-				ZEPHIR_RETURN_CALL_FUNCTION("mb_strtolower", NULL, 193, value);
-=======
-				ZEPHIR_RETURN_CALL_FUNCTION("mb_strtolower", NULL, 196, value);
->>>>>>> 08711796
+				ZEPHIR_RETURN_CALL_FUNCTION("mb_strtolower", NULL, 194, value);
 				zephir_check_call_status();
 				RETURN_MM();
 			}
@@ -354,11 +324,7 @@
 		}
 		if (ZEPHIR_IS_STRING(filter, "upper")) {
 			if ((zephir_function_exists_ex(SS("mb_strtoupper") TSRMLS_CC) == SUCCESS)) {
-<<<<<<< HEAD
-				ZEPHIR_RETURN_CALL_FUNCTION("mb_strtoupper", NULL, 194, value);
-=======
-				ZEPHIR_RETURN_CALL_FUNCTION("mb_strtoupper", NULL, 197, value);
->>>>>>> 08711796
+				ZEPHIR_RETURN_CALL_FUNCTION("mb_strtoupper", NULL, 195, value);
 				zephir_check_call_status();
 				RETURN_MM();
 			}
