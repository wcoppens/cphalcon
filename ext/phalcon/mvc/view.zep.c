--- conflicted
+++ resolved
@@ -202,8 +202,8 @@
  */
 PHP_METHOD(Phalcon_Mvc_View, _isAbsolutePath) {
 
-	unsigned char _2, _4;
-	zend_bool _1, _3;
+	unsigned char _6, _2$$3, _4$$3;
+	zend_bool _5, _1$$3, _3$$3;
 	zval *path_param = NULL, *_0;
 	zval *path = NULL;
 
@@ -216,24 +216,24 @@
 	ZEPHIR_INIT_VAR(_0);
 	ZEPHIR_GET_CONSTANT(_0, "PHP_OS");
 	if (ZEPHIR_IS_STRING(_0, "WINNT")) {
-		_1 = zephir_fast_strlen_ev(path) >= 3;
-		if (_1) {
-			_2 = ZEPHIR_STRING_OFFSET(path, 1);
-			_1 = _2 == ':';
-		}
-		_3 = _1;
-		if (_3) {
-			_4 = ZEPHIR_STRING_OFFSET(path, 2);
-			_3 = _4 == '\\';
-		}
-		RETURN_MM_BOOL(_3);
-	}
-	_1 = zephir_fast_strlen_ev(path) >= 1;
-	if (_1) {
-		_2 = ZEPHIR_STRING_OFFSET(path, 0);
-		_1 = _2 == '/';
-	}
-	RETURN_MM_BOOL(_1);
+		_1$$3 = zephir_fast_strlen_ev(path) >= 3;
+		if (_1$$3) {
+			_2$$3 = ZEPHIR_STRING_OFFSET(path, 1);
+			_1$$3 = _2$$3 == ':';
+		}
+		_3$$3 = _1$$3;
+		if (_3$$3) {
+			_4$$3 = ZEPHIR_STRING_OFFSET(path, 2);
+			_3$$3 = _4$$3 == '\\';
+		}
+		RETURN_MM_BOOL(_3$$3);
+	}
+	_5 = zephir_fast_strlen_ev(path) >= 1;
+	if (_5) {
+		_6 = ZEPHIR_STRING_OFFSET(path, 0);
+		_5 = _6 == '/';
+	}
+	RETURN_MM_BOOL(_5);
 
 }
 
@@ -243,15 +243,10 @@
  */
 PHP_METHOD(Phalcon_Mvc_View, setViewsDir) {
 
-<<<<<<< HEAD
-	HashTable *_5;
-	HashPosition _4;
+	HashTable *_5$$6;
+	HashPosition _4$$6;
 	zend_bool _0;
-	zval *viewsDir = NULL, *position = NULL, *directory = NULL, *directorySeparator, *newViewsDir, _1 = zval_used_for_init, *_2 = NULL, *_3 = NULL, **_6;
-=======
-	zval *viewsDir_param = NULL, _0, *_1;
-	zval *viewsDir = NULL, *_2$$3;
->>>>>>> 2682ae08
+	zval *viewsDir = NULL, *position = NULL, *directory = NULL, *directorySeparator = NULL, *newViewsDir = NULL, _1$$4, *_2$$4, *_3$$5, **_6$$6, _7$$7 = zval_used_for_init, *_8$$7 = NULL, *_9$$9 = NULL;
 
 	ZEPHIR_MM_GROW();
 	zephir_fetch_params(1, 1, 0, &viewsDir);
@@ -259,7 +254,6 @@
 	ZEPHIR_SEPARATE_PARAM(viewsDir);
 
 
-<<<<<<< HEAD
 	_0 = Z_TYPE_P(viewsDir) != IS_STRING;
 	if (_0) {
 		_0 = Z_TYPE_P(viewsDir) != IS_ARRAY;
@@ -271,53 +265,43 @@
 	ZEPHIR_INIT_VAR(directorySeparator);
 	ZVAL_STRING(directorySeparator, "/", 1);
 	if (Z_TYPE_P(viewsDir) == IS_STRING) {
-		ZEPHIR_SINIT_VAR(_1);
-		ZVAL_LONG(&_1, -1);
-		ZEPHIR_INIT_VAR(_2);
-		zephir_substr(_2, viewsDir, -1 , 0, ZEPHIR_SUBSTR_NO_LENGTH);
-		if (!ZEPHIR_IS_EQUAL(_2, directorySeparator)) {
-			ZEPHIR_INIT_VAR(_3);
-			ZEPHIR_CONCAT_VV(_3, viewsDir, directorySeparator);
-			ZEPHIR_CPY_WRT(viewsDir, _3);
+		ZEPHIR_SINIT_VAR(_1$$4);
+		ZVAL_LONG(&_1$$4, -1);
+		ZEPHIR_INIT_VAR(_2$$4);
+		zephir_substr(_2$$4, viewsDir, -1 , 0, ZEPHIR_SUBSTR_NO_LENGTH);
+		if (!ZEPHIR_IS_EQUAL(_2$$4, directorySeparator)) {
+			ZEPHIR_INIT_VAR(_3$$5);
+			ZEPHIR_CONCAT_VV(_3$$5, viewsDir, directorySeparator);
+			ZEPHIR_CPY_WRT(viewsDir, _3$$5);
 		}
 		zephir_update_property_this(this_ptr, SL("_viewsDirs"), viewsDir TSRMLS_CC);
 	} else {
 		ZEPHIR_INIT_VAR(newViewsDir);
 		array_init(newViewsDir);
-		zephir_is_iterable(viewsDir, &_5, &_4, 0, 0, "phalcon/mvc/view.zep", 206);
+		zephir_is_iterable(viewsDir, &_5$$6, &_4$$6, 0, 0, "phalcon/mvc/view.zep", 206);
 		for (
-		  ; zephir_hash_get_current_data_ex(_5, (void**) &_6, &_4) == SUCCESS
-		  ; zephir_hash_move_forward_ex(_5, &_4)
+		  ; zephir_hash_get_current_data_ex(_5$$6, (void**) &_6$$6, &_4$$6) == SUCCESS
+		  ; zephir_hash_move_forward_ex(_5$$6, &_4$$6)
 		) {
-			ZEPHIR_GET_HMKEY(position, _5, _4);
-			ZEPHIR_GET_HVALUE(directory, _6);
+			ZEPHIR_GET_HMKEY(position, _5$$6, _4$$6);
+			ZEPHIR_GET_HVALUE(directory, _6$$6);
 			if (Z_TYPE_P(directory) != IS_STRING) {
 				ZEPHIR_THROW_EXCEPTION_DEBUG_STR(phalcon_mvc_view_exception_ce, "Views directory item must be a string", "phalcon/mvc/view.zep", 196);
 				return;
 			}
-			ZEPHIR_SINIT_NVAR(_1);
-			ZVAL_LONG(&_1, -1);
-			ZEPHIR_INIT_NVAR(_2);
-			zephir_substr(_2, directory, -1 , 0, ZEPHIR_SUBSTR_NO_LENGTH);
-			if (!ZEPHIR_IS_EQUAL(_2, directorySeparator)) {
-				ZEPHIR_INIT_LNVAR(_3);
-				ZEPHIR_CONCAT_VV(_3, directory, directorySeparator);
-				zephir_array_update_zval(&newViewsDir, position, &_3, PH_COPY | PH_SEPARATE);
+			ZEPHIR_SINIT_NVAR(_7$$7);
+			ZVAL_LONG(&_7$$7, -1);
+			ZEPHIR_INIT_NVAR(_8$$7);
+			zephir_substr(_8$$7, directory, -1 , 0, ZEPHIR_SUBSTR_NO_LENGTH);
+			if (!ZEPHIR_IS_EQUAL(_8$$7, directorySeparator)) {
+				ZEPHIR_INIT_LNVAR(_9$$9);
+				ZEPHIR_CONCAT_VV(_9$$9, directory, directorySeparator);
+				zephir_array_update_zval(&newViewsDir, position, &_9$$9, PH_COPY | PH_SEPARATE);
 			} else {
 				zephir_array_update_zval(&newViewsDir, position, &directory, PH_COPY | PH_SEPARATE);
 			}
 		}
 		zephir_update_property_this(this_ptr, SL("_viewsDirs"), newViewsDir TSRMLS_CC);
-=======
-	ZEPHIR_SINIT_VAR(_0);
-	ZVAL_LONG(&_0, -1);
-	ZEPHIR_INIT_VAR(_1);
-	zephir_substr(_1, viewsDir, -1 , 0, ZEPHIR_SUBSTR_NO_LENGTH);
-	if (!ZEPHIR_IS_STRING(_1, "/")) {
-		ZEPHIR_INIT_VAR(_2$$3);
-		ZEPHIR_CONCAT_VS(_2$$3, viewsDir, "/");
-		ZEPHIR_CPY_WRT(viewsDir, _2$$3);
->>>>>>> 2682ae08
 	}
 	RETURN_THIS();
 
@@ -882,15 +866,9 @@
 		ZEPHIR_OBS_VAR(registeredEngines);
 		zephir_read_property_this(&registeredEngines, this_ptr, SL("_registeredEngines"), PH_NOISY_CC);
 		if (Z_TYPE_P(registeredEngines) != IS_ARRAY) {
-<<<<<<< HEAD
-			ZEPHIR_INIT_VAR(_1);
-			object_init_ex(_1, phalcon_mvc_view_engine_php_ce);
-			ZEPHIR_CALL_METHOD(NULL, _1, "__construct", NULL, 366, this_ptr, dependencyInjector);
-=======
 			ZEPHIR_INIT_VAR(_1$$4);
 			object_init_ex(_1$$4, phalcon_mvc_view_engine_php_ce);
-			ZEPHIR_CALL_METHOD(NULL, _1$$4, "__construct", NULL, 362, this_ptr, dependencyInjector);
->>>>>>> 2682ae08
+			ZEPHIR_CALL_METHOD(NULL, _1$$4, "__construct", NULL, 364, this_ptr, dependencyInjector);
 			zephir_check_call_status();
 			zephir_array_update_string(&engines, SL(".phtml"), &_1$$4, PH_COPY | PH_SEPARATE);
 		} else {
@@ -902,11 +880,7 @@
 			zephir_create_array(arguments, 2, 0 TSRMLS_CC);
 			zephir_array_fast_append(arguments, this_ptr);
 			zephir_array_fast_append(arguments, dependencyInjector);
-<<<<<<< HEAD
-			zephir_is_iterable(registeredEngines, &_3, &_2, 0, 0, "phalcon/mvc/view.zep", 599);
-=======
-			zephir_is_iterable(registeredEngines, &_3$$5, &_2$$5, 0, 0, "phalcon/mvc/view.zep", 555);
->>>>>>> 2682ae08
+			zephir_is_iterable(registeredEngines, &_3$$5, &_2$$5, 0, 0, "phalcon/mvc/view.zep", 599);
 			for (
 			  ; zephir_hash_get_current_data_ex(_3$$5, (void**) &_4$$5, &_2$$5) == SUCCESS
 			  ; zephir_hash_move_forward_ex(_3$$5, &_2$$5)
@@ -930,11 +904,7 @@
 						ZEPHIR_CONCAT_SV(_7$$12, "Invalid template engine registration for extension: ", extension);
 						ZEPHIR_CALL_METHOD(NULL, _6$$12, "__construct", &_8, 9, _7$$12);
 						zephir_check_call_status();
-<<<<<<< HEAD
-						zephir_throw_exception_debug(_5, "phalcon/mvc/view.zep", 593 TSRMLS_CC);
-=======
-						zephir_throw_exception_debug(_6$$12, "phalcon/mvc/view.zep", 549 TSRMLS_CC);
->>>>>>> 2682ae08
+						zephir_throw_exception_debug(_6$$12, "phalcon/mvc/view.zep", 593 TSRMLS_CC);
 						ZEPHIR_MM_RESTORE();
 						return;
 					}
@@ -961,23 +931,13 @@
  */
 PHP_METHOD(Phalcon_Mvc_View, _engineRender) {
 
-<<<<<<< HEAD
-	zephir_fcall_cache_entry *_6 = NULL, *_10 = NULL, *_11 = NULL, *_13 = NULL, *_18 = NULL, *_20 = NULL, *_21 = NULL, *_23 = NULL;
-	HashTable *_3, *_15;
-	HashPosition _2, _14;
-	int renderLevel, cacheLevel, ZEPHIR_LAST_CALL_STATUS;
-	zend_bool silence, mustClean, notExists;
-	zval *viewPath = NULL;
-	zval *engines, *viewPath_param = NULL, *silence_param = NULL, *mustClean_param = NULL, *cache = NULL, *key = NULL, *lifetime = NULL, *viewsDir = NULL, *basePath, *viewsDirPath = NULL, *viewOptions = NULL, *cacheOptions = NULL, *cachedView = NULL, *viewParams, *eventsManager = NULL, *extension = NULL, *engine = NULL, *viewEnginePath = NULL, *_0, *_1 = NULL, **_4, *_5 = NULL, *_7 = NULL, *_8 = NULL, *_9 = NULL, *_12 = NULL, **_16, *_17 = NULL, *_19 = NULL, *_22 = NULL;
-=======
-	HashTable *_6;
-	HashPosition _5;
-	zephir_fcall_cache_entry *_10 = NULL, *_13 = NULL;
+	HashTable *_3, *_15$$3;
+	HashPosition _2, _14$$3;
+	zephir_fcall_cache_entry *_6 = NULL, *_10 = NULL, *_11 = NULL, *_13 = NULL, *_19 = NULL, *_22 = NULL, *_24 = NULL, *_27 = NULL;
 	int ZEPHIR_LAST_CALL_STATUS, renderLevel = 0, cacheLevel = 0;
 	zend_bool silence, mustClean, notExists = 0;
 	zval *viewPath = NULL;
-	zval *engines, *viewPath_param = NULL, *silence_param = NULL, *mustClean_param = NULL, *cache = NULL, *key = NULL, *lifetime = NULL, *viewsDir = NULL, *basePath = NULL, *viewsDirPath = NULL, *viewOptions = NULL, *cacheOptions = NULL, *cachedView = NULL, *viewParams = NULL, *eventsManager = NULL, *extension = NULL, *engine = NULL, *viewEnginePath = NULL, *_4, **_7, *_0$$3, *_1$$3, *_2$$4 = NULL, *_3$$4 = NULL, *_8$$14 = NULL, *_9$$14 = NULL, *_11$$13 = NULL, *_12$$16 = NULL, *_14$$18, *_15$$19, *_16$$19;
->>>>>>> 2682ae08
+	zval *engines, *viewPath_param = NULL, *silence_param = NULL, *mustClean_param = NULL, *cache = NULL, *key = NULL, *lifetime = NULL, *viewsDir = NULL, *basePath = NULL, *viewsDirPath = NULL, *viewOptions = NULL, *cacheOptions = NULL, *cachedView = NULL, *viewParams = NULL, *eventsManager = NULL, *extension = NULL, *engine = NULL, *viewEnginePath = NULL, *_0, *_1 = NULL, **_4, *_5$$3 = NULL, **_16$$3, *_7$$6 = NULL, *_8$$6 = NULL, *_9$$7 = NULL, *_12$$7 = NULL, *_17$$17 = NULL, *_18$$17 = NULL, *_20$$16 = NULL, *_21$$19 = NULL, *_23$$21 = NULL, *_25$$22 = NULL, *_26$$22 = NULL;
 
 	ZEPHIR_MM_GROW();
 	zephir_fetch_params(1, 4, 1, &engines, &viewPath_param, &silence_param, &mustClean_param, &cache);
@@ -993,7 +953,6 @@
 	notExists = 1;
 	ZEPHIR_OBS_VAR(basePath);
 	zephir_read_property_this(&basePath, this_ptr, SL("_basePath"), PH_NOISY_CC);
-<<<<<<< HEAD
 	ZEPHIR_OBS_VAR(viewParams);
 	zephir_read_property_this(&viewParams, this_ptr, SL("_viewParams"), PH_NOISY_CC);
 	_0 = zephir_fetch_nproperty_this(this_ptr, SL("_eventsManager"), PH_NOISY_CC);
@@ -1006,25 +965,25 @@
 	  ; zephir_hash_move_forward_ex(_3, &_2)
 	) {
 		ZEPHIR_GET_HVALUE(viewsDir, _4);
-		ZEPHIR_CALL_METHOD(&_5, this_ptr, "_isabsolutepath", &_6, 367, viewPath);
+		ZEPHIR_CALL_METHOD(&_5$$3, this_ptr, "_isabsolutepath", &_6, 365, viewPath);
 		zephir_check_call_status();
-		if (!(zephir_is_true(_5))) {
+		if (!(zephir_is_true(_5$$3))) {
 			ZEPHIR_INIT_NVAR(viewsDirPath);
 			ZEPHIR_CONCAT_VVV(viewsDirPath, basePath, viewsDir, viewPath);
 		} else {
 			ZEPHIR_CPY_WRT(viewsDirPath, viewPath);
 		}
 		if (Z_TYPE_P(cache) == IS_OBJECT) {
-			ZEPHIR_OBS_NVAR(_7);
-			zephir_read_property_this(&_7, this_ptr, SL("_renderLevel"), PH_NOISY_CC);
-			renderLevel = zephir_get_intval(_7);
-			ZEPHIR_OBS_NVAR(_8);
-			zephir_read_property_this(&_8, this_ptr, SL("_cacheLevel"), PH_NOISY_CC);
-			cacheLevel = zephir_get_intval(_8);
+			ZEPHIR_OBS_NVAR(_7$$6);
+			zephir_read_property_this(&_7$$6, this_ptr, SL("_renderLevel"), PH_NOISY_CC);
+			renderLevel = zephir_get_intval(_7$$6);
+			ZEPHIR_OBS_NVAR(_8$$6);
+			zephir_read_property_this(&_8$$6, this_ptr, SL("_cacheLevel"), PH_NOISY_CC);
+			cacheLevel = zephir_get_intval(_8$$6);
 			if (renderLevel >= cacheLevel) {
-				ZEPHIR_CALL_METHOD(&_9, cache, "isstarted", &_10, 0);
+				ZEPHIR_CALL_METHOD(&_9$$7, cache, "isstarted", &_10, 0);
 				zephir_check_call_status();
-				if (ZEPHIR_IS_FALSE(_9)) {
+				if (ZEPHIR_IS_FALSE(_9$$7)) {
 					ZEPHIR_INIT_NVAR(key);
 					ZVAL_NULL(key);
 					ZEPHIR_INIT_NVAR(lifetime);
@@ -1040,35 +999,6 @@
 								ZEPHIR_OBS_NVAR(lifetime);
 								zephir_array_isset_string_fetch(&lifetime, cacheOptions, SS("lifetime"), 0 TSRMLS_CC);
 							}
-=======
-	ZEPHIR_INIT_VAR(viewsDirPath);
-	ZEPHIR_CONCAT_VVV(viewsDirPath, basePath, viewsDir, viewPath);
-	if (Z_TYPE_P(cache) == IS_OBJECT) {
-		ZEPHIR_OBS_VAR(_0$$3);
-		zephir_read_property_this(&_0$$3, this_ptr, SL("_renderLevel"), PH_NOISY_CC);
-		renderLevel = zephir_get_intval(_0$$3);
-		ZEPHIR_OBS_VAR(_1$$3);
-		zephir_read_property_this(&_1$$3, this_ptr, SL("_cacheLevel"), PH_NOISY_CC);
-		cacheLevel = zephir_get_intval(_1$$3);
-		if (renderLevel >= cacheLevel) {
-			ZEPHIR_CALL_METHOD(&_2$$4, cache, "isstarted", NULL, 0);
-			zephir_check_call_status();
-			if (ZEPHIR_IS_FALSE(_2$$4)) {
-				ZEPHIR_INIT_VAR(key);
-				ZVAL_NULL(key);
-				ZEPHIR_INIT_VAR(lifetime);
-				ZVAL_NULL(lifetime);
-				ZEPHIR_OBS_VAR(viewOptions);
-				zephir_read_property_this(&viewOptions, this_ptr, SL("_options"), PH_NOISY_CC);
-				if (Z_TYPE_P(viewOptions) == IS_ARRAY) {
-					ZEPHIR_OBS_VAR(cacheOptions);
-					if (zephir_array_isset_string_fetch(&cacheOptions, viewOptions, SS("cache"), 0 TSRMLS_CC)) {
-						if (Z_TYPE_P(cacheOptions) == IS_ARRAY) {
-							ZEPHIR_OBS_NVAR(key);
-							zephir_array_isset_string_fetch(&key, cacheOptions, SS("key"), 0 TSRMLS_CC);
-							ZEPHIR_OBS_NVAR(lifetime);
-							zephir_array_isset_string_fetch(&lifetime, cacheOptions, SS("lifetime"), 0 TSRMLS_CC);
->>>>>>> 2682ae08
 						}
 					}
 					if (Z_TYPE_P(key) == IS_NULL) {
@@ -1082,97 +1012,48 @@
 						RETURN_MM_NULL();
 					}
 				}
-				ZEPHIR_CALL_METHOD(&_12, cache, "isfresh", &_13, 0);
+				ZEPHIR_CALL_METHOD(&_12$$7, cache, "isfresh", &_13, 0);
 				zephir_check_call_status();
-				if (!(zephir_is_true(_12))) {
+				if (!(zephir_is_true(_12$$7))) {
 					RETURN_MM_NULL();
 				}
 			}
-<<<<<<< HEAD
-		}
-		zephir_is_iterable(engines, &_15, &_14, 0, 0, "phalcon/mvc/view.zep", 723);
+		}
+		zephir_is_iterable(engines, &_15$$3, &_14$$3, 0, 0, "phalcon/mvc/view.zep", 723);
 		for (
-		  ; zephir_hash_get_current_data_ex(_15, (void**) &_16, &_14) == SUCCESS
-		  ; zephir_hash_move_forward_ex(_15, &_14)
+		  ; zephir_hash_get_current_data_ex(_15$$3, (void**) &_16$$3, &_14$$3) == SUCCESS
+		  ; zephir_hash_move_forward_ex(_15$$3, &_14$$3)
 		) {
-			ZEPHIR_GET_HMKEY(extension, _15, _14);
-			ZEPHIR_GET_HVALUE(engine, _16);
+			ZEPHIR_GET_HMKEY(extension, _15$$3, _14$$3);
+			ZEPHIR_GET_HVALUE(engine, _16$$3);
 			ZEPHIR_INIT_NVAR(viewEnginePath);
 			ZEPHIR_CONCAT_VV(viewEnginePath, viewsDirPath, extension);
 			if ((zephir_file_exists(viewEnginePath TSRMLS_CC) == SUCCESS)) {
 				if (Z_TYPE_P(eventsManager) == IS_OBJECT) {
 					zephir_update_property_this(this_ptr, SL("_activeRenderPath"), viewEnginePath TSRMLS_CC);
-					ZEPHIR_INIT_NVAR(_17);
-					ZVAL_STRING(_17, "view:beforeRenderView", ZEPHIR_TEMP_PARAM_COPY);
-					ZEPHIR_CALL_METHOD(&_9, eventsManager, "fire", &_18, 0, _17, this_ptr, viewEnginePath);
-					zephir_check_temp_parameter(_17);
+					ZEPHIR_INIT_NVAR(_18$$17);
+					ZVAL_STRING(_18$$17, "view:beforeRenderView", ZEPHIR_TEMP_PARAM_COPY);
+					ZEPHIR_CALL_METHOD(&_17$$17, eventsManager, "fire", &_19, 0, _18$$17, this_ptr, viewEnginePath);
+					zephir_check_temp_parameter(_18$$17);
 					zephir_check_call_status();
-					if (ZEPHIR_IS_FALSE_IDENTICAL(_9)) {
+					if (ZEPHIR_IS_FALSE_IDENTICAL(_17$$17)) {
 						continue;
 					}
 				}
-				ZEPHIR_INIT_NVAR(_17);
+				ZEPHIR_INIT_NVAR(_20$$16);
 				if (mustClean) {
-					ZVAL_BOOL(_17, 1);
+					ZVAL_BOOL(_20$$16, 1);
 				} else {
-					ZVAL_BOOL(_17, 0);
+					ZVAL_BOOL(_20$$16, 0);
 				}
-				ZEPHIR_CALL_METHOD(NULL, engine, "render", NULL, 0, viewEnginePath, viewParams, _17);
-=======
-			ZEPHIR_CALL_METHOD(&_3$$4, cache, "isfresh", NULL, 0);
-			zephir_check_call_status();
-			if (!(zephir_is_true(_3$$4))) {
-				RETURN_MM_NULL();
-			}
-		}
-	}
-	ZEPHIR_OBS_VAR(viewParams);
-	zephir_read_property_this(&viewParams, this_ptr, SL("_viewParams"), PH_NOISY_CC);
-	_4 = zephir_fetch_nproperty_this(this_ptr, SL("_eventsManager"), PH_NOISY_CC);
-	ZEPHIR_CPY_WRT(eventsManager, _4);
-	zephir_is_iterable(engines, &_6, &_5, 0, 0, "phalcon/mvc/view.zep", 673);
-	for (
-	  ; zephir_hash_get_current_data_ex(_6, (void**) &_7, &_5) == SUCCESS
-	  ; zephir_hash_move_forward_ex(_6, &_5)
-	) {
-		ZEPHIR_GET_HMKEY(extension, _6, _5);
-		ZEPHIR_GET_HVALUE(engine, _7);
-		ZEPHIR_INIT_NVAR(viewEnginePath);
-		ZEPHIR_CONCAT_VV(viewEnginePath, viewsDirPath, extension);
-		if ((zephir_file_exists(viewEnginePath TSRMLS_CC) == SUCCESS)) {
-			if (Z_TYPE_P(eventsManager) == IS_OBJECT) {
-				zephir_update_property_this(this_ptr, SL("_activeRenderPath"), viewEnginePath TSRMLS_CC);
-				ZEPHIR_INIT_NVAR(_9$$14);
-				ZVAL_STRING(_9$$14, "view:beforeRenderView", ZEPHIR_TEMP_PARAM_COPY);
-				ZEPHIR_CALL_METHOD(&_8$$14, eventsManager, "fire", &_10, 0, _9$$14, this_ptr, viewEnginePath);
-				zephir_check_temp_parameter(_9$$14);
-				zephir_check_call_status();
-				if (ZEPHIR_IS_FALSE_IDENTICAL(_8$$14)) {
-					continue;
-				}
-			}
-			ZEPHIR_INIT_NVAR(_11$$13);
-			if (mustClean) {
-				ZVAL_BOOL(_11$$13, 1);
-			} else {
-				ZVAL_BOOL(_11$$13, 0);
-			}
-			ZEPHIR_CALL_METHOD(NULL, engine, "render", NULL, 0, viewEnginePath, viewParams, _11$$13);
-			zephir_check_call_status();
-			notExists = 0;
-			if (Z_TYPE_P(eventsManager) == IS_OBJECT) {
-				ZEPHIR_INIT_NVAR(_12$$16);
-				ZVAL_STRING(_12$$16, "view:afterRenderView", ZEPHIR_TEMP_PARAM_COPY);
-				ZEPHIR_CALL_METHOD(NULL, eventsManager, "fire", &_13, 0, _12$$16, this_ptr);
-				zephir_check_temp_parameter(_12$$16);
->>>>>>> 2682ae08
+				ZEPHIR_CALL_METHOD(NULL, engine, "render", NULL, 0, viewEnginePath, viewParams, _20$$16);
 				zephir_check_call_status();
 				notExists = 0;
 				if (Z_TYPE_P(eventsManager) == IS_OBJECT) {
-					ZEPHIR_INIT_NVAR(_19);
-					ZVAL_STRING(_19, "view:afterRenderView", ZEPHIR_TEMP_PARAM_COPY);
-					ZEPHIR_CALL_METHOD(NULL, eventsManager, "fire", &_20, 0, _19, this_ptr);
-					zephir_check_temp_parameter(_19);
+					ZEPHIR_INIT_NVAR(_21$$19);
+					ZVAL_STRING(_21$$19, "view:afterRenderView", ZEPHIR_TEMP_PARAM_COPY);
+					ZEPHIR_CALL_METHOD(NULL, eventsManager, "fire", &_22, 0, _21$$19, this_ptr);
+					zephir_check_temp_parameter(_21$$19);
 					zephir_check_call_status();
 				}
 				break;
@@ -1183,37 +1064,20 @@
 		}
 		if (Z_TYPE_P(eventsManager) == IS_OBJECT) {
 			zephir_update_property_this(this_ptr, SL("_activeRenderPath"), viewEnginePath TSRMLS_CC);
-<<<<<<< HEAD
-			ZEPHIR_INIT_NVAR(_17);
-			ZVAL_STRING(_17, "view:notFoundView", ZEPHIR_TEMP_PARAM_COPY);
-			ZEPHIR_CALL_METHOD(NULL, eventsManager, "fire", &_21, 0, _17, this_ptr, viewEnginePath);
-			zephir_check_temp_parameter(_17);
+			ZEPHIR_INIT_NVAR(_23$$21);
+			ZVAL_STRING(_23$$21, "view:notFoundView", ZEPHIR_TEMP_PARAM_COPY);
+			ZEPHIR_CALL_METHOD(NULL, eventsManager, "fire", &_24, 0, _23$$21, this_ptr, viewEnginePath);
+			zephir_check_temp_parameter(_23$$21);
 			zephir_check_call_status();
 		}
 		if (!(silence)) {
-			ZEPHIR_INIT_NVAR(_17);
-			object_init_ex(_17, phalcon_mvc_view_exception_ce);
-			ZEPHIR_INIT_LNVAR(_22);
-			ZEPHIR_CONCAT_SVS(_22, "View '", viewsDirPath, "' was not found in the views directory");
-			ZEPHIR_CALL_METHOD(NULL, _17, "__construct", &_23, 9, _22);
+			ZEPHIR_INIT_NVAR(_25$$22);
+			object_init_ex(_25$$22, phalcon_mvc_view_exception_ce);
+			ZEPHIR_INIT_LNVAR(_26$$22);
+			ZEPHIR_CONCAT_SVS(_26$$22, "View '", viewsDirPath, "' was not found in the views directory");
+			ZEPHIR_CALL_METHOD(NULL, _25$$22, "__construct", &_27, 9, _26$$22);
 			zephir_check_call_status();
-			zephir_throw_exception_debug(_17, "phalcon/mvc/view.zep", 736 TSRMLS_CC);
-=======
-			ZEPHIR_INIT_VAR(_14$$18);
-			ZVAL_STRING(_14$$18, "view:notFoundView", ZEPHIR_TEMP_PARAM_COPY);
-			ZEPHIR_CALL_METHOD(NULL, eventsManager, "fire", NULL, 0, _14$$18, this_ptr, viewEnginePath);
-			zephir_check_temp_parameter(_14$$18);
-			zephir_check_call_status();
-		}
-		if (!(silence)) {
-			ZEPHIR_INIT_VAR(_15$$19);
-			object_init_ex(_15$$19, phalcon_mvc_view_exception_ce);
-			ZEPHIR_INIT_VAR(_16$$19);
-			ZEPHIR_CONCAT_SVS(_16$$19, "View '", viewsDirPath, "' was not found in the views directory");
-			ZEPHIR_CALL_METHOD(NULL, _15$$19, "__construct", NULL, 9, _16$$19);
-			zephir_check_call_status();
-			zephir_throw_exception_debug(_15$$19, "phalcon/mvc/view.zep", 684 TSRMLS_CC);
->>>>>>> 2682ae08
+			zephir_throw_exception_debug(_25$$22, "phalcon/mvc/view.zep", 736 TSRMLS_CC);
 			ZEPHIR_MM_RESTORE();
 			return;
 		}
@@ -1253,17 +1117,10 @@
  */
 PHP_METHOD(Phalcon_Mvc_View, exists) {
 
-<<<<<<< HEAD
-	HashTable *_2, *_6;
-	HashPosition _1, _5;
+	HashTable *_2, *_6$$4;
+	HashPosition _1, _5$$4;
 	int ZEPHIR_LAST_CALL_STATUS;
-	zval *view_param = NULL, *basePath, *viewsDir = NULL, *engines = NULL, *extension = NULL, *_0 = NULL, **_3, *_4 = NULL, **_7, *_8 = NULL;
-=======
-	HashTable *_3;
-	HashPosition _2;
-	zend_bool exists = 0;
-	zval *view_param = NULL, *basePath = NULL, *viewsDir = NULL, *engines = NULL, *extension = NULL, *_1 = NULL, **_4, *_0$$3, *_5$$4 = NULL;
->>>>>>> 2682ae08
+	zval *view_param = NULL, *basePath = NULL, *viewsDir = NULL, *engines = NULL, *extension = NULL, *_0 = NULL, **_3, *_4$$4 = NULL, **_7$$4, *_8$$5 = NULL;
 	zval *view = NULL;
 
 	ZEPHIR_MM_GROW();
@@ -1287,7 +1144,6 @@
 	zephir_read_property_this(&engines, this_ptr, SL("_registeredEngines"), PH_NOISY_CC);
 	if (Z_TYPE_P(engines) != IS_ARRAY) {
 		ZEPHIR_INIT_NVAR(engines);
-<<<<<<< HEAD
 		zephir_create_array(engines, 1, 0 TSRMLS_CC);
 		add_assoc_stringl_ex(engines, SS(".phtml"), SL("Phalcon\\Mvc\\View\\Engine\\Php"), 1);
 		zephir_update_property_this(this_ptr, SL("_registeredEngines"), engines TSRMLS_CC);
@@ -1295,45 +1151,24 @@
 	ZEPHIR_CALL_METHOD(&_0, this_ptr, "getviewsdirs", NULL, 0);
 	zephir_check_call_status();
 	zephir_is_iterable(_0, &_2, &_1, 0, 0, "phalcon/mvc/view.zep", 781);
-=======
-		array_init(engines);
-		ZEPHIR_INIT_VAR(_0$$3);
-		ZVAL_STRING(_0$$3, "Phalcon\\Mvc\\View\\Engine\\Php", 1);
-		zephir_array_update_string(&engines, SL(".phtml"), &_0$$3, PH_COPY | PH_SEPARATE);
-		zephir_update_property_this(this_ptr, SL("_registeredEngines"), engines TSRMLS_CC);
-	}
-	exists = 0;
-	ZEPHIR_INIT_VAR(_1);
-	zephir_is_iterable(engines, &_3, &_2, 0, 0, "phalcon/mvc/view.zep", 732);
->>>>>>> 2682ae08
 	for (
-	  ; zephir_hash_get_current_data_ex(_3, (void**) &_4, &_2) == SUCCESS
-	  ; zephir_hash_move_forward_ex(_3, &_2)
+	  ; zephir_hash_get_current_data_ex(_2, (void**) &_3, &_1) == SUCCESS
+	  ; zephir_hash_move_forward_ex(_2, &_1)
 	) {
-<<<<<<< HEAD
 		ZEPHIR_GET_HVALUE(viewsDir, _3);
-		ZEPHIR_INIT_NVAR(_4);
-		zephir_is_iterable(engines, &_6, &_5, 0, 0, "phalcon/mvc/view.zep", 779);
+		ZEPHIR_INIT_NVAR(_4$$4);
+		zephir_is_iterable(engines, &_6$$4, &_5$$4, 0, 0, "phalcon/mvc/view.zep", 779);
 		for (
-		  ; zephir_hash_get_current_data_ex(_6, (void**) &_7, &_5) == SUCCESS
-		  ; zephir_hash_move_forward_ex(_6, &_5)
+		  ; zephir_hash_get_current_data_ex(_6$$4, (void**) &_7$$4, &_5$$4) == SUCCESS
+		  ; zephir_hash_move_forward_ex(_6$$4, &_5$$4)
 		) {
-			ZEPHIR_GET_HMKEY(extension, _6, _5);
-			ZEPHIR_GET_HVALUE(_4, _7);
-			ZEPHIR_INIT_LNVAR(_8);
-			ZEPHIR_CONCAT_VVVV(_8, basePath, viewsDir, view, extension);
-			if ((zephir_file_exists(_8 TSRMLS_CC) == SUCCESS)) {
+			ZEPHIR_GET_HMKEY(extension, _6$$4, _5$$4);
+			ZEPHIR_GET_HVALUE(_4$$4, _7$$4);
+			ZEPHIR_INIT_LNVAR(_8$$5);
+			ZEPHIR_CONCAT_VVVV(_8$$5, basePath, viewsDir, view, extension);
+			if ((zephir_file_exists(_8$$5 TSRMLS_CC) == SUCCESS)) {
 				RETURN_MM_BOOL(1);
 			}
-=======
-		ZEPHIR_GET_HMKEY(extension, _3, _2);
-		ZEPHIR_GET_HVALUE(_1, _4);
-		ZEPHIR_INIT_LNVAR(_5$$4);
-		ZEPHIR_CONCAT_VVVV(_5$$4, basePath, viewsDir, view, extension);
-		exists = (zephir_file_exists(_5$$4 TSRMLS_CC) == SUCCESS);
-		if (exists) {
-			break;
->>>>>>> 2682ae08
 		}
 	}
 	RETURN_MM_BOOL(0);
@@ -1395,11 +1230,7 @@
 	zephir_update_property_this(this_ptr, SL("_currentRenderLevel"), _0 TSRMLS_CC);
 	_0 = zephir_fetch_nproperty_this(this_ptr, SL("_disabled"), PH_NOISY_CC);
 	if (!ZEPHIR_IS_FALSE(_0)) {
-<<<<<<< HEAD
-		ZEPHIR_CALL_FUNCTION(&_1, "ob_get_contents", &_2, 118);
-=======
-		ZEPHIR_CALL_FUNCTION(&_1$$3, "ob_get_contents", &_2, 120);
->>>>>>> 2682ae08
+		ZEPHIR_CALL_FUNCTION(&_1$$3, "ob_get_contents", &_2, 118);
 		zephir_check_call_status();
 		zephir_update_property_this(this_ptr, SL("_content"), _1$$3 TSRMLS_CC);
 		RETURN_MM_BOOL(0);
@@ -1459,11 +1290,7 @@
 			RETURN_MM_BOOL(0);
 		}
 	}
-<<<<<<< HEAD
-	ZEPHIR_CALL_FUNCTION(&_1, "ob_get_contents", &_2, 118);
-=======
-	ZEPHIR_CALL_FUNCTION(&_9, "ob_get_contents", &_2, 120);
->>>>>>> 2682ae08
+	ZEPHIR_CALL_FUNCTION(&_9, "ob_get_contents", &_2, 118);
 	zephir_check_call_status();
 	zephir_update_property_this(this_ptr, SL("_content"), _9 TSRMLS_CC);
 	mustClean = 1;
@@ -1504,11 +1331,7 @@
 				zephir_read_property_this(&templatesBefore, this_ptr, SL("_templatesBefore"), PH_NOISY_CC);
 				if (Z_TYPE_P(templatesBefore) == IS_ARRAY) {
 					silence = 0;
-<<<<<<< HEAD
-					zephir_is_iterable(templatesBefore, &_12, &_11, 0, 0, "phalcon/mvc/view.zep", 930);
-=======
-					zephir_is_iterable(templatesBefore, &_17$$19, &_16$$19, 0, 0, "phalcon/mvc/view.zep", 881);
->>>>>>> 2682ae08
+					zephir_is_iterable(templatesBefore, &_17$$19, &_16$$19, 0, 0, "phalcon/mvc/view.zep", 930);
 					for (
 					  ; zephir_hash_get_current_data_ex(_17$$19, (void**) &_18$$19, &_16$$19) == SUCCESS
 					  ; zephir_hash_move_forward_ex(_17$$19, &_16$$19)
@@ -1567,11 +1390,7 @@
 				zephir_read_property_this(&templatesAfter, this_ptr, SL("_templatesAfter"), PH_NOISY_CC);
 				if (Z_TYPE_P(templatesAfter) == IS_ARRAY) {
 					silence = 0;
-<<<<<<< HEAD
-					zephir_is_iterable(templatesAfter, &_17, &_16, 0, 0, "phalcon/mvc/view.zep", 961);
-=======
-					zephir_is_iterable(templatesAfter, &_28$$25, &_27$$25, 0, 0, "phalcon/mvc/view.zep", 912);
->>>>>>> 2682ae08
+					zephir_is_iterable(templatesAfter, &_28$$25, &_27$$25, 0, 0, "phalcon/mvc/view.zep", 961);
 					for (
 					  ; zephir_hash_get_current_data_ex(_28$$25, (void**) &_29$$25, &_27$$25) == SUCCESS
 					  ; zephir_hash_move_forward_ex(_28$$25, &_27$$25)
@@ -2044,11 +1863,7 @@
 			ZEPHIR_INIT_NVAR(cacheOptions);
 			array_init(cacheOptions);
 		}
-<<<<<<< HEAD
-		zephir_is_iterable(options, &_1, &_0, 0, 0, "phalcon/mvc/view.zep", 1303);
-=======
-		zephir_is_iterable(options, &_1$$3, &_0$$3, 0, 0, "phalcon/mvc/view.zep", 1252);
->>>>>>> 2682ae08
+		zephir_is_iterable(options, &_1$$3, &_0$$3, 0, 0, "phalcon/mvc/view.zep", 1303);
 		for (
 		  ; zephir_hash_get_current_data_ex(_1$$3, (void**) &_2$$3, &_0$$3) == SUCCESS
 		  ; zephir_hash_move_forward_ex(_1$$3, &_0$$3)
@@ -2314,7 +2129,7 @@
  */
 PHP_METHOD(Phalcon_Mvc_View, getViewsDirs) {
 
-	zval *_0, *_1;
+	zval *_0, *_1$$3;
 
 	ZEPHIR_MM_GROW();
 
@@ -2322,9 +2137,9 @@
 	zephir_read_property_this(&_0, this_ptr, SL("_viewsDirs"), PH_NOISY_CC);
 	if (Z_TYPE_P(_0) == IS_STRING) {
 		zephir_create_array(return_value, 1, 0 TSRMLS_CC);
-		ZEPHIR_OBS_VAR(_1);
-		zephir_read_property_this(&_1, this_ptr, SL("_viewsDirs"), PH_NOISY_CC);
-		zephir_array_fast_append(return_value, _1);
+		ZEPHIR_OBS_VAR(_1$$3);
+		zephir_read_property_this(&_1$$3, this_ptr, SL("_viewsDirs"), PH_NOISY_CC);
+		zephir_array_fast_append(return_value, _1$$3);
 		RETURN_MM();
 	}
 	RETURN_MM_MEMBER(this_ptr, "_viewsDirs");
