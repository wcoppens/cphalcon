--- conflicted
+++ resolved
@@ -134,30 +134,6 @@
 	ZEPHIR_INIT_VAR(routes);
 	array_init(routes);
 	if (defaultRoutes) {
-<<<<<<< HEAD
-		ZEPHIR_INIT_VAR(_0);
-		object_init_ex(_0, phalcon_mvc_router_route_ce);
-		ZEPHIR_INIT_VAR(_1);
-		zephir_create_array(_1, 1, 0 TSRMLS_CC);
-		add_assoc_long_ex(_1, SS("controller"), 1);
-		ZEPHIR_INIT_VAR(_2);
-		ZVAL_STRING(_2, "#^/([\\w0-9\\_\\-]+)[/]{0,1}$#u", ZEPHIR_TEMP_PARAM_COPY);
-		ZEPHIR_CALL_METHOD(NULL, _0, "__construct", &_3, 74, _2, _1);
-		zephir_check_temp_parameter(_2);
-		zephir_check_call_status();
-		zephir_array_append(&routes, _0, PH_SEPARATE, "phalcon/mvc/router.zep", 120);
-		ZEPHIR_INIT_NVAR(_2);
-		object_init_ex(_2, phalcon_mvc_router_route_ce);
-		ZEPHIR_INIT_VAR(_4);
-		zephir_create_array(_4, 3, 0 TSRMLS_CC);
-		add_assoc_long_ex(_4, SS("controller"), 1);
-		add_assoc_long_ex(_4, SS("action"), 2);
-		add_assoc_long_ex(_4, SS("params"), 3);
-		ZEPHIR_INIT_VAR(_5);
-		ZVAL_STRING(_5, "#^/([\\w0-9\\_\\-]+)/([\\w0-9\\.\\_]+)(/.*)*$#u", ZEPHIR_TEMP_PARAM_COPY);
-		ZEPHIR_CALL_METHOD(NULL, _2, "__construct", &_3, 74, _5, _4);
-		zephir_check_temp_parameter(_5);
-=======
 		ZEPHIR_INIT_VAR(_0$$3);
 		object_init_ex(_0$$3, phalcon_mvc_router_route_ce);
 		ZEPHIR_INIT_VAR(_1$$3);
@@ -165,7 +141,7 @@
 		add_assoc_long_ex(_1$$3, SS("controller"), 1);
 		ZEPHIR_INIT_VAR(_2$$3);
 		ZVAL_STRING(_2$$3, "#^/([\\w0-9\\_\\-]+)[/]{0,1}$#u", ZEPHIR_TEMP_PARAM_COPY);
-		ZEPHIR_CALL_METHOD(NULL, _0$$3, "__construct", &_3, 77, _2$$3, _1$$3);
+		ZEPHIR_CALL_METHOD(NULL, _0$$3, "__construct", &_3, 74, _2$$3, _1$$3);
 		zephir_check_temp_parameter(_2$$3);
 		zephir_check_call_status();
 		zephir_array_append(&routes, _0$$3, PH_SEPARATE, "phalcon/mvc/router.zep", 119);
@@ -178,9 +154,8 @@
 		add_assoc_long_ex(_4$$3, SS("params"), 3);
 		ZEPHIR_INIT_VAR(_5$$3);
 		ZVAL_STRING(_5$$3, "#^/([\\w0-9\\_\\-]+)/([\\w0-9\\.\\_]+)(/.*)*$#u", ZEPHIR_TEMP_PARAM_COPY);
-		ZEPHIR_CALL_METHOD(NULL, _2$$3, "__construct", &_3, 77, _5$$3, _4$$3);
+		ZEPHIR_CALL_METHOD(NULL, _2$$3, "__construct", &_3, 74, _5$$3, _4$$3);
 		zephir_check_temp_parameter(_5$$3);
->>>>>>> 2682ae08
 		zephir_check_call_status();
 		zephir_array_append(&routes, _2$$3, PH_SEPARATE, "phalcon/mvc/router.zep", 125);
 	}
@@ -521,23 +496,13 @@
  */
 PHP_METHOD(Phalcon_Mvc_Router, handle) {
 
-<<<<<<< HEAD
-	zval *_13 = NULL, *_22 = NULL;
-	zephir_fcall_cache_entry *_11 = NULL, *_12 = NULL, *_14 = NULL, *_19 = NULL, *_23 = NULL;
-	HashTable *_6, *_16;
-	HashPosition _5, _15;
-	zend_bool _1, _20;
-	int ZEPHIR_LAST_CALL_STATUS;
-	zval *uri_param = NULL, *realUri = NULL, *request = NULL, *currentHostName = NULL, *routeFound = NULL, *parts = NULL, *params = NULL, *matches, *notFoundPaths, *vnamespace, *module, *controller, *action, *paramsStr, *strParams, *route = NULL, *methods = NULL, *dependencyInjector = NULL, *hostname = NULL, *regexHostName = NULL, *matched = NULL, *pattern = NULL, *handledUri = NULL, *beforeMatch = NULL, *paths = NULL, *converters = NULL, *part = NULL, *position = NULL, *matchPosition = NULL, *converter = NULL, *eventsManager, *_0, _2 = zval_used_for_init, *_3 = NULL, *_4, **_7, *_8, *_9 = NULL, *_10 = NULL, **_17, *_18 = NULL, *_21 = NULL, *_24, *_25, *_26, *_27;
-=======
-	zval *_21$$28 = NULL, *_28$$37 = NULL, *_30$$40 = NULL;
+	zval *_21$$28 = NULL, *_32$$39 = NULL, *_34$$42 = NULL;
 	HashTable *_6, *_25$$33;
 	HashPosition _5, _24$$33;
-	zend_bool _1;
-	zephir_fcall_cache_entry *_18 = NULL, *_20 = NULL, *_23 = NULL, *_31 = NULL;
+	zend_bool _1, _30$$34;
+	zephir_fcall_cache_entry *_18 = NULL, *_20 = NULL, *_23 = NULL, *_29 = NULL, *_35 = NULL;
 	int ZEPHIR_LAST_CALL_STATUS;
-	zval *uri_param = NULL, *realUri = NULL, *request = NULL, *currentHostName = NULL, *routeFound = NULL, *parts = NULL, *params = NULL, *matches = NULL, *notFoundPaths = NULL, *vnamespace = NULL, *module = NULL, *controller = NULL, *action = NULL, *paramsStr = NULL, *strParams = NULL, *route = NULL, *methods = NULL, *dependencyInjector = NULL, *hostname = NULL, *regexHostName = NULL, *matched = NULL, *pattern = NULL, *handledUri = NULL, *beforeMatch = NULL, *paths = NULL, *converters = NULL, *part = NULL, *position = NULL, *matchPosition = NULL, *converter = NULL, *eventsManager = NULL, *_0, *_4, **_7, *_32, *_33, *_34, *_35, *_36, _2$$5, *_3$$7, *_8$$10, *_9$$10 = NULL, *_10$$10 = NULL, *_11$$9 = NULL, *_12$$9 = NULL, *_13$$14, *_14$$14 = NULL, *_15$$14 = NULL, *_16$$18 = NULL, *_17$$23 = NULL, *_19$$27 = NULL, *_22$$31 = NULL, **_26$$33, *_27$$37 = NULL, *_29$$40 = NULL, _37$$55, *_38$$57, *_39$$59;
->>>>>>> 2682ae08
+	zval *uri_param = NULL, *realUri = NULL, *request = NULL, *currentHostName = NULL, *routeFound = NULL, *parts = NULL, *params = NULL, *matches = NULL, *notFoundPaths = NULL, *vnamespace = NULL, *module = NULL, *controller = NULL, *action = NULL, *paramsStr = NULL, *strParams = NULL, *route = NULL, *methods = NULL, *dependencyInjector = NULL, *hostname = NULL, *regexHostName = NULL, *matched = NULL, *pattern = NULL, *handledUri = NULL, *beforeMatch = NULL, *paths = NULL, *converters = NULL, *part = NULL, *position = NULL, *matchPosition = NULL, *converter = NULL, *eventsManager = NULL, *_0, *_4, **_7, *_36, *_37, *_38, *_39, *_40, _2$$5, *_3$$7, *_8$$10, *_9$$10 = NULL, *_10$$10 = NULL, *_11$$9 = NULL, *_12$$9 = NULL, *_13$$14, *_14$$14 = NULL, *_15$$14 = NULL, *_16$$18 = NULL, *_17$$23 = NULL, *_19$$27 = NULL, *_22$$31 = NULL, **_26$$33, *_27$$35 = NULL, *_28$$35 = NULL, *_31$$39 = NULL, *_33$$42 = NULL, _41$$59, *_42$$61, *_43$$63;
 	zval *uri = NULL;
 
 	ZEPHIR_MM_GROW();
@@ -598,11 +563,7 @@
 		zephir_check_call_status();
 	}
 	_4 = zephir_fetch_nproperty_this(this_ptr, SL("_routes"), PH_NOISY_CC);
-<<<<<<< HEAD
-	zephir_is_iterable(_4, &_6, &_5, 0, 1, "phalcon/mvc/router.zep", 574);
-=======
-	zephir_is_iterable(_4, &_6, &_5, 0, 1, "phalcon/mvc/router.zep", 556);
->>>>>>> 2682ae08
+	zephir_is_iterable(_4, &_6, &_5, 0, 1, "phalcon/mvc/router.zep", 573);
 	for (
 	  ; zephir_hash_get_current_data_ex(_6, (void**) &_7, &_5) == SUCCESS
 	  ; zephir_hash_move_backwards_ex(_6, &_5)
@@ -731,52 +692,43 @@
 			if (Z_TYPE_P(matches) == IS_ARRAY) {
 				ZEPHIR_CALL_METHOD(&converters, route, "getconverters", NULL, 0);
 				zephir_check_call_status();
-<<<<<<< HEAD
-				zephir_is_iterable(paths, &_16, &_15, 0, 0, "phalcon/mvc/router.zep", 563);
-=======
-				zephir_is_iterable(paths, &_25$$33, &_24$$33, 0, 0, "phalcon/mvc/router.zep", 545);
->>>>>>> 2682ae08
+				zephir_is_iterable(paths, &_25$$33, &_24$$33, 0, 0, "phalcon/mvc/router.zep", 562);
 				for (
 				  ; zephir_hash_get_current_data_ex(_25$$33, (void**) &_26$$33, &_24$$33) == SUCCESS
 				  ; zephir_hash_move_forward_ex(_25$$33, &_24$$33)
 				) {
-<<<<<<< HEAD
-					ZEPHIR_GET_HMKEY(part, _16, _15);
-					ZEPHIR_GET_HVALUE(position, _17);
+					ZEPHIR_GET_HMKEY(part, _25$$33, _24$$33);
+					ZEPHIR_GET_HVALUE(position, _26$$33);
 					if (Z_TYPE_P(part) != IS_STRING) {
-						ZEPHIR_INIT_NVAR(_3);
-						object_init_ex(_3, phalcon_mvc_router_exception_ce);
-						ZEPHIR_INIT_LNVAR(_18);
-						ZEPHIR_CONCAT_SV(_18, "Wrong key in paths: ", part);
-						ZEPHIR_CALL_METHOD(NULL, _3, "__construct", &_19, 9, _18);
+						ZEPHIR_INIT_NVAR(_27$$35);
+						object_init_ex(_27$$35, phalcon_mvc_router_exception_ce);
+						ZEPHIR_INIT_LNVAR(_28$$35);
+						ZEPHIR_CONCAT_SV(_28$$35, "Wrong key in paths: ", part);
+						ZEPHIR_CALL_METHOD(NULL, _27$$35, "__construct", &_29, 9, _28$$35);
 						zephir_check_call_status();
-						zephir_throw_exception_debug(_3, "phalcon/mvc/router.zep", 516 TSRMLS_CC);
+						zephir_throw_exception_debug(_27$$35, "phalcon/mvc/router.zep", 515 TSRMLS_CC);
 						ZEPHIR_MM_RESTORE();
 						return;
 					}
-					_20 = Z_TYPE_P(position) != IS_STRING;
-					if (_20) {
-						_20 = Z_TYPE_P(position) != IS_LONG;
+					_30$$34 = Z_TYPE_P(position) != IS_STRING;
+					if (_30$$34) {
+						_30$$34 = Z_TYPE_P(position) != IS_LONG;
 					}
-					if (_20) {
+					if (_30$$34) {
 						continue;
 					}
-=======
-					ZEPHIR_GET_HMKEY(part, _25$$33, _24$$33);
-					ZEPHIR_GET_HVALUE(position, _26$$33);
->>>>>>> 2682ae08
 					ZEPHIR_OBS_NVAR(matchPosition);
 					if (zephir_array_isset_fetch(&matchPosition, matches, position, 0 TSRMLS_CC)) {
 						if (Z_TYPE_P(converters) == IS_ARRAY) {
 							ZEPHIR_OBS_NVAR(converter);
 							if (zephir_array_isset_fetch(&converter, converters, part, 0 TSRMLS_CC)) {
-								ZEPHIR_INIT_NVAR(_27$$37);
-								ZEPHIR_INIT_NVAR(_28$$37);
-								zephir_create_array(_28$$37, 1, 0 TSRMLS_CC);
-								zephir_array_fast_append(_28$$37, matchPosition);
-								ZEPHIR_CALL_USER_FUNC_ARRAY(_27$$37, converter, _28$$37);
+								ZEPHIR_INIT_NVAR(_31$$39);
+								ZEPHIR_INIT_NVAR(_32$$39);
+								zephir_create_array(_32$$39, 1, 0 TSRMLS_CC);
+								zephir_array_fast_append(_32$$39, matchPosition);
+								ZEPHIR_CALL_USER_FUNC_ARRAY(_31$$39, converter, _32$$39);
 								zephir_check_call_status();
-								zephir_array_update_zval(&parts, part, &_27$$37, PH_COPY | PH_SEPARATE);
+								zephir_array_update_zval(&parts, part, &_31$$39, PH_COPY | PH_SEPARATE);
 								continue;
 							}
 						}
@@ -785,27 +737,17 @@
 						if (Z_TYPE_P(converters) == IS_ARRAY) {
 							ZEPHIR_OBS_NVAR(converter);
 							if (zephir_array_isset_fetch(&converter, converters, part, 0 TSRMLS_CC)) {
-<<<<<<< HEAD
-								ZEPHIR_INIT_NVAR(_21);
-								ZEPHIR_INIT_NVAR(_22);
-								zephir_create_array(_22, 1, 0 TSRMLS_CC);
-								zephir_array_fast_append(_22, position);
-								ZEPHIR_CALL_USER_FUNC_ARRAY(_21, converter, _22);
+								ZEPHIR_INIT_NVAR(_33$$42);
+								ZEPHIR_INIT_NVAR(_34$$42);
+								zephir_create_array(_34$$42, 1, 0 TSRMLS_CC);
+								zephir_array_fast_append(_34$$42, position);
+								ZEPHIR_CALL_USER_FUNC_ARRAY(_33$$42, converter, _34$$42);
 								zephir_check_call_status();
-								zephir_array_update_zval(&parts, part, &_21, PH_COPY | PH_SEPARATE);
+								zephir_array_update_zval(&parts, part, &_33$$42, PH_COPY | PH_SEPARATE);
 							}
 						} else {
 							if (Z_TYPE_P(position) == IS_LONG) {
 								zephir_array_unset(&parts, part, PH_SEPARATE);
-=======
-								ZEPHIR_INIT_NVAR(_29$$40);
-								ZEPHIR_INIT_NVAR(_30$$40);
-								zephir_create_array(_30$$40, 1, 0 TSRMLS_CC);
-								zephir_array_fast_append(_30$$40, position);
-								ZEPHIR_CALL_USER_FUNC_ARRAY(_29$$40, converter, _30$$40);
-								zephir_check_call_status();
-								zephir_array_update_zval(&parts, part, &_29$$40, PH_COPY | PH_SEPARATE);
->>>>>>> 2682ae08
 							}
 						}
 					}
@@ -833,39 +775,22 @@
 		ZEPHIR_OBS_VAR(notFoundPaths);
 		zephir_read_property_this(&notFoundPaths, this_ptr, SL("_notFoundPaths"), PH_NOISY_CC);
 		if (Z_TYPE_P(notFoundPaths) != IS_NULL) {
-<<<<<<< HEAD
-			ZEPHIR_CALL_CE_STATIC(&parts, phalcon_mvc_router_route_ce, "getroutepaths", &_23, 75, notFoundPaths);
-=======
-			ZEPHIR_CALL_CE_STATIC(&parts, phalcon_mvc_router_route_ce, "getroutepaths", &_31, 78, notFoundPaths);
->>>>>>> 2682ae08
+			ZEPHIR_CALL_CE_STATIC(&parts, phalcon_mvc_router_route_ce, "getroutepaths", &_35, 75, notFoundPaths);
 			zephir_check_call_status();
 			ZEPHIR_INIT_NVAR(routeFound);
 			ZVAL_BOOL(routeFound, 1);
 		}
 	}
-<<<<<<< HEAD
-	_8 = zephir_fetch_nproperty_this(this_ptr, SL("_defaultNamespace"), PH_NOISY_CC);
-	zephir_update_property_this(this_ptr, SL("_namespace"), _8 TSRMLS_CC);
-	_24 = zephir_fetch_nproperty_this(this_ptr, SL("_defaultModule"), PH_NOISY_CC);
-	zephir_update_property_this(this_ptr, SL("_module"), _24 TSRMLS_CC);
-	_25 = zephir_fetch_nproperty_this(this_ptr, SL("_defaultController"), PH_NOISY_CC);
-	zephir_update_property_this(this_ptr, SL("_controller"), _25 TSRMLS_CC);
-	_26 = zephir_fetch_nproperty_this(this_ptr, SL("_defaultAction"), PH_NOISY_CC);
-	zephir_update_property_this(this_ptr, SL("_action"), _26 TSRMLS_CC);
-	_27 = zephir_fetch_nproperty_this(this_ptr, SL("_defaultParams"), PH_NOISY_CC);
-	zephir_update_property_this(this_ptr, SL("_params"), _27 TSRMLS_CC);
-=======
-	_32 = zephir_fetch_nproperty_this(this_ptr, SL("_defaultNamespace"), PH_NOISY_CC);
-	zephir_update_property_this(this_ptr, SL("_namespace"), _32 TSRMLS_CC);
-	_33 = zephir_fetch_nproperty_this(this_ptr, SL("_defaultModule"), PH_NOISY_CC);
-	zephir_update_property_this(this_ptr, SL("_module"), _33 TSRMLS_CC);
-	_34 = zephir_fetch_nproperty_this(this_ptr, SL("_defaultController"), PH_NOISY_CC);
-	zephir_update_property_this(this_ptr, SL("_controller"), _34 TSRMLS_CC);
-	_35 = zephir_fetch_nproperty_this(this_ptr, SL("_defaultAction"), PH_NOISY_CC);
-	zephir_update_property_this(this_ptr, SL("_action"), _35 TSRMLS_CC);
-	_36 = zephir_fetch_nproperty_this(this_ptr, SL("_defaultParams"), PH_NOISY_CC);
-	zephir_update_property_this(this_ptr, SL("_params"), _36 TSRMLS_CC);
->>>>>>> 2682ae08
+	_36 = zephir_fetch_nproperty_this(this_ptr, SL("_defaultNamespace"), PH_NOISY_CC);
+	zephir_update_property_this(this_ptr, SL("_namespace"), _36 TSRMLS_CC);
+	_37 = zephir_fetch_nproperty_this(this_ptr, SL("_defaultModule"), PH_NOISY_CC);
+	zephir_update_property_this(this_ptr, SL("_module"), _37 TSRMLS_CC);
+	_38 = zephir_fetch_nproperty_this(this_ptr, SL("_defaultController"), PH_NOISY_CC);
+	zephir_update_property_this(this_ptr, SL("_controller"), _38 TSRMLS_CC);
+	_39 = zephir_fetch_nproperty_this(this_ptr, SL("_defaultAction"), PH_NOISY_CC);
+	zephir_update_property_this(this_ptr, SL("_action"), _39 TSRMLS_CC);
+	_40 = zephir_fetch_nproperty_this(this_ptr, SL("_defaultParams"), PH_NOISY_CC);
+	zephir_update_property_this(this_ptr, SL("_params"), _40 TSRMLS_CC);
 	if (zephir_is_true(routeFound)) {
 		ZEPHIR_OBS_VAR(vnamespace);
 		if (zephir_array_isset_string_fetch(&vnamespace, parts, SS("namespace"), 0 TSRMLS_CC)) {
@@ -898,10 +823,10 @@
 		ZEPHIR_OBS_VAR(paramsStr);
 		if (zephir_array_isset_string_fetch(&paramsStr, parts, SS("params"), 0 TSRMLS_CC)) {
 			if (Z_TYPE_P(paramsStr) == IS_STRING) {
-				ZEPHIR_SINIT_VAR(_37$$55);
-				ZVAL_STRING(&_37$$55, "/", 0);
+				ZEPHIR_SINIT_VAR(_41$$59);
+				ZVAL_STRING(&_41$$59, "/", 0);
 				ZEPHIR_INIT_VAR(strParams);
-				zephir_fast_trim(strParams, paramsStr, &_37$$55, ZEPHIR_TRIM_BOTH TSRMLS_CC);
+				zephir_fast_trim(strParams, paramsStr, &_41$$59, ZEPHIR_TRIM_BOTH TSRMLS_CC);
 				if (!ZEPHIR_IS_STRING_IDENTICAL(strParams, "")) {
 					ZEPHIR_INIT_NVAR(params);
 					zephir_fast_explode_str(params, SL("/"), strParams, LONG_MAX TSRMLS_CC);
@@ -910,18 +835,18 @@
 			zephir_array_unset_string(&parts, SS("params"), PH_SEPARATE);
 		}
 		if (zephir_fast_count_int(params TSRMLS_CC)) {
-			ZEPHIR_INIT_VAR(_38$$57);
-			zephir_fast_array_merge(_38$$57, &(params), &(parts) TSRMLS_CC);
-			zephir_update_property_this(this_ptr, SL("_params"), _38$$57 TSRMLS_CC);
+			ZEPHIR_INIT_VAR(_42$$61);
+			zephir_fast_array_merge(_42$$61, &(params), &(parts) TSRMLS_CC);
+			zephir_update_property_this(this_ptr, SL("_params"), _42$$61 TSRMLS_CC);
 		} else {
 			zephir_update_property_this(this_ptr, SL("_params"), parts TSRMLS_CC);
 		}
 	}
 	if (Z_TYPE_P(eventsManager) == IS_OBJECT) {
-		ZEPHIR_INIT_VAR(_39$$59);
-		ZVAL_STRING(_39$$59, "router:afterCheckRoutes", ZEPHIR_TEMP_PARAM_COPY);
-		ZEPHIR_CALL_METHOD(NULL, eventsManager, "fire", NULL, 0, _39$$59, this_ptr);
-		zephir_check_temp_parameter(_39$$59);
+		ZEPHIR_INIT_VAR(_43$$63);
+		ZVAL_STRING(_43$$63, "router:afterCheckRoutes", ZEPHIR_TEMP_PARAM_COPY);
+		ZEPHIR_CALL_METHOD(NULL, eventsManager, "fire", NULL, 0, _43$$63, this_ptr);
+		zephir_check_temp_parameter(_43$$63);
 		zephir_check_call_status();
 	}
 	ZEPHIR_MM_RESTORE();
@@ -990,11 +915,7 @@
 			zephir_update_property_this(this_ptr, SL("_routes"), _0$$4 TSRMLS_CC);
 			break;
 		}
-<<<<<<< HEAD
-		ZEPHIR_THROW_EXCEPTION_DEBUG_STR(phalcon_mvc_router_exception_ce, "Invalid route position", "phalcon/mvc/router.zep", 699);
-=======
-		ZEPHIR_THROW_EXCEPTION_DEBUG_STR(phalcon_mvc_router_exception_ce, "Invalid route position", "phalcon/mvc/router.zep", 681);
->>>>>>> 2682ae08
+		ZEPHIR_THROW_EXCEPTION_DEBUG_STR(phalcon_mvc_router_exception_ce, "Invalid route position", "phalcon/mvc/router.zep", 698);
 		return;
 	} while(0);
 
@@ -1300,21 +1221,13 @@
 	ZEPHIR_CALL_METHOD(&groupRoutes, group, "getroutes", NULL, 0);
 	zephir_check_call_status();
 	if (!(zephir_fast_count_int(groupRoutes TSRMLS_CC))) {
-<<<<<<< HEAD
-		ZEPHIR_THROW_EXCEPTION_DEBUG_STR(phalcon_mvc_router_exception_ce, "The group of routes does not contain any routes", "phalcon/mvc/router.zep", 770);
-=======
-		ZEPHIR_THROW_EXCEPTION_DEBUG_STR(phalcon_mvc_router_exception_ce, "The group of routes does not contain any routes", "phalcon/mvc/router.zep", 752);
->>>>>>> 2682ae08
+		ZEPHIR_THROW_EXCEPTION_DEBUG_STR(phalcon_mvc_router_exception_ce, "The group of routes does not contain any routes", "phalcon/mvc/router.zep", 769);
 		return;
 	}
 	ZEPHIR_CALL_METHOD(&beforeMatch, group, "getbeforematch", NULL, 0);
 	zephir_check_call_status();
 	if (Z_TYPE_P(beforeMatch) != IS_NULL) {
-<<<<<<< HEAD
-		zephir_is_iterable(groupRoutes, &_1, &_0, 0, 0, "phalcon/mvc/router.zep", 782);
-=======
-		zephir_is_iterable(groupRoutes, &_1$$4, &_0$$4, 0, 0, "phalcon/mvc/router.zep", 764);
->>>>>>> 2682ae08
+		zephir_is_iterable(groupRoutes, &_1$$4, &_0$$4, 0, 0, "phalcon/mvc/router.zep", 781);
 		for (
 		  ; zephir_hash_get_current_data_ex(_1$$4, (void**) &_2$$4, &_0$$4) == SUCCESS
 		  ; zephir_hash_move_forward_ex(_1$$4, &_0$$4)
@@ -1327,11 +1240,7 @@
 	ZEPHIR_CALL_METHOD(&hostname, group, "gethostname", NULL, 0);
 	zephir_check_call_status();
 	if (Z_TYPE_P(hostname) != IS_NULL) {
-<<<<<<< HEAD
-		zephir_is_iterable(groupRoutes, &_4, &_3, 0, 0, "phalcon/mvc/router.zep", 791);
-=======
-		zephir_is_iterable(groupRoutes, &_4$$6, &_3$$6, 0, 0, "phalcon/mvc/router.zep", 773);
->>>>>>> 2682ae08
+		zephir_is_iterable(groupRoutes, &_4$$6, &_3$$6, 0, 0, "phalcon/mvc/router.zep", 790);
 		for (
 		  ; zephir_hash_get_current_data_ex(_4$$6, (void**) &_5$$6, &_3$$6) == SUCCESS
 		  ; zephir_hash_move_forward_ex(_4$$6, &_3$$6)
@@ -1371,11 +1280,7 @@
 		_0 = Z_TYPE_P(paths) != IS_STRING;
 	}
 	if (_0) {
-<<<<<<< HEAD
-		ZEPHIR_THROW_EXCEPTION_DEBUG_STRW(phalcon_mvc_router_exception_ce, "The not-found paths must be an array or string", "phalcon/mvc/router.zep", 810);
-=======
-		ZEPHIR_THROW_EXCEPTION_DEBUG_STRW(phalcon_mvc_router_exception_ce, "The not-found paths must be an array or string", "phalcon/mvc/router.zep", 792);
->>>>>>> 2682ae08
+		ZEPHIR_THROW_EXCEPTION_DEBUG_STRW(phalcon_mvc_router_exception_ce, "The not-found paths must be an array or string", "phalcon/mvc/router.zep", 809);
 		return;
 	}
 	zephir_update_property_this(this_ptr, SL("_notFoundPaths"), paths TSRMLS_CC);
@@ -1514,11 +1419,7 @@
 
 
 	_0 = zephir_fetch_nproperty_this(this_ptr, SL("_routes"), PH_NOISY_CC);
-<<<<<<< HEAD
-	zephir_is_iterable(_0, &_2, &_1, 0, 0, "phalcon/mvc/router.zep", 909);
-=======
-	zephir_is_iterable(_0, &_2, &_1, 0, 0, "phalcon/mvc/router.zep", 891);
->>>>>>> 2682ae08
+	zephir_is_iterable(_0, &_2, &_1, 0, 0, "phalcon/mvc/router.zep", 908);
 	for (
 	  ; zephir_hash_get_current_data_ex(_2, (void**) &_3, &_1) == SUCCESS
 	  ; zephir_hash_move_forward_ex(_2, &_1)
@@ -1561,11 +1462,7 @@
 
 
 	_0 = zephir_fetch_nproperty_this(this_ptr, SL("_routes"), PH_NOISY_CC);
-<<<<<<< HEAD
-	zephir_is_iterable(_0, &_2, &_1, 0, 0, "phalcon/mvc/router.zep", 924);
-=======
-	zephir_is_iterable(_0, &_2, &_1, 0, 0, "phalcon/mvc/router.zep", 906);
->>>>>>> 2682ae08
+	zephir_is_iterable(_0, &_2, &_1, 0, 0, "phalcon/mvc/router.zep", 923);
 	for (
 	  ; zephir_hash_get_current_data_ex(_2, (void**) &_3, &_1) == SUCCESS
 	  ; zephir_hash_move_forward_ex(_2, &_1)
