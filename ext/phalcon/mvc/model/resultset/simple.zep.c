
#ifdef HAVE_CONFIG_H
#include "../../../../ext_config.h"
#endif

#include <php.h>
#include "../../../../php_ext.h"
#include "../../../../ext.h"

#include <Zend/zend_operators.h>
#include <Zend/zend_exceptions.h>
#include <Zend/zend_interfaces.h>

#include "kernel/main.h"
#include "ext/spl/spl_iterators.h"
#include "kernel/object.h"
#include "kernel/fcall.h"
#include "kernel/memory.h"
#include "kernel/operators.h"
#include "kernel/hash.h"
#include "kernel/array.h"
#include "kernel/exception.h"
#include "kernel/concat.h"
#include "ext/spl/spl_exceptions.h"


/**
 * Phalcon\Mvc\Model\Resultset\Simple
 *
 * Simple resultsets only contains a complete objects
 * This class builds every complete object as it is required
 */
ZEPHIR_INIT_CLASS(Phalcon_Mvc_Model_Resultset_Simple) {

	ZEPHIR_REGISTER_CLASS_EX(Phalcon\\Mvc\\Model\\Resultset, Simple, phalcon, mvc_model_resultset_simple, phalcon_mvc_model_resultset_ce, phalcon_mvc_model_resultset_simple_method_entry, 0);

	zend_declare_property_null(phalcon_mvc_model_resultset_simple_ce, SL("_model"), ZEND_ACC_PROTECTED TSRMLS_CC);

	zend_declare_property_null(phalcon_mvc_model_resultset_simple_ce, SL("_columnMap"), ZEND_ACC_PROTECTED TSRMLS_CC);

	zend_declare_property_bool(phalcon_mvc_model_resultset_simple_ce, SL("_keepSnapshots"), 0, ZEND_ACC_PROTECTED TSRMLS_CC);

	zend_class_implements(phalcon_mvc_model_resultset_simple_ce TSRMLS_CC, 1, zend_ce_iterator);
	zend_class_implements(phalcon_mvc_model_resultset_simple_ce TSRMLS_CC, 1, spl_ce_SeekableIterator);
	zend_class_implements(phalcon_mvc_model_resultset_simple_ce TSRMLS_CC, 1, spl_ce_Countable);
	zend_class_implements(phalcon_mvc_model_resultset_simple_ce TSRMLS_CC, 1, zend_ce_arrayaccess);
	zend_class_implements(phalcon_mvc_model_resultset_simple_ce TSRMLS_CC, 1, zend_ce_serializable);
	return SUCCESS;

}

/**
 * Phalcon\Mvc\Model\Resultset\Simple constructor
 *
 * @param array columnMap
 * @param \Phalcon\Mvc\ModelInterface|Phalcon\Mvc\Model\Row model
 * @param \Phalcon\Db\Result\Pdo|null result
 * @param \Phalcon\Cache\BackendInterface cache
 * @param boolean keepSnapshots
 */
PHP_METHOD(Phalcon_Mvc_Model_Resultset_Simple, __construct) {

	int ZEPHIR_LAST_CALL_STATUS;
	zephir_fcall_cache_entry *_0 = NULL;
	zval *columnMap, *model, *result, *cache = NULL, *keepSnapshots = NULL;

	ZEPHIR_MM_GROW();
	zephir_fetch_params(1, 3, 2, &columnMap, &model, &result, &cache, &keepSnapshots);

	if (!cache) {
		cache = ZEPHIR_GLOBAL(global_null);
	}
	if (!keepSnapshots) {
		keepSnapshots = ZEPHIR_GLOBAL(global_null);
	}


	zephir_update_property_this(this_ptr, SL("_model"), model TSRMLS_CC);
	zephir_update_property_this(this_ptr, SL("_columnMap"), columnMap TSRMLS_CC);
	zephir_update_property_this(this_ptr, SL("_keepSnapshots"), keepSnapshots TSRMLS_CC);
<<<<<<< HEAD
	ZEPHIR_CALL_PARENT(NULL, phalcon_mvc_model_resultset_simple_ce, this_ptr, "__construct", &_0, 353, result, cache);
=======
	ZEPHIR_CALL_PARENT(NULL, phalcon_mvc_model_resultset_simple_ce, this_ptr, "__construct", &_0, 349, result, cache);
>>>>>>> 2682ae08
	zephir_check_call_status();
	ZEPHIR_MM_RESTORE();

}

/**
 * Returns current row in the resultset
 */
PHP_METHOD(Phalcon_Mvc_Model_Resultset_Simple, current) {

	zend_class_entry *_5$$6;
	zval *row = NULL, *hydrateMode = NULL, *columnMap = NULL, *activeRow = NULL, *modelName = NULL, *_0$$6, *_2$$6, *_3$$6, *_4$$6, *_1$$7, *_7$$9, *_8$$9, *_9$$9;
	zephir_fcall_cache_entry *_6 = NULL, *_10 = NULL;
	int ZEPHIR_LAST_CALL_STATUS;

	ZEPHIR_MM_GROW();

	ZEPHIR_OBS_VAR(activeRow);
	zephir_read_property_this(&activeRow, this_ptr, SL("_activeRow"), PH_NOISY_CC);
	if (Z_TYPE_P(activeRow) != IS_NULL) {
		RETURN_CCTOR(activeRow);
	}
	ZEPHIR_OBS_VAR(row);
	zephir_read_property_this(&row, this_ptr, SL("_row"), PH_NOISY_CC);
	if (Z_TYPE_P(row) != IS_ARRAY) {
		if (0) {
			zephir_update_property_this(this_ptr, SL("_activeRow"), ZEPHIR_GLOBAL(global_true) TSRMLS_CC);
		} else {
			zephir_update_property_this(this_ptr, SL("_activeRow"), ZEPHIR_GLOBAL(global_false) TSRMLS_CC);
		}
		RETURN_MM_BOOL(0);
	}
	ZEPHIR_OBS_VAR(hydrateMode);
	zephir_read_property_this(&hydrateMode, this_ptr, SL("_hydrateMode"), PH_NOISY_CC);
	ZEPHIR_OBS_VAR(columnMap);
	zephir_read_property_this(&columnMap, this_ptr, SL("_columnMap"), PH_NOISY_CC);
	do {
		if (ZEPHIR_IS_LONG(hydrateMode, 0)) {
			if (ZEPHIR_GLOBAL(orm).late_state_binding) {
				ZEPHIR_OBS_VAR(_0$$6);
				zephir_read_property_this(&_0$$6, this_ptr, SL("_model"), PH_NOISY_CC);
				if (zephir_instance_of_ev(_0$$6, phalcon_mvc_model_ce TSRMLS_CC)) {
					_1$$7 = zephir_fetch_nproperty_this(this_ptr, SL("_model"), PH_NOISY_CC);
					ZEPHIR_INIT_VAR(modelName);
					zephir_get_class(modelName, _1$$7, 0 TSRMLS_CC);
				} else {
					ZEPHIR_INIT_NVAR(modelName);
					ZVAL_STRING(modelName, "Phalcon\\Mvc\\Model", 1);
				}
				_2$$6 = zephir_fetch_nproperty_this(this_ptr, SL("_model"), PH_NOISY_CC);
				_3$$6 = zephir_fetch_nproperty_this(this_ptr, SL("_keepSnapshots"), PH_NOISY_CC);
				ZEPHIR_INIT_VAR(_4$$6);
				ZVAL_LONG(_4$$6, 0);
				_5$$6 = zephir_fetch_class(modelName TSRMLS_CC);
				ZEPHIR_CALL_CE_STATIC(&activeRow, _5$$6, "cloneresultmap", NULL, 0, _2$$6, row, columnMap, _4$$6, _3$$6);
				zephir_check_call_status();
			} else {
<<<<<<< HEAD
				_2 = zephir_fetch_nproperty_this(this_ptr, SL("_model"), PH_NOISY_CC);
				_6 = zephir_fetch_nproperty_this(this_ptr, SL("_keepSnapshots"), PH_NOISY_CC);
				ZEPHIR_INIT_NVAR(_3);
				ZVAL_LONG(_3, 0);
				ZEPHIR_CALL_CE_STATIC(&activeRow, phalcon_mvc_model_ce, "cloneresultmap", &_5, 354, _2, row, columnMap, _3, _6);
=======
				_7$$9 = zephir_fetch_nproperty_this(this_ptr, SL("_model"), PH_NOISY_CC);
				_8$$9 = zephir_fetch_nproperty_this(this_ptr, SL("_keepSnapshots"), PH_NOISY_CC);
				ZEPHIR_INIT_VAR(_9$$9);
				ZVAL_LONG(_9$$9, 0);
				ZEPHIR_CALL_CE_STATIC(&activeRow, phalcon_mvc_model_ce, "cloneresultmap", &_6, 350, _7$$9, row, columnMap, _9$$9, _8$$9);
>>>>>>> 2682ae08
				zephir_check_call_status();
			}
			break;
		}
<<<<<<< HEAD
		ZEPHIR_CALL_CE_STATIC(&activeRow, phalcon_mvc_model_ce, "cloneresultmaphydrate", &_7, 355, row, columnMap, hydrateMode);
=======
		ZEPHIR_CALL_CE_STATIC(&activeRow, phalcon_mvc_model_ce, "cloneresultmaphydrate", &_10, 351, row, columnMap, hydrateMode);
>>>>>>> 2682ae08
		zephir_check_call_status();
		break;
	} while(0);

	zephir_update_property_this(this_ptr, SL("_activeRow"), activeRow TSRMLS_CC);
	RETURN_CCTOR(activeRow);

}

/**
 * Returns a complete resultset as an array, if the resultset has a big number of rows
 * it could consume more memory than currently it does. Export the resultset to an array
 * couldn't be faster with a large number of records
 */
PHP_METHOD(Phalcon_Mvc_Model_Resultset_Simple, toArray) {

	HashTable *_2$$7, *_5$$8;
	HashPosition _1$$7, _4$$8;
	zephir_fcall_cache_entry *_9 = NULL;
	int ZEPHIR_LAST_CALL_STATUS;
	zval *renameColumns_param = NULL, *result = NULL, *records = NULL, *record = NULL, *renamed = NULL, *renamedKey = NULL, *key = NULL, *value = NULL, *renamedRecords = NULL, *columnMap = NULL, *_0$$3, **_3$$7, **_6$$8, *_7$$10 = NULL, *_8$$10 = NULL, *_10$$12 = NULL, *_11$$12 = NULL;
	zend_bool renameColumns;

	ZEPHIR_MM_GROW();
	zephir_fetch_params(1, 0, 1, &renameColumns_param);

	if (!renameColumns_param) {
		renameColumns = 1;
	} else {
		renameColumns = zephir_get_boolval(renameColumns_param);
	}


	ZEPHIR_OBS_VAR(records);
	zephir_read_property_this(&records, this_ptr, SL("_rows"), PH_NOISY_CC);
	if (Z_TYPE_P(records) != IS_ARRAY) {
		ZEPHIR_OBS_VAR(result);
		zephir_read_property_this(&result, this_ptr, SL("_result"), PH_NOISY_CC);
		_0$$3 = zephir_fetch_nproperty_this(this_ptr, SL("_row"), PH_NOISY_CC);
		if (Z_TYPE_P(_0$$3) != IS_NULL) {
			ZEPHIR_CALL_METHOD(NULL, result, "execute", NULL, 0);
			zephir_check_call_status();
		}
		ZEPHIR_CALL_METHOD(&records, result, "fetchall", NULL, 0);
		zephir_check_call_status();
		zephir_update_property_this(this_ptr, SL("_row"), ZEPHIR_GLOBAL(global_null) TSRMLS_CC);
		zephir_update_property_this(this_ptr, SL("_rows"), records TSRMLS_CC);
	}
	if (renameColumns) {
		ZEPHIR_OBS_VAR(columnMap);
		zephir_read_property_this(&columnMap, this_ptr, SL("_columnMap"), PH_NOISY_CC);
		if (Z_TYPE_P(columnMap) != IS_ARRAY) {
			RETURN_CCTOR(records);
		}
		ZEPHIR_INIT_VAR(renamedRecords);
		array_init(renamedRecords);
		if (Z_TYPE_P(records) == IS_ARRAY) {
			zephir_is_iterable(records, &_2$$7, &_1$$7, 0, 0, "phalcon/mvc/model/resultset/simple.zep", 218);
			for (
			  ; zephir_hash_get_current_data_ex(_2$$7, (void**) &_3$$7, &_1$$7) == SUCCESS
			  ; zephir_hash_move_forward_ex(_2$$7, &_1$$7)
			) {
				ZEPHIR_GET_HVALUE(record, _3$$7);
				ZEPHIR_INIT_NVAR(renamed);
				array_init(renamed);
				zephir_is_iterable(record, &_5$$8, &_4$$8, 0, 0, "phalcon/mvc/model/resultset/simple.zep", 216);
				for (
				  ; zephir_hash_get_current_data_ex(_5$$8, (void**) &_6$$8, &_4$$8) == SUCCESS
				  ; zephir_hash_move_forward_ex(_5$$8, &_4$$8)
				) {
					ZEPHIR_GET_HMKEY(key, _5$$8, _4$$8);
					ZEPHIR_GET_HVALUE(value, _6$$8);
					ZEPHIR_OBS_NVAR(renamedKey);
					if (!(zephir_array_isset_fetch(&renamedKey, columnMap, key, 0 TSRMLS_CC))) {
						ZEPHIR_INIT_NVAR(_7$$10);
						object_init_ex(_7$$10, phalcon_mvc_model_exception_ce);
						ZEPHIR_INIT_LNVAR(_8$$10);
						ZEPHIR_CONCAT_SVS(_8$$10, "Column '", key, "' is not part of the column map");
						ZEPHIR_CALL_METHOD(NULL, _7$$10, "__construct", &_9, 9, _8$$10);
						zephir_check_call_status();
						zephir_throw_exception_debug(_7$$10, "phalcon/mvc/model/resultset/simple.zep", 200 TSRMLS_CC);
						ZEPHIR_MM_RESTORE();
						return;
					}
					if (Z_TYPE_P(renamedKey) == IS_ARRAY) {
						ZEPHIR_OBS_NVAR(renamedKey);
						if (!(zephir_array_isset_long_fetch(&renamedKey, renamedKey, 0, 0 TSRMLS_CC))) {
							ZEPHIR_INIT_NVAR(_10$$12);
							object_init_ex(_10$$12, phalcon_mvc_model_exception_ce);
							ZEPHIR_INIT_LNVAR(_11$$12);
							ZEPHIR_CONCAT_SVS(_11$$12, "Column '", key, "' is not part of the column map");
							ZEPHIR_CALL_METHOD(NULL, _10$$12, "__construct", &_9, 9, _11$$12);
							zephir_check_call_status();
							zephir_throw_exception_debug(_10$$12, "phalcon/mvc/model/resultset/simple.zep", 206 TSRMLS_CC);
							ZEPHIR_MM_RESTORE();
							return;
						}
					}
					zephir_array_update_zval(&renamed, renamedKey, &value, PH_COPY | PH_SEPARATE);
				}
				zephir_array_append(&renamedRecords, renamed, PH_SEPARATE, "phalcon/mvc/model/resultset/simple.zep", 216);
			}
		}
		RETURN_CCTOR(renamedRecords);
	}
	RETURN_CCTOR(records);

}

/**
 * Serializing a resultset will dump all related rows into a big array
 */
PHP_METHOD(Phalcon_Mvc_Model_Resultset_Simple, serialize) {

	zval *_1 = NULL, *_2 = NULL, *_3;
	zval *_0;
	int ZEPHIR_LAST_CALL_STATUS;

	ZEPHIR_MM_GROW();

	ZEPHIR_INIT_VAR(_0);
	zephir_create_array(_0, 5, 0 TSRMLS_CC);
	ZEPHIR_OBS_VAR(_1);
	zephir_read_property_this(&_1, this_ptr, SL("_model"), PH_NOISY_CC);
	zephir_array_update_string(&_0, SL("model"), &_1, PH_COPY | PH_SEPARATE);
	ZEPHIR_OBS_NVAR(_1);
	zephir_read_property_this(&_1, this_ptr, SL("_cache"), PH_NOISY_CC);
	zephir_array_update_string(&_0, SL("cache"), &_1, PH_COPY | PH_SEPARATE);
	ZEPHIR_INIT_VAR(_3);
	ZVAL_BOOL(_3, 0);
	ZEPHIR_CALL_METHOD(&_2, this_ptr, "toarray", NULL, 0, _3);
	zephir_check_call_status();
	zephir_array_update_string(&_0, SL("rows"), &_2, PH_COPY | PH_SEPARATE);
	ZEPHIR_OBS_NVAR(_1);
	zephir_read_property_this(&_1, this_ptr, SL("_columnMap"), PH_NOISY_CC);
	zephir_array_update_string(&_0, SL("columnMap"), &_1, PH_COPY | PH_SEPARATE);
	ZEPHIR_OBS_NVAR(_1);
	zephir_read_property_this(&_1, this_ptr, SL("_hydrateMode"), PH_NOISY_CC);
	zephir_array_update_string(&_0, SL("hydrateMode"), &_1, PH_COPY | PH_SEPARATE);
	ZEPHIR_RETURN_CALL_FUNCTION("serialize", NULL, 71, _0);
	zephir_check_call_status();
	RETURN_MM();

}

/**
 * Unserializing a resultset will allow to only works on the rows present in the saved state
 */
PHP_METHOD(Phalcon_Mvc_Model_Resultset_Simple, unserialize) {

	int ZEPHIR_LAST_CALL_STATUS;
	zval *data_param = NULL, *resultset = NULL, *_0, *_1, *_2, *_3, *_4, *_5, *_6;
	zval *data = NULL;

	ZEPHIR_MM_GROW();
	zephir_fetch_params(1, 1, 0, &data_param);

	if (unlikely(Z_TYPE_P(data_param) != IS_STRING && Z_TYPE_P(data_param) != IS_NULL)) {
		zephir_throw_exception_string(spl_ce_InvalidArgumentException, SL("Parameter 'data' must be a string") TSRMLS_CC);
		RETURN_MM_NULL();
	}
	if (likely(Z_TYPE_P(data_param) == IS_STRING)) {
		zephir_get_strval(data, data_param);
	} else {
		ZEPHIR_INIT_VAR(data);
		ZVAL_EMPTY_STRING(data);
	}


	ZEPHIR_CALL_FUNCTION(&resultset, "unserialize", NULL, 72, data);
	zephir_check_call_status();
	if (Z_TYPE_P(resultset) != IS_ARRAY) {
		ZEPHIR_THROW_EXCEPTION_DEBUG_STR(phalcon_mvc_model_exception_ce, "Invalid serialization data", "phalcon/mvc/model/resultset/simple.zep", 252);
		return;
	}
	zephir_array_fetch_string(&_0, resultset, SL("model"), PH_NOISY | PH_READONLY, "phalcon/mvc/model/resultset/simple.zep", 255 TSRMLS_CC);
	zephir_update_property_this(this_ptr, SL("_model"), _0 TSRMLS_CC);
	zephir_array_fetch_string(&_1, resultset, SL("rows"), PH_NOISY | PH_READONLY, "phalcon/mvc/model/resultset/simple.zep", 256 TSRMLS_CC);
	zephir_update_property_this(this_ptr, SL("_rows"), _1 TSRMLS_CC);
	zephir_array_fetch_string(&_2, resultset, SL("rows"), PH_NOISY | PH_READONLY, "phalcon/mvc/model/resultset/simple.zep", 257 TSRMLS_CC);
	ZEPHIR_INIT_ZVAL_NREF(_3);
	ZVAL_LONG(_3, zephir_fast_count_int(_2 TSRMLS_CC));
	zephir_update_property_this(this_ptr, SL("_count"), _3 TSRMLS_CC);
	zephir_array_fetch_string(&_4, resultset, SL("cache"), PH_NOISY | PH_READONLY, "phalcon/mvc/model/resultset/simple.zep", 258 TSRMLS_CC);
	zephir_update_property_this(this_ptr, SL("_cache"), _4 TSRMLS_CC);
	zephir_array_fetch_string(&_5, resultset, SL("columnMap"), PH_NOISY | PH_READONLY, "phalcon/mvc/model/resultset/simple.zep", 259 TSRMLS_CC);
	zephir_update_property_this(this_ptr, SL("_columnMap"), _5 TSRMLS_CC);
	zephir_array_fetch_string(&_6, resultset, SL("hydrateMode"), PH_NOISY | PH_READONLY, "phalcon/mvc/model/resultset/simple.zep", 260 TSRMLS_CC);
	zephir_update_property_this(this_ptr, SL("_hydrateMode"), _6 TSRMLS_CC);
	ZEPHIR_MM_RESTORE();

}
<|MERGE_RESOLUTION|>--- conflicted
+++ resolved
@@ -78,11 +78,7 @@
 	zephir_update_property_this(this_ptr, SL("_model"), model TSRMLS_CC);
 	zephir_update_property_this(this_ptr, SL("_columnMap"), columnMap TSRMLS_CC);
 	zephir_update_property_this(this_ptr, SL("_keepSnapshots"), keepSnapshots TSRMLS_CC);
-<<<<<<< HEAD
-	ZEPHIR_CALL_PARENT(NULL, phalcon_mvc_model_resultset_simple_ce, this_ptr, "__construct", &_0, 353, result, cache);
-=======
-	ZEPHIR_CALL_PARENT(NULL, phalcon_mvc_model_resultset_simple_ce, this_ptr, "__construct", &_0, 349, result, cache);
->>>>>>> 2682ae08
+	ZEPHIR_CALL_PARENT(NULL, phalcon_mvc_model_resultset_simple_ce, this_ptr, "__construct", &_0, 351, result, cache);
 	zephir_check_call_status();
 	ZEPHIR_MM_RESTORE();
 
@@ -140,28 +136,16 @@
 				ZEPHIR_CALL_CE_STATIC(&activeRow, _5$$6, "cloneresultmap", NULL, 0, _2$$6, row, columnMap, _4$$6, _3$$6);
 				zephir_check_call_status();
 			} else {
-<<<<<<< HEAD
-				_2 = zephir_fetch_nproperty_this(this_ptr, SL("_model"), PH_NOISY_CC);
-				_6 = zephir_fetch_nproperty_this(this_ptr, SL("_keepSnapshots"), PH_NOISY_CC);
-				ZEPHIR_INIT_NVAR(_3);
-				ZVAL_LONG(_3, 0);
-				ZEPHIR_CALL_CE_STATIC(&activeRow, phalcon_mvc_model_ce, "cloneresultmap", &_5, 354, _2, row, columnMap, _3, _6);
-=======
 				_7$$9 = zephir_fetch_nproperty_this(this_ptr, SL("_model"), PH_NOISY_CC);
 				_8$$9 = zephir_fetch_nproperty_this(this_ptr, SL("_keepSnapshots"), PH_NOISY_CC);
 				ZEPHIR_INIT_VAR(_9$$9);
 				ZVAL_LONG(_9$$9, 0);
-				ZEPHIR_CALL_CE_STATIC(&activeRow, phalcon_mvc_model_ce, "cloneresultmap", &_6, 350, _7$$9, row, columnMap, _9$$9, _8$$9);
->>>>>>> 2682ae08
+				ZEPHIR_CALL_CE_STATIC(&activeRow, phalcon_mvc_model_ce, "cloneresultmap", &_6, 352, _7$$9, row, columnMap, _9$$9, _8$$9);
 				zephir_check_call_status();
 			}
 			break;
 		}
-<<<<<<< HEAD
-		ZEPHIR_CALL_CE_STATIC(&activeRow, phalcon_mvc_model_ce, "cloneresultmaphydrate", &_7, 355, row, columnMap, hydrateMode);
-=======
-		ZEPHIR_CALL_CE_STATIC(&activeRow, phalcon_mvc_model_ce, "cloneresultmaphydrate", &_10, 351, row, columnMap, hydrateMode);
->>>>>>> 2682ae08
+		ZEPHIR_CALL_CE_STATIC(&activeRow, phalcon_mvc_model_ce, "cloneresultmaphydrate", &_10, 353, row, columnMap, hydrateMode);
 		zephir_check_call_status();
 		break;
 	} while(0);
