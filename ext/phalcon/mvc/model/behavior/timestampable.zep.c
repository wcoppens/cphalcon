
#ifdef HAVE_CONFIG_H
#include "../../../../ext_config.h"
#endif

#include <php.h>
#include "../../../../php_ext.h"
#include "../../../../ext.h"

#include <Zend/zend_operators.h>
#include <Zend/zend_exceptions.h>
#include <Zend/zend_interfaces.h>

#include "kernel/main.h"
#include "kernel/memory.h"
#include "kernel/fcall.h"
#include "kernel/operators.h"
#include "kernel/array.h"
#include "kernel/exception.h"
#include "Zend/zend_closures.h"
#include "kernel/object.h"
#include "kernel/time.h"
#include "kernel/hash.h"
#include "ext/spl/spl_exceptions.h"


/**
 * Phalcon\Mvc\Model\Behavior\Timestampable
 *
 * Allows to automatically update a model’s attribute saving the
 * datetime when a record is created or updated
 */
ZEPHIR_INIT_CLASS(Phalcon_Mvc_Model_Behavior_Timestampable) {

	ZEPHIR_REGISTER_CLASS_EX(Phalcon\\Mvc\\Model\\Behavior, Timestampable, phalcon, mvc_model_behavior_timestampable, phalcon_mvc_model_behavior_ce, phalcon_mvc_model_behavior_timestampable_method_entry, 0);

	zend_class_implements(phalcon_mvc_model_behavior_timestampable_ce TSRMLS_CC, 1, phalcon_mvc_model_behaviorinterface_ce);
	return SUCCESS;

}

/**
 * Listens for notifications from the models manager
 */
PHP_METHOD(Phalcon_Mvc_Model_Behavior_Timestampable, notify) {

	zephir_fcall_cache_entry *_4 = NULL;
	HashTable *_2;
	HashPosition _1;
	int ZEPHIR_LAST_CALL_STATUS;
	zval *type_param = NULL, *model, *options = NULL, *timestamp = NULL, *singleField = NULL, *field, *generator, *format, *_0 = NULL, **_3;
	zval *type = NULL;

	ZEPHIR_MM_GROW();
	zephir_fetch_params(1, 2, 0, &type_param, &model);

	if (unlikely(Z_TYPE_P(type_param) != IS_STRING && Z_TYPE_P(type_param) != IS_NULL)) {
		zephir_throw_exception_string(spl_ce_InvalidArgumentException, SL("Parameter 'type' must be a string") TSRMLS_CC);
		RETURN_MM_NULL();
	}
	if (likely(Z_TYPE_P(type_param) == IS_STRING)) {
		zephir_get_strval(type, type_param);
	} else {
		ZEPHIR_INIT_VAR(type);
		ZVAL_EMPTY_STRING(type);
	}


	ZEPHIR_CALL_METHOD(&_0, this_ptr, "musttakeaction", NULL, 0, type);
	zephir_check_call_status();
	if (!ZEPHIR_IS_TRUE_IDENTICAL(_0)) {
		RETURN_MM_NULL();
	}
	ZEPHIR_CALL_METHOD(&options, this_ptr, "getoptions", NULL, 0, type);
	zephir_check_call_status();
	if (Z_TYPE_P(options) == IS_ARRAY) {
		ZEPHIR_OBS_VAR(field);
		if (!(zephir_array_isset_string_fetch(&field, options, SS("field"), 0 TSRMLS_CC))) {
			ZEPHIR_THROW_EXCEPTION_DEBUG_STR(phalcon_mvc_model_exception_ce, "The option 'field' is required", "phalcon/mvc/model/behavior/timestampable.zep", 57);
			return;
		}
		ZEPHIR_INIT_VAR(timestamp);
		ZVAL_NULL(timestamp);
		ZEPHIR_OBS_VAR(format);
		if (zephir_array_isset_string_fetch(&format, options, SS("format"), 0 TSRMLS_CC)) {
<<<<<<< HEAD
			ZEPHIR_CALL_FUNCTION(&timestamp, "date", NULL, 292, format);
=======
			ZEPHIR_CALL_FUNCTION(&timestamp, "date", NULL, 293, format);
>>>>>>> 58cb694b
			zephir_check_call_status();
		} else {
			ZEPHIR_OBS_VAR(generator);
			if (zephir_array_isset_string_fetch(&generator, options, SS("generator"), 0 TSRMLS_CC)) {
				if (Z_TYPE_P(generator) == IS_OBJECT) {
					if (zephir_instance_of_ev(generator, zend_ce_closure TSRMLS_CC)) {
						ZEPHIR_INIT_NVAR(timestamp);
						ZEPHIR_CALL_USER_FUNC(timestamp, generator);
						zephir_check_call_status();
					}
				}
			}
		}
		if (Z_TYPE_P(timestamp) == IS_NULL) {
			ZEPHIR_INIT_NVAR(timestamp);
			zephir_time(timestamp);
		}
		if (Z_TYPE_P(field) == IS_ARRAY) {
			zephir_is_iterable(field, &_2, &_1, 0, 0, "phalcon/mvc/model/behavior/timestampable.zep", 95);
			for (
			  ; zephir_hash_get_current_data_ex(_2, (void**) &_3, &_1) == SUCCESS
			  ; zephir_hash_move_forward_ex(_2, &_1)
			) {
				ZEPHIR_GET_HVALUE(singleField, _3);
				ZEPHIR_CALL_METHOD(NULL, model, "writeattribute", &_4, 0, singleField, timestamp);
				zephir_check_call_status();
			}
		} else {
			ZEPHIR_CALL_METHOD(NULL, model, "writeattribute", NULL, 0, field, timestamp);
			zephir_check_call_status();
		}
	}
	ZEPHIR_MM_RESTORE();

}
<|MERGE_RESOLUTION|>--- conflicted
+++ resolved
@@ -83,11 +83,7 @@
 		ZVAL_NULL(timestamp);
 		ZEPHIR_OBS_VAR(format);
 		if (zephir_array_isset_string_fetch(&format, options, SS("format"), 0 TSRMLS_CC)) {
-<<<<<<< HEAD
-			ZEPHIR_CALL_FUNCTION(&timestamp, "date", NULL, 292, format);
-=======
-			ZEPHIR_CALL_FUNCTION(&timestamp, "date", NULL, 293, format);
->>>>>>> 58cb694b
+			ZEPHIR_CALL_FUNCTION(&timestamp, "date", NULL, 291, format);
 			zephir_check_call_status();
 		} else {
 			ZEPHIR_OBS_VAR(generator);
