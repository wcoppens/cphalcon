
#ifdef HAVE_CONFIG_H
#include "../../../ext_config.h"
#endif

#include <php.h>
#include "../../../php_ext.h"
#include "../../../ext.h"

#include <Zend/zend_operators.h>
#include <Zend/zend_exceptions.h>
#include <Zend/zend_interfaces.h>

#include "kernel/main.h"
#include "ext/spl/spl_iterators.h"
#include "kernel/object.h"
#include "kernel/memory.h"
#include "kernel/operators.h"
#include "kernel/fcall.h"
#include "kernel/array.h"
#include "kernel/exception.h"
#include "ext/spl/spl_exceptions.h"
#include "kernel/iterator.h"


/**
 * Phalcon\Mvc\Model\Resultset
 *
 * This component allows to Phalcon\Mvc\Model returns large resultsets with the minimum memory consumption
 * Resultsets can be traversed using a standard foreach or a while statement. If a resultset is serialized
 * it will dump all the rows into a big array. Then unserialize will retrieve the rows as they were before
 * serializing.
 *
 * <code>
 *
 * //Using a standard foreach
 * $robots = Robots::find(array("type='virtual'", "order" => "name"));
 * foreach ($robots as robot) {
 *  echo robot->name, "\n";
 * }
 *
 * //Using a while
 * $robots = Robots::find(array("type='virtual'", "order" => "name"));
 * $robots->rewind();
 * while ($robots->valid()) {
 *  $robot = $robots->current();
 *  echo $robot->name, "\n";
 *  $robots->next();
 * }
 * </code>
 */
ZEPHIR_INIT_CLASS(Phalcon_Mvc_Model_Resultset) {

	ZEPHIR_REGISTER_CLASS(Phalcon\\Mvc\\Model, Resultset, phalcon, mvc_model_resultset, phalcon_mvc_model_resultset_method_entry, ZEND_ACC_EXPLICIT_ABSTRACT_CLASS);

	/**
	 * Phalcon\Db\ResultInterface or false for empty resultset
	 */
	zend_declare_property_bool(phalcon_mvc_model_resultset_ce, SL("_result"), 0, ZEND_ACC_PROTECTED TSRMLS_CC);

	zend_declare_property_null(phalcon_mvc_model_resultset_ce, SL("_cache"), ZEND_ACC_PROTECTED TSRMLS_CC);

	zend_declare_property_bool(phalcon_mvc_model_resultset_ce, SL("_isFresh"), 1, ZEND_ACC_PROTECTED TSRMLS_CC);

	zend_declare_property_long(phalcon_mvc_model_resultset_ce, SL("_pointer"), 0, ZEND_ACC_PROTECTED TSRMLS_CC);

	zend_declare_property_null(phalcon_mvc_model_resultset_ce, SL("_count"), ZEND_ACC_PROTECTED TSRMLS_CC);

	zend_declare_property_null(phalcon_mvc_model_resultset_ce, SL("_activeRow"), ZEND_ACC_PROTECTED TSRMLS_CC);

	zend_declare_property_null(phalcon_mvc_model_resultset_ce, SL("_rows"), ZEND_ACC_PROTECTED TSRMLS_CC);

	zend_declare_property_null(phalcon_mvc_model_resultset_ce, SL("_row"), ZEND_ACC_PROTECTED TSRMLS_CC);

	zend_declare_property_null(phalcon_mvc_model_resultset_ce, SL("_errorMessages"), ZEND_ACC_PROTECTED TSRMLS_CC);

	zend_declare_property_long(phalcon_mvc_model_resultset_ce, SL("_hydrateMode"), 0, ZEND_ACC_PROTECTED TSRMLS_CC);

	zend_declare_class_constant_long(phalcon_mvc_model_resultset_ce, SL("TYPE_RESULT_FULL"), 0 TSRMLS_CC);

	zend_declare_class_constant_long(phalcon_mvc_model_resultset_ce, SL("TYPE_RESULT_PARTIAL"), 1 TSRMLS_CC);

	zend_declare_class_constant_long(phalcon_mvc_model_resultset_ce, SL("HYDRATE_RECORDS"), 0 TSRMLS_CC);

	zend_declare_class_constant_long(phalcon_mvc_model_resultset_ce, SL("HYDRATE_OBJECTS"), 2 TSRMLS_CC);

	zend_declare_class_constant_long(phalcon_mvc_model_resultset_ce, SL("HYDRATE_ARRAYS"), 1 TSRMLS_CC);

	zend_class_implements(phalcon_mvc_model_resultset_ce TSRMLS_CC, 1, phalcon_mvc_model_resultsetinterface_ce);
	zend_class_implements(phalcon_mvc_model_resultset_ce TSRMLS_CC, 1, zend_ce_iterator);
	zend_class_implements(phalcon_mvc_model_resultset_ce TSRMLS_CC, 1, spl_ce_SeekableIterator);
	zend_class_implements(phalcon_mvc_model_resultset_ce TSRMLS_CC, 1, spl_ce_Countable);
	zend_class_implements(phalcon_mvc_model_resultset_ce TSRMLS_CC, 1, zend_ce_arrayaccess);
	zend_class_implements(phalcon_mvc_model_resultset_ce TSRMLS_CC, 1, zend_ce_serializable);
	zend_class_implements(phalcon_mvc_model_resultset_ce TSRMLS_CC, 1, zephir_get_internal_ce(SS("jsonserializable") TSRMLS_CC));
	return SUCCESS;

}

/**
 * Phalcon\Mvc\Model\Resultset constructor
 *
 * @param array columnTypes
 * @param \Phalcon\Db\ResultInterface|false result
 * @param \Phalcon\Cache\BackendInterface cache
 */
PHP_METHOD(Phalcon_Mvc_Model_Resultset, __construct) {

	int ZEPHIR_LAST_CALL_STATUS;
	zval *result, *cache = NULL, *rowCount = NULL, *rows = NULL, *_0, *_1 = NULL;

	ZEPHIR_MM_GROW();
	zephir_fetch_params(1, 1, 1, &result, &cache);

	if (!cache) {
		cache = ZEPHIR_GLOBAL(global_null);
	}


	if (Z_TYPE_P(result) != IS_OBJECT) {
		ZEPHIR_INIT_ZVAL_NREF(_0);
		ZVAL_LONG(_0, 0);
		zephir_update_property_this(this_ptr, SL("_count"), _0 TSRMLS_CC);
		ZEPHIR_INIT_VAR(_1);
		array_init(_1);
		zephir_update_property_this(this_ptr, SL("_rows"), _1 TSRMLS_CC);
		RETURN_MM_NULL();
	}
	zephir_update_property_this(this_ptr, SL("_result"), result TSRMLS_CC);
	if (Z_TYPE_P(cache) != IS_NULL) {
		zephir_update_property_this(this_ptr, SL("_cache"), cache TSRMLS_CC);
	}
	ZEPHIR_INIT_NVAR(_1);
	ZVAL_LONG(_1, 2);
	ZEPHIR_CALL_METHOD(NULL, result, "setfetchmode", NULL, 0, _1);
	zephir_check_call_status();
	ZEPHIR_CALL_METHOD(&rowCount, result, "numrows", NULL, 0);
	zephir_check_call_status();
	zephir_update_property_this(this_ptr, SL("_count"), rowCount TSRMLS_CC);
	if (ZEPHIR_IS_LONG(rowCount, 0)) {
		ZEPHIR_INIT_NVAR(_1);
		array_init(_1);
		zephir_update_property_this(this_ptr, SL("_rows"), _1 TSRMLS_CC);
		RETURN_MM_NULL();
	}
	if (ZEPHIR_LE_LONG(rowCount, 32)) {
		ZEPHIR_CALL_METHOD(&rows, result, "fetchall", NULL, 0);
		zephir_check_call_status();
		if (Z_TYPE_P(rows) == IS_ARRAY) {
			zephir_update_property_this(this_ptr, SL("_rows"), rows TSRMLS_CC);
		} else {
			ZEPHIR_INIT_NVAR(_1);
			array_init(_1);
			zephir_update_property_this(this_ptr, SL("_rows"), _1 TSRMLS_CC);
		}
	}
	ZEPHIR_MM_RESTORE();

}

/**
 * Moves cursor to next row in the resultset
 */
PHP_METHOD(Phalcon_Mvc_Model_Resultset, next) {

	int ZEPHIR_LAST_CALL_STATUS;
	zval *_0, *_1;

	ZEPHIR_MM_GROW();

	_0 = zephir_fetch_nproperty_this(this_ptr, SL("_pointer"), PH_NOISY_CC);
<<<<<<< HEAD
	ZEPHIR_SINIT_VAR(_1);
	ZVAL_LONG(&_1, (zephir_get_numberval(_0) + 1));
	ZEPHIR_CALL_METHOD(NULL, this_ptr, "seek", NULL, 70, &_1);
=======
	ZEPHIR_INIT_VAR(_1);
	ZVAL_LONG(_1, (zephir_get_numberval(_0) + 1));
	ZEPHIR_CALL_METHOD(NULL, this_ptr, "seek", NULL, 73, _1);
>>>>>>> 58cb694b
	zephir_check_call_status();
	ZEPHIR_MM_RESTORE();

}

/**
 * Check whether internal resource has rows to fetch
 */
PHP_METHOD(Phalcon_Mvc_Model_Resultset, valid) {

	zval *_0, *_1;


	_0 = zephir_fetch_nproperty_this(this_ptr, SL("_pointer"), PH_NOISY_CC);
	_1 = zephir_fetch_nproperty_this(this_ptr, SL("_count"), PH_NOISY_CC);
	RETURN_BOOL(ZEPHIR_LT(_0, _1));

}

/**
 * Gets pointer number of active row in the resultset
 */
PHP_METHOD(Phalcon_Mvc_Model_Resultset, key) {

	zval *_0, *_1;


	_0 = zephir_fetch_nproperty_this(this_ptr, SL("_pointer"), PH_NOISY_CC);
	_1 = zephir_fetch_nproperty_this(this_ptr, SL("_count"), PH_NOISY_CC);
	if (ZEPHIR_GE(_0, _1)) {
		RETURN_NULL();
	}
	RETURN_MEMBER(this_ptr, "_pointer");

}

/**
 * Rewinds resultset to its beginning
 */
PHP_METHOD(Phalcon_Mvc_Model_Resultset, rewind) {

	int ZEPHIR_LAST_CALL_STATUS;
	zval *_0;

	ZEPHIR_MM_GROW();

<<<<<<< HEAD
	ZEPHIR_SINIT_VAR(_0);
	ZVAL_LONG(&_0, 0);
	ZEPHIR_CALL_METHOD(NULL, this_ptr, "seek", NULL, 70, &_0);
=======
	ZEPHIR_INIT_VAR(_0);
	ZVAL_LONG(_0, 0);
	ZEPHIR_CALL_METHOD(NULL, this_ptr, "seek", NULL, 73, _0);
>>>>>>> 58cb694b
	zephir_check_call_status();
	ZEPHIR_MM_RESTORE();

}

/**
 * Changes internal pointer to a specific position in the resultset
 * Set new position if required and set this->_row
 */
PHP_METHOD(Phalcon_Mvc_Model_Resultset, seek) {

	zephir_fcall_cache_entry *_9 = NULL;
	zend_bool _1, _6;
	zval *position_param = NULL, *result, *row, *_0, *_2, *_3, *_4, *_5, *_7 = NULL, *_8;
	int position, ZEPHIR_LAST_CALL_STATUS;

	ZEPHIR_MM_GROW();
	zephir_fetch_params(1, 1, 0, &position_param);

	position = zephir_get_intval(position_param);


	_0 = zephir_fetch_nproperty_this(this_ptr, SL("_pointer"), PH_NOISY_CC);
	_1 = !ZEPHIR_IS_LONG(_0, position);
	if (!(_1)) {
		_2 = zephir_fetch_nproperty_this(this_ptr, SL("_row"), PH_NOISY_CC);
		_1 = Z_TYPE_P(_2) == IS_NULL;
	}
	if (_1) {
		ZEPHIR_OBS_VAR(_3);
		zephir_read_property_this(&_3, this_ptr, SL("_rows"), PH_NOISY_CC);
		if (Z_TYPE_P(_3) == IS_ARRAY) {
			ZEPHIR_OBS_VAR(row);
			_4 = zephir_fetch_nproperty_this(this_ptr, SL("_rows"), PH_NOISY_CC);
			if (zephir_array_isset_long_fetch(&row, _4, position, 0 TSRMLS_CC)) {
				zephir_update_property_this(this_ptr, SL("_row"), row TSRMLS_CC);
			}
			ZEPHIR_INIT_ZVAL_NREF(_5);
			ZVAL_LONG(_5, position);
			zephir_update_property_this(this_ptr, SL("_pointer"), _5 TSRMLS_CC);
			zephir_update_property_this(this_ptr, SL("_activeRow"), ZEPHIR_GLOBAL(global_null) TSRMLS_CC);
			RETURN_MM_NULL();
		}
		ZEPHIR_OBS_VAR(result);
		zephir_read_property_this(&result, this_ptr, SL("_result"), PH_NOISY_CC);
		_4 = zephir_fetch_nproperty_this(this_ptr, SL("_row"), PH_NOISY_CC);
		_6 = Z_TYPE_P(_4) == IS_NULL;
		if (_6) {
			_5 = zephir_fetch_nproperty_this(this_ptr, SL("_pointer"), PH_NOISY_CC);
			_6 = ZEPHIR_IS_LONG_IDENTICAL(_5, 0);
		}
		if (_6) {
			ZEPHIR_CALL_METHOD(&_7, result, "fetch", NULL, 0);
			zephir_check_call_status();
			zephir_update_property_this(this_ptr, SL("_row"), _7 TSRMLS_CC);
		}
		_4 = zephir_fetch_nproperty_this(this_ptr, SL("_pointer"), PH_NOISY_CC);
		if (ZEPHIR_GT_LONG(_4, position)) {
			ZEPHIR_INIT_VAR(_8);
			ZVAL_LONG(_8, position);
			ZEPHIR_CALL_METHOD(NULL, result, "dataseek", NULL, 0, _8);
			zephir_check_call_status();
			ZEPHIR_CALL_METHOD(&_7, result, "fetch", NULL, 0);
			zephir_check_call_status();
			zephir_update_property_this(this_ptr, SL("_row"), _7 TSRMLS_CC);
			ZEPHIR_INIT_ZVAL_NREF(_5);
			ZVAL_LONG(_5, position);
			zephir_update_property_this(this_ptr, SL("_pointer"), _5 TSRMLS_CC);
		}
		while (1) {
			_4 = zephir_fetch_nproperty_this(this_ptr, SL("_pointer"), PH_NOISY_CC);
			if (!(ZEPHIR_LT_LONG(_4, position))) {
				break;
			}
			ZEPHIR_CALL_METHOD(&_7, result, "fetch", &_9, 0);
			zephir_check_call_status();
			zephir_update_property_this(this_ptr, SL("_row"), _7 TSRMLS_CC);
			RETURN_ON_FAILURE(zephir_property_incr(this_ptr, SL("_pointer") TSRMLS_CC));
		}
		ZEPHIR_INIT_ZVAL_NREF(_4);
		ZVAL_LONG(_4, position);
		zephir_update_property_this(this_ptr, SL("_pointer"), _4 TSRMLS_CC);
		zephir_update_property_this(this_ptr, SL("_activeRow"), ZEPHIR_GLOBAL(global_null) TSRMLS_CC);
	}
	ZEPHIR_MM_RESTORE();

}

/**
 * Counts how many rows are in the resultset
 */
PHP_METHOD(Phalcon_Mvc_Model_Resultset, count) {


	RETURN_MEMBER(this_ptr, "_count");

}

/**
 * Checks whether offset exists in the resultset
 */
PHP_METHOD(Phalcon_Mvc_Model_Resultset, offsetExists) {

	zval *index_param = NULL, *_0;
	int index;

	zephir_fetch_params(0, 1, 0, &index_param);

	index = zephir_get_intval(index_param);


	_0 = zephir_fetch_nproperty_this(this_ptr, SL("_count"), PH_NOISY_CC);
	RETURN_BOOL(ZEPHIR_GT_LONG(_0, index));

}

/**
 * Gets row in a specific position of the resultset
 */
PHP_METHOD(Phalcon_Mvc_Model_Resultset, offsetGet) {

	zval *index_param = NULL, *_0, *_1;
	int index, ZEPHIR_LAST_CALL_STATUS;

	ZEPHIR_MM_GROW();
	zephir_fetch_params(1, 1, 0, &index_param);

	if (unlikely(Z_TYPE_P(index_param) != IS_LONG)) {
		zephir_throw_exception_string(spl_ce_InvalidArgumentException, SL("Parameter 'index' must be a int") TSRMLS_CC);
		RETURN_MM_NULL();
	}
	index = Z_LVAL_P(index_param);


	_0 = zephir_fetch_nproperty_this(this_ptr, SL("_count"), PH_NOISY_CC);
	if (ZEPHIR_GT_LONG(_0, index)) {
<<<<<<< HEAD
		ZEPHIR_SINIT_VAR(_1);
		ZVAL_LONG(&_1, index);
		ZEPHIR_CALL_METHOD(NULL, this_ptr, "seek", NULL, 70, &_1);
=======
		ZEPHIR_INIT_VAR(_1);
		ZVAL_LONG(_1, index);
		ZEPHIR_CALL_METHOD(NULL, this_ptr, "seek", NULL, 73, _1);
>>>>>>> 58cb694b
		zephir_check_call_status();
		ZEPHIR_RETURN_CALL_METHOD(this_ptr, "current", NULL, 0);
		zephir_check_call_status();
		RETURN_MM();
	}
	ZEPHIR_THROW_EXCEPTION_DEBUG_STR(phalcon_mvc_model_exception_ce, "The index does not exist in the cursor", "phalcon/mvc/model/resultset.zep", 285);
	return;

}

/**
 * Resultsets cannot be changed. It has only been implemented to meet the definition of the ArrayAccess interface
 *
 * @param int index
 * @param \Phalcon\Mvc\ModelInterface value
 */
PHP_METHOD(Phalcon_Mvc_Model_Resultset, offsetSet) {

	zval *index, *value;

	zephir_fetch_params(0, 2, 0, &index, &value);



	ZEPHIR_THROW_EXCEPTION_DEBUG_STRW(phalcon_mvc_model_exception_ce, "Cursor is an immutable ArrayAccess object", "phalcon/mvc/model/resultset.zep", 296);
	return;

}

/**
 * Resultsets cannot be changed. It has only been implemented to meet the definition of the ArrayAccess interface
 */
PHP_METHOD(Phalcon_Mvc_Model_Resultset, offsetUnset) {

	zval *offset_param = NULL;
	int offset;

	zephir_fetch_params(0, 1, 0, &offset_param);

	offset = zephir_get_intval(offset_param);


	ZEPHIR_THROW_EXCEPTION_DEBUG_STRW(phalcon_mvc_model_exception_ce, "Cursor is an immutable ArrayAccess object", "phalcon/mvc/model/resultset.zep", 304);
	return;

}

/**
 * Returns the internal type of data retrieval that the resultset is using
 */
PHP_METHOD(Phalcon_Mvc_Model_Resultset, getType) {

	zval *_0, *_1;

	ZEPHIR_MM_GROW();

	ZEPHIR_INIT_VAR(_0);
	ZEPHIR_OBS_VAR(_1);
	zephir_read_property_this(&_1, this_ptr, SL("_rows"), PH_NOISY_CC);
	if (Z_TYPE_P(_1) == IS_ARRAY) {
		ZVAL_LONG(_0, 0);
	} else {
		ZVAL_LONG(_0, 1);
	}
	RETURN_CCTOR(_0);

}

/**
 * Get first row in the resultset
 */
PHP_METHOD(Phalcon_Mvc_Model_Resultset, getFirst) {

	int ZEPHIR_LAST_CALL_STATUS;
	zval *_0, *_1;

	ZEPHIR_MM_GROW();

	_0 = zephir_fetch_nproperty_this(this_ptr, SL("_count"), PH_NOISY_CC);
	if (ZEPHIR_IS_LONG(_0, 0)) {
		RETURN_MM_BOOL(0);
	}
<<<<<<< HEAD
	ZEPHIR_SINIT_VAR(_1);
	ZVAL_LONG(&_1, 0);
	ZEPHIR_CALL_METHOD(NULL, this_ptr, "seek", NULL, 70, &_1);
=======
	ZEPHIR_INIT_VAR(_1);
	ZVAL_LONG(_1, 0);
	ZEPHIR_CALL_METHOD(NULL, this_ptr, "seek", NULL, 73, _1);
>>>>>>> 58cb694b
	zephir_check_call_status();
	ZEPHIR_RETURN_CALL_METHOD(this_ptr, "current", NULL, 0);
	zephir_check_call_status();
	RETURN_MM();

}

/**
 * Get last row in the resultset
 */
PHP_METHOD(Phalcon_Mvc_Model_Resultset, getLast) {

	int ZEPHIR_LAST_CALL_STATUS;
	zval *count, *_0;

	ZEPHIR_MM_GROW();

	ZEPHIR_OBS_VAR(count);
	zephir_read_property_this(&count, this_ptr, SL("_count"), PH_NOISY_CC);
	if (ZEPHIR_IS_LONG(count, 0)) {
		RETURN_MM_BOOL(0);
	}
<<<<<<< HEAD
	ZEPHIR_SINIT_VAR(_0);
	ZVAL_LONG(&_0, (zephir_get_numberval(count) - 1));
	ZEPHIR_CALL_METHOD(NULL, this_ptr, "seek", NULL, 70, &_0);
=======
	ZEPHIR_INIT_VAR(_0);
	ZVAL_LONG(_0, (zephir_get_numberval(count) - 1));
	ZEPHIR_CALL_METHOD(NULL, this_ptr, "seek", NULL, 73, _0);
>>>>>>> 58cb694b
	zephir_check_call_status();
	ZEPHIR_RETURN_CALL_METHOD(this_ptr, "current", NULL, 0);
	zephir_check_call_status();
	RETURN_MM();

}

/**
 * Set if the resultset is fresh or an old one cached
 */
PHP_METHOD(Phalcon_Mvc_Model_Resultset, setIsFresh) {

	zval *isFresh_param = NULL;
	zend_bool isFresh;

	zephir_fetch_params(0, 1, 0, &isFresh_param);

	isFresh = zephir_get_boolval(isFresh_param);


	if (isFresh) {
		zephir_update_property_this(this_ptr, SL("_isFresh"), ZEPHIR_GLOBAL(global_true) TSRMLS_CC);
	} else {
		zephir_update_property_this(this_ptr, SL("_isFresh"), ZEPHIR_GLOBAL(global_false) TSRMLS_CC);
	}
	RETURN_THISW();

}

/**
 * Tell if the resultset if fresh or an old one cached
 */
PHP_METHOD(Phalcon_Mvc_Model_Resultset, isFresh) {


	RETURN_MEMBER(this_ptr, "_isFresh");

}

/**
 * Sets the hydration mode in the resultset
 */
PHP_METHOD(Phalcon_Mvc_Model_Resultset, setHydrateMode) {

	zval *hydrateMode_param = NULL, *_0;
	int hydrateMode;

	zephir_fetch_params(0, 1, 0, &hydrateMode_param);

	hydrateMode = zephir_get_intval(hydrateMode_param);


	ZEPHIR_INIT_ZVAL_NREF(_0);
	ZVAL_LONG(_0, hydrateMode);
	zephir_update_property_this(this_ptr, SL("_hydrateMode"), _0 TSRMLS_CC);
	RETURN_THISW();

}

/**
 * Returns the current hydration mode
 */
PHP_METHOD(Phalcon_Mvc_Model_Resultset, getHydrateMode) {


	RETURN_MEMBER(this_ptr, "_hydrateMode");

}

/**
 * Returns the associated cache for the resultset
 */
PHP_METHOD(Phalcon_Mvc_Model_Resultset, getCache) {


	RETURN_MEMBER(this_ptr, "_cache");

}

/**
 * Returns the error messages produced by a batch operation
 */
PHP_METHOD(Phalcon_Mvc_Model_Resultset, getMessages) {


	RETURN_MEMBER(this_ptr, "_errorMessages");

}

/**
 * Updates every record in the resultset
 *
 * @param array data
 * @param \Closure conditionCallback
 * @return boolean
 */
PHP_METHOD(Phalcon_Mvc_Model_Resultset, update) {

	zval *_2 = NULL;
	int ZEPHIR_LAST_CALL_STATUS;
	zend_object_iterator *_0;
	zend_bool transaction;
	zval *data, *conditionCallback = NULL, *record = NULL, *connection = NULL, *_1 = NULL, *_3 = NULL, *_4 = NULL;

	ZEPHIR_MM_GROW();
	zephir_fetch_params(1, 1, 1, &data, &conditionCallback);

	if (!conditionCallback) {
		conditionCallback = ZEPHIR_GLOBAL(global_null);
	}
	ZEPHIR_INIT_VAR(connection);
	ZVAL_NULL(connection);


	transaction = 0;
	_0 = zephir_get_iterator(this_ptr TSRMLS_CC);
	_0->funcs->rewind(_0 TSRMLS_CC);
	for (;_0->funcs->valid(_0 TSRMLS_CC) == SUCCESS && !EG(exception); _0->funcs->move_forward(_0 TSRMLS_CC)) {
		{
			zval **ZEPHIR_TMP_ITERATOR_PTR;
			_0->funcs->get_current_data(_0, &ZEPHIR_TMP_ITERATOR_PTR TSRMLS_CC);
			ZEPHIR_CPY_WRT(record, (*ZEPHIR_TMP_ITERATOR_PTR));
		}
		if (transaction == 0) {
			if (!((zephir_method_exists_ex(record, SS("getwriteconnection") TSRMLS_CC) == SUCCESS))) {
				ZEPHIR_THROW_EXCEPTION_DEBUG_STR(phalcon_mvc_model_exception_ce, "The returned record is not valid", "phalcon/mvc/model/resultset.zep", 414);
				return;
			}
			ZEPHIR_CALL_METHOD(&connection, record, "getwriteconnection", NULL, 0);
			zephir_check_call_status();
			transaction = 1;
			ZEPHIR_CALL_METHOD(NULL, connection, "begin", NULL, 0);
			zephir_check_call_status();
		}
		if (Z_TYPE_P(conditionCallback) == IS_OBJECT) {
			ZEPHIR_INIT_NVAR(_1);
			ZEPHIR_INIT_NVAR(_2);
			zephir_create_array(_2, 1, 0 TSRMLS_CC);
			zephir_array_fast_append(_2, record);
			ZEPHIR_CALL_USER_FUNC_ARRAY(_1, conditionCallback, _2);
			zephir_check_call_status();
			if (ZEPHIR_IS_FALSE_IDENTICAL(_1)) {
				continue;
			}
		}
		ZEPHIR_CALL_METHOD(&_3, record, "save", NULL, 0, data);
		zephir_check_call_status();
		if (!(zephir_is_true(_3))) {
			ZEPHIR_CALL_METHOD(&_4, record, "getmessages", NULL, 0);
			zephir_check_call_status();
			zephir_update_property_this(this_ptr, SL("_errorMessages"), _4 TSRMLS_CC);
			ZEPHIR_CALL_METHOD(NULL, connection, "rollback", NULL, 0);
			zephir_check_call_status();
			transaction = 0;
			break;
		}
	}
	_0->funcs->dtor(_0 TSRMLS_CC);
	if (transaction == 1) {
		ZEPHIR_CALL_METHOD(NULL, connection, "commit", NULL, 0);
		zephir_check_call_status();
	}
	RETURN_MM_BOOL(1);

}

/**
 * Deletes every record in the resultset
 */
PHP_METHOD(Phalcon_Mvc_Model_Resultset, delete) {

	zval *_2 = NULL;
	int ZEPHIR_LAST_CALL_STATUS;
	zend_object_iterator *_0;
	zend_bool transaction;
	zval *conditionCallback = NULL, *record = NULL, *connection = NULL, *_1 = NULL, *_3 = NULL, *_4 = NULL;

	ZEPHIR_MM_GROW();
	zephir_fetch_params(1, 0, 1, &conditionCallback);

	if (!conditionCallback) {
		conditionCallback = ZEPHIR_GLOBAL(global_null);
	}
	ZEPHIR_INIT_VAR(connection);
	ZVAL_NULL(connection);


	transaction = 0;
	_0 = zephir_get_iterator(this_ptr TSRMLS_CC);
	_0->funcs->rewind(_0 TSRMLS_CC);
	for (;_0->funcs->valid(_0 TSRMLS_CC) == SUCCESS && !EG(exception); _0->funcs->move_forward(_0 TSRMLS_CC)) {
		{
			zval **ZEPHIR_TMP_ITERATOR_PTR;
			_0->funcs->get_current_data(_0, &ZEPHIR_TMP_ITERATOR_PTR TSRMLS_CC);
			ZEPHIR_CPY_WRT(record, (*ZEPHIR_TMP_ITERATOR_PTR));
		}
		if (transaction == 0) {
			if (!((zephir_method_exists_ex(record, SS("getwriteconnection") TSRMLS_CC) == SUCCESS))) {
				ZEPHIR_THROW_EXCEPTION_DEBUG_STR(phalcon_mvc_model_exception_ce, "The returned record is not valid", "phalcon/mvc/model/resultset.zep", 477);
				return;
			}
			ZEPHIR_CALL_METHOD(&connection, record, "getwriteconnection", NULL, 0);
			zephir_check_call_status();
			transaction = 1;
			ZEPHIR_CALL_METHOD(NULL, connection, "begin", NULL, 0);
			zephir_check_call_status();
		}
		if (Z_TYPE_P(conditionCallback) == IS_OBJECT) {
			ZEPHIR_INIT_NVAR(_1);
			ZEPHIR_INIT_NVAR(_2);
			zephir_create_array(_2, 1, 0 TSRMLS_CC);
			zephir_array_fast_append(_2, record);
			ZEPHIR_CALL_USER_FUNC_ARRAY(_1, conditionCallback, _2);
			zephir_check_call_status();
			if (ZEPHIR_IS_FALSE_IDENTICAL(_1)) {
				continue;
			}
		}
		ZEPHIR_CALL_METHOD(&_3, record, "delete", NULL, 0);
		zephir_check_call_status();
		if (!(zephir_is_true(_3))) {
			ZEPHIR_CALL_METHOD(&_4, record, "getmessages", NULL, 0);
			zephir_check_call_status();
			zephir_update_property_this(this_ptr, SL("_errorMessages"), _4 TSRMLS_CC);
			ZEPHIR_CALL_METHOD(NULL, connection, "rollback", NULL, 0);
			zephir_check_call_status();
			transaction = 0;
			break;
		}
	}
	_0->funcs->dtor(_0 TSRMLS_CC);
	if (transaction == 1) {
		ZEPHIR_CALL_METHOD(NULL, connection, "commit", NULL, 0);
		zephir_check_call_status();
	}
	RETURN_MM_BOOL(1);

}

/**
 * Filters a resultset returning only those the developer requires
 *
 *<code>
 * $filtered = $robots->filter(function($robot){
 *		if ($robot->id < 3) {
 *			return $robot;
 *		}
 *	});
 *</code>
 *
 * @param callback filter
 * @return \Phalcon\Mvc\Model[]
 */
PHP_METHOD(Phalcon_Mvc_Model_Resultset, filter) {

	zend_bool _1;
	int ZEPHIR_LAST_CALL_STATUS;
	zend_object_iterator *_0;
	zval *filter, *records, *record = NULL, *parameters, *processedRecord = NULL;

	ZEPHIR_MM_GROW();
	zephir_fetch_params(1, 1, 0, &filter);



	ZEPHIR_INIT_VAR(records);
	array_init(records);
	ZEPHIR_INIT_VAR(parameters);
	array_init(parameters);
	_0 = zephir_get_iterator(this_ptr TSRMLS_CC);
	_0->funcs->rewind(_0 TSRMLS_CC);
	for (;_0->funcs->valid(_0 TSRMLS_CC) == SUCCESS && !EG(exception); _0->funcs->move_forward(_0 TSRMLS_CC)) {
		{
			zval **ZEPHIR_TMP_ITERATOR_PTR;
			_0->funcs->get_current_data(_0, &ZEPHIR_TMP_ITERATOR_PTR TSRMLS_CC);
			ZEPHIR_CPY_WRT(record, (*ZEPHIR_TMP_ITERATOR_PTR));
		}
		zephir_array_update_long(&parameters, 0, &record, PH_COPY | PH_SEPARATE ZEPHIR_DEBUG_PARAMS_DUMMY);
		ZEPHIR_INIT_NVAR(processedRecord);
		ZEPHIR_CALL_USER_FUNC_ARRAY(processedRecord, filter, parameters);
		zephir_check_call_status();
		_1 = Z_TYPE_P(processedRecord) != IS_OBJECT;
		if (_1) {
			_1 = Z_TYPE_P(processedRecord) != IS_ARRAY;
		}
		if (_1) {
			continue;
		}
		zephir_array_append(&records, processedRecord, PH_SEPARATE, "phalcon/mvc/model/resultset.zep", 556);
	}
	_0->funcs->dtor(_0 TSRMLS_CC);
	RETURN_CCTOR(records);

}

/**
 * Returns serialised model objects as array for json_encode. Calls jsonSerialize on each object if present
 *
 *<code>
 * $robots = Robots::find();
 * echo json_encode($robots);
 *</code>
 *
 * @return array
 */
PHP_METHOD(Phalcon_Mvc_Model_Resultset, jsonSerialize) {

	int ZEPHIR_LAST_CALL_STATUS;
	zend_bool _1;
	zend_object_iterator *_0;
	zval *records, *current = NULL, *_2 = NULL;

	ZEPHIR_MM_GROW();

	ZEPHIR_INIT_VAR(records);
	array_init(records);
	_0 = zephir_get_iterator(this_ptr TSRMLS_CC);
	_0->funcs->rewind(_0 TSRMLS_CC);
	for (;_0->funcs->valid(_0 TSRMLS_CC) == SUCCESS && !EG(exception); _0->funcs->move_forward(_0 TSRMLS_CC)) {
		{
			zval **ZEPHIR_TMP_ITERATOR_PTR;
			_0->funcs->get_current_data(_0, &ZEPHIR_TMP_ITERATOR_PTR TSRMLS_CC);
			ZEPHIR_CPY_WRT(current, (*ZEPHIR_TMP_ITERATOR_PTR));
		}
		_1 = Z_TYPE_P(current) == IS_OBJECT;
		if (_1) {
			_1 = (zephir_method_exists_ex(current, SS("jsonserialize") TSRMLS_CC) == SUCCESS);
		}
		if (_1) {
			ZEPHIR_CALL_METHOD(&_2, current, "jsonserialize", NULL, 0);
			zephir_check_call_status();
			zephir_array_append(&records, _2, PH_SEPARATE, "phalcon/mvc/model/resultset.zep", 578);
		} else {
			zephir_array_append(&records, current, PH_SEPARATE, "phalcon/mvc/model/resultset.zep", 580);
		}
	}
	_0->funcs->dtor(_0 TSRMLS_CC);
	RETURN_CCTOR(records);

}
<|MERGE_RESOLUTION|>--- conflicted
+++ resolved
@@ -169,15 +169,9 @@
 	ZEPHIR_MM_GROW();
 
 	_0 = zephir_fetch_nproperty_this(this_ptr, SL("_pointer"), PH_NOISY_CC);
-<<<<<<< HEAD
-	ZEPHIR_SINIT_VAR(_1);
-	ZVAL_LONG(&_1, (zephir_get_numberval(_0) + 1));
-	ZEPHIR_CALL_METHOD(NULL, this_ptr, "seek", NULL, 70, &_1);
-=======
 	ZEPHIR_INIT_VAR(_1);
 	ZVAL_LONG(_1, (zephir_get_numberval(_0) + 1));
-	ZEPHIR_CALL_METHOD(NULL, this_ptr, "seek", NULL, 73, _1);
->>>>>>> 58cb694b
+	ZEPHIR_CALL_METHOD(NULL, this_ptr, "seek", NULL, 70, _1);
 	zephir_check_call_status();
 	ZEPHIR_MM_RESTORE();
 
@@ -224,15 +218,9 @@
 
 	ZEPHIR_MM_GROW();
 
-<<<<<<< HEAD
-	ZEPHIR_SINIT_VAR(_0);
-	ZVAL_LONG(&_0, 0);
-	ZEPHIR_CALL_METHOD(NULL, this_ptr, "seek", NULL, 70, &_0);
-=======
 	ZEPHIR_INIT_VAR(_0);
 	ZVAL_LONG(_0, 0);
-	ZEPHIR_CALL_METHOD(NULL, this_ptr, "seek", NULL, 73, _0);
->>>>>>> 58cb694b
+	ZEPHIR_CALL_METHOD(NULL, this_ptr, "seek", NULL, 70, _0);
 	zephir_check_call_status();
 	ZEPHIR_MM_RESTORE();
 
@@ -369,15 +357,9 @@
 
 	_0 = zephir_fetch_nproperty_this(this_ptr, SL("_count"), PH_NOISY_CC);
 	if (ZEPHIR_GT_LONG(_0, index)) {
-<<<<<<< HEAD
-		ZEPHIR_SINIT_VAR(_1);
-		ZVAL_LONG(&_1, index);
-		ZEPHIR_CALL_METHOD(NULL, this_ptr, "seek", NULL, 70, &_1);
-=======
 		ZEPHIR_INIT_VAR(_1);
 		ZVAL_LONG(_1, index);
-		ZEPHIR_CALL_METHOD(NULL, this_ptr, "seek", NULL, 73, _1);
->>>>>>> 58cb694b
+		ZEPHIR_CALL_METHOD(NULL, this_ptr, "seek", NULL, 70, _1);
 		zephir_check_call_status();
 		ZEPHIR_RETURN_CALL_METHOD(this_ptr, "current", NULL, 0);
 		zephir_check_call_status();
@@ -460,15 +442,9 @@
 	if (ZEPHIR_IS_LONG(_0, 0)) {
 		RETURN_MM_BOOL(0);
 	}
-<<<<<<< HEAD
-	ZEPHIR_SINIT_VAR(_1);
-	ZVAL_LONG(&_1, 0);
-	ZEPHIR_CALL_METHOD(NULL, this_ptr, "seek", NULL, 70, &_1);
-=======
 	ZEPHIR_INIT_VAR(_1);
 	ZVAL_LONG(_1, 0);
-	ZEPHIR_CALL_METHOD(NULL, this_ptr, "seek", NULL, 73, _1);
->>>>>>> 58cb694b
+	ZEPHIR_CALL_METHOD(NULL, this_ptr, "seek", NULL, 70, _1);
 	zephir_check_call_status();
 	ZEPHIR_RETURN_CALL_METHOD(this_ptr, "current", NULL, 0);
 	zephir_check_call_status();
@@ -491,15 +467,9 @@
 	if (ZEPHIR_IS_LONG(count, 0)) {
 		RETURN_MM_BOOL(0);
 	}
-<<<<<<< HEAD
-	ZEPHIR_SINIT_VAR(_0);
-	ZVAL_LONG(&_0, (zephir_get_numberval(count) - 1));
-	ZEPHIR_CALL_METHOD(NULL, this_ptr, "seek", NULL, 70, &_0);
-=======
 	ZEPHIR_INIT_VAR(_0);
 	ZVAL_LONG(_0, (zephir_get_numberval(count) - 1));
-	ZEPHIR_CALL_METHOD(NULL, this_ptr, "seek", NULL, 73, _0);
->>>>>>> 58cb694b
+	ZEPHIR_CALL_METHOD(NULL, this_ptr, "seek", NULL, 70, _0);
 	zephir_check_call_status();
 	ZEPHIR_RETURN_CALL_METHOD(this_ptr, "current", NULL, 0);
 	zephir_check_call_status();
