
#ifdef HAVE_CONFIG_H
#include "../../../ext_config.h"
#endif

#include <php.h>
#include "../../../php_ext.h"
#include "../../../ext.h"

#include <Zend/zend_operators.h>
#include <Zend/zend_exceptions.h>
#include <Zend/zend_interfaces.h>

#include "kernel/main.h"
#include "ext/spl/spl_iterators.h"
#include "kernel/object.h"
#include "kernel/memory.h"
#include "kernel/operators.h"
#include "kernel/fcall.h"
#include "kernel/array.h"
#include "kernel/exception.h"
#include "ext/spl/spl_exceptions.h"
#include "kernel/iterator.h"


/**
 * Phalcon\Mvc\Model\Resultset
 *
 * This component allows to Phalcon\Mvc\Model returns large resultsets with the minimum memory consumption
 * Resultsets can be traversed using a standard foreach or a while statement. If a resultset is serialized
 * it will dump all the rows into a big array. Then unserialize will retrieve the rows as they were before
 * serializing.
 *
 * <code>
 *
 * //Using a standard foreach
 * $robots = Robots::find(array("type='virtual'", "order" => "name"));
 * foreach ($robots as robot) {
 *  echo robot->name, "\n";
 * }
 *
 * //Using a while
 * $robots = Robots::find(array("type='virtual'", "order" => "name"));
 * $robots->rewind();
 * while ($robots->valid()) {
 *  $robot = $robots->current();
 *  echo $robot->name, "\n";
 *  $robots->next();
 * }
 * </code>
 */
ZEPHIR_INIT_CLASS(Phalcon_Mvc_Model_Resultset) {

	ZEPHIR_REGISTER_CLASS(Phalcon\\Mvc\\Model, Resultset, phalcon, mvc_model_resultset, phalcon_mvc_model_resultset_method_entry, ZEND_ACC_EXPLICIT_ABSTRACT_CLASS);

	/**
	 * Phalcon\Db\ResultInterface or false for empty resultset
	 */
	zend_declare_property_bool(phalcon_mvc_model_resultset_ce, SL("_result"), 0, ZEND_ACC_PROTECTED TSRMLS_CC);

	zend_declare_property_null(phalcon_mvc_model_resultset_ce, SL("_cache"), ZEND_ACC_PROTECTED TSRMLS_CC);

	zend_declare_property_bool(phalcon_mvc_model_resultset_ce, SL("_isFresh"), 1, ZEND_ACC_PROTECTED TSRMLS_CC);

	zend_declare_property_long(phalcon_mvc_model_resultset_ce, SL("_pointer"), 0, ZEND_ACC_PROTECTED TSRMLS_CC);

	zend_declare_property_null(phalcon_mvc_model_resultset_ce, SL("_count"), ZEND_ACC_PROTECTED TSRMLS_CC);

	zend_declare_property_null(phalcon_mvc_model_resultset_ce, SL("_activeRow"), ZEND_ACC_PROTECTED TSRMLS_CC);

	zend_declare_property_null(phalcon_mvc_model_resultset_ce, SL("_rows"), ZEND_ACC_PROTECTED TSRMLS_CC);

	zend_declare_property_null(phalcon_mvc_model_resultset_ce, SL("_row"), ZEND_ACC_PROTECTED TSRMLS_CC);

	zend_declare_property_null(phalcon_mvc_model_resultset_ce, SL("_errorMessages"), ZEND_ACC_PROTECTED TSRMLS_CC);

	zend_declare_property_long(phalcon_mvc_model_resultset_ce, SL("_hydrateMode"), 0, ZEND_ACC_PROTECTED TSRMLS_CC);

	zend_declare_class_constant_long(phalcon_mvc_model_resultset_ce, SL("TYPE_RESULT_FULL"), 0 TSRMLS_CC);

	zend_declare_class_constant_long(phalcon_mvc_model_resultset_ce, SL("TYPE_RESULT_PARTIAL"), 1 TSRMLS_CC);

	zend_declare_class_constant_long(phalcon_mvc_model_resultset_ce, SL("HYDRATE_RECORDS"), 0 TSRMLS_CC);

	zend_declare_class_constant_long(phalcon_mvc_model_resultset_ce, SL("HYDRATE_OBJECTS"), 2 TSRMLS_CC);

	zend_declare_class_constant_long(phalcon_mvc_model_resultset_ce, SL("HYDRATE_ARRAYS"), 1 TSRMLS_CC);

	zend_class_implements(phalcon_mvc_model_resultset_ce TSRMLS_CC, 1, phalcon_mvc_model_resultsetinterface_ce);
	zend_class_implements(phalcon_mvc_model_resultset_ce TSRMLS_CC, 1, zend_ce_iterator);
	zend_class_implements(phalcon_mvc_model_resultset_ce TSRMLS_CC, 1, spl_ce_SeekableIterator);
	zend_class_implements(phalcon_mvc_model_resultset_ce TSRMLS_CC, 1, spl_ce_Countable);
	zend_class_implements(phalcon_mvc_model_resultset_ce TSRMLS_CC, 1, zend_ce_arrayaccess);
	zend_class_implements(phalcon_mvc_model_resultset_ce TSRMLS_CC, 1, zend_ce_serializable);
	return SUCCESS;

}

/**
 * Phalcon\Mvc\Model\Resultset constructor
 *
 * @param array columnTypes
 * @param \Phalcon\Db\ResultInterface|false result
 * @param \Phalcon\Cache\BackendInterface cache
 */
PHP_METHOD(Phalcon_Mvc_Model_Resultset, __construct) {

	int ZEPHIR_LAST_CALL_STATUS;
	zval *result, *cache = NULL, *rowCount = NULL, *rows = NULL, *_0, *_1 = NULL;

	ZEPHIR_MM_GROW();
	zephir_fetch_params(1, 1, 1, &result, &cache);

	if (!cache) {
		cache = ZEPHIR_GLOBAL(global_null);
	}


	if (Z_TYPE_P(result) != IS_OBJECT) {
		ZEPHIR_INIT_ZVAL_NREF(_0);
		ZVAL_LONG(_0, 0);
		zephir_update_property_this(this_ptr, SL("_count"), _0 TSRMLS_CC);
		ZEPHIR_INIT_VAR(_1);
		array_init(_1);
		zephir_update_property_this(this_ptr, SL("_rows"), _1 TSRMLS_CC);
		RETURN_MM_NULL();
	}
	zephir_update_property_this(this_ptr, SL("_result"), result TSRMLS_CC);
	if (Z_TYPE_P(cache) != IS_NULL) {
		zephir_update_property_this(this_ptr, SL("_cache"), cache TSRMLS_CC);
	}
	ZEPHIR_INIT_NVAR(_1);
	ZVAL_LONG(_1, 2);
	ZEPHIR_CALL_METHOD(NULL, result, "setfetchmode", NULL, 0, _1);
	zephir_check_call_status();
	ZEPHIR_CALL_METHOD(&rowCount, result, "numrows", NULL, 0);
	zephir_check_call_status();
	zephir_update_property_this(this_ptr, SL("_count"), rowCount TSRMLS_CC);
	if (ZEPHIR_IS_LONG(rowCount, 0)) {
		ZEPHIR_INIT_NVAR(_1);
		array_init(_1);
		zephir_update_property_this(this_ptr, SL("_rows"), _1 TSRMLS_CC);
		RETURN_MM_NULL();
	}
	if (ZEPHIR_LE_LONG(rowCount, 32)) {
		ZEPHIR_CALL_METHOD(&rows, result, "fetchall", NULL, 0);
		zephir_check_call_status();
		if (Z_TYPE_P(rows) == IS_ARRAY) {
			zephir_update_property_this(this_ptr, SL("_rows"), rows TSRMLS_CC);
		} else {
			ZEPHIR_INIT_NVAR(_1);
			array_init(_1);
			zephir_update_property_this(this_ptr, SL("_rows"), _1 TSRMLS_CC);
		}
	}
	ZEPHIR_MM_RESTORE();

}

/**
 * Moves cursor to next row in the resultset
 */
PHP_METHOD(Phalcon_Mvc_Model_Resultset, next) {

	int ZEPHIR_LAST_CALL_STATUS;
	zval *_0, _1;

	ZEPHIR_MM_GROW();

	_0 = zephir_fetch_nproperty_this(this_ptr, SL("_pointer"), PH_NOISY_CC);
	ZEPHIR_SINIT_VAR(_1);
	ZVAL_LONG(&_1, (zephir_get_numberval(_0) + 1));
<<<<<<< HEAD
	ZEPHIR_CALL_METHOD(NULL, this_ptr, "seek", NULL, 69, &_1);
=======
	ZEPHIR_CALL_METHOD(NULL, this_ptr, "seek", NULL, 73, &_1);
>>>>>>> 08711796
	zephir_check_call_status();
	ZEPHIR_MM_RESTORE();

}

/**
 * Check whether internal resource has rows to fetch
 */
PHP_METHOD(Phalcon_Mvc_Model_Resultset, valid) {

	zval *_0, *_1;


	_0 = zephir_fetch_nproperty_this(this_ptr, SL("_pointer"), PH_NOISY_CC);
	_1 = zephir_fetch_nproperty_this(this_ptr, SL("_count"), PH_NOISY_CC);
	RETURN_BOOL(ZEPHIR_LT(_0, _1));

}

/**
 * Gets pointer number of active row in the resultset
 */
PHP_METHOD(Phalcon_Mvc_Model_Resultset, key) {

	zval *_0, *_1;


	_0 = zephir_fetch_nproperty_this(this_ptr, SL("_pointer"), PH_NOISY_CC);
	_1 = zephir_fetch_nproperty_this(this_ptr, SL("_count"), PH_NOISY_CC);
	if (ZEPHIR_GE(_0, _1)) {
		RETURN_NULL();
	}
	RETURN_MEMBER(this_ptr, "_pointer");

}

/**
 * Rewinds resultset to its beginning
 */
PHP_METHOD(Phalcon_Mvc_Model_Resultset, rewind) {

	int ZEPHIR_LAST_CALL_STATUS;
	zval _0;

	ZEPHIR_MM_GROW();

	ZEPHIR_SINIT_VAR(_0);
	ZVAL_LONG(&_0, 0);
<<<<<<< HEAD
	ZEPHIR_CALL_METHOD(NULL, this_ptr, "seek", NULL, 69, &_0);
=======
	ZEPHIR_CALL_METHOD(NULL, this_ptr, "seek", NULL, 73, &_0);
>>>>>>> 08711796
	zephir_check_call_status();
	ZEPHIR_MM_RESTORE();

}

/**
 * Changes internal pointer to a specific position in the resultset
 * Set new position if required and set this->_row
 */
PHP_METHOD(Phalcon_Mvc_Model_Resultset, seek) {

	zephir_fcall_cache_entry *_9 = NULL;
	zend_bool _1, _6;
	zval *position_param = NULL, *result, *row, *_0, *_2, *_3, *_4, *_5, *_7 = NULL, *_8;
	int position, ZEPHIR_LAST_CALL_STATUS;

	ZEPHIR_MM_GROW();
	zephir_fetch_params(1, 1, 0, &position_param);

	position = zephir_get_intval(position_param);


	_0 = zephir_fetch_nproperty_this(this_ptr, SL("_pointer"), PH_NOISY_CC);
	_1 = !ZEPHIR_IS_LONG(_0, position);
	if (!(_1)) {
		_2 = zephir_fetch_nproperty_this(this_ptr, SL("_row"), PH_NOISY_CC);
		_1 = Z_TYPE_P(_2) == IS_NULL;
	}
	if (_1) {
		ZEPHIR_OBS_VAR(_3);
		zephir_read_property_this(&_3, this_ptr, SL("_rows"), PH_NOISY_CC);
		if (Z_TYPE_P(_3) == IS_ARRAY) {
			ZEPHIR_OBS_VAR(row);
			_4 = zephir_fetch_nproperty_this(this_ptr, SL("_rows"), PH_NOISY_CC);
			if (zephir_array_isset_long_fetch(&row, _4, position, 0 TSRMLS_CC)) {
				zephir_update_property_this(this_ptr, SL("_row"), row TSRMLS_CC);
			}
			ZEPHIR_INIT_ZVAL_NREF(_5);
			ZVAL_LONG(_5, position);
			zephir_update_property_this(this_ptr, SL("_pointer"), _5 TSRMLS_CC);
			zephir_update_property_this(this_ptr, SL("_activeRow"), ZEPHIR_GLOBAL(global_null) TSRMLS_CC);
			RETURN_MM_NULL();
		}
		ZEPHIR_OBS_VAR(result);
		zephir_read_property_this(&result, this_ptr, SL("_result"), PH_NOISY_CC);
		_4 = zephir_fetch_nproperty_this(this_ptr, SL("_row"), PH_NOISY_CC);
		_6 = Z_TYPE_P(_4) == IS_NULL;
		if (_6) {
			_5 = zephir_fetch_nproperty_this(this_ptr, SL("_pointer"), PH_NOISY_CC);
			_6 = ZEPHIR_IS_LONG_IDENTICAL(_5, 0);
		}
		if (_6) {
			ZEPHIR_CALL_METHOD(&_7, result, "fetch", NULL, 0);
			zephir_check_call_status();
			zephir_update_property_this(this_ptr, SL("_row"), _7 TSRMLS_CC);
		}
		_4 = zephir_fetch_nproperty_this(this_ptr, SL("_pointer"), PH_NOISY_CC);
		if (ZEPHIR_GT_LONG(_4, position)) {
			ZEPHIR_INIT_VAR(_8);
			ZVAL_LONG(_8, position);
			ZEPHIR_CALL_METHOD(NULL, result, "dataseek", NULL, 0, _8);
			zephir_check_call_status();
			ZEPHIR_CALL_METHOD(&_7, result, "fetch", NULL, 0);
			zephir_check_call_status();
			zephir_update_property_this(this_ptr, SL("_row"), _7 TSRMLS_CC);
			ZEPHIR_INIT_ZVAL_NREF(_5);
			ZVAL_LONG(_5, position);
			zephir_update_property_this(this_ptr, SL("_pointer"), _5 TSRMLS_CC);
		}
		while (1) {
			_4 = zephir_fetch_nproperty_this(this_ptr, SL("_pointer"), PH_NOISY_CC);
			if (!(ZEPHIR_LT_LONG(_4, position))) {
				break;
			}
			ZEPHIR_CALL_METHOD(&_7, result, "fetch", &_9, 0);
			zephir_check_call_status();
			zephir_update_property_this(this_ptr, SL("_row"), _7 TSRMLS_CC);
			RETURN_ON_FAILURE(zephir_property_incr(this_ptr, SL("_pointer") TSRMLS_CC));
		}
		ZEPHIR_INIT_ZVAL_NREF(_4);
		ZVAL_LONG(_4, position);
		zephir_update_property_this(this_ptr, SL("_pointer"), _4 TSRMLS_CC);
		zephir_update_property_this(this_ptr, SL("_activeRow"), ZEPHIR_GLOBAL(global_null) TSRMLS_CC);
	}
	ZEPHIR_MM_RESTORE();

}

/**
 * Counts how many rows are in the resultset
 */
PHP_METHOD(Phalcon_Mvc_Model_Resultset, count) {


	RETURN_MEMBER(this_ptr, "_count");

}

/**
 * Checks whether offset exists in the resultset
 */
PHP_METHOD(Phalcon_Mvc_Model_Resultset, offsetExists) {

	zval *index_param = NULL, *_0;
	int index;

	zephir_fetch_params(0, 1, 0, &index_param);

	index = zephir_get_intval(index_param);


	_0 = zephir_fetch_nproperty_this(this_ptr, SL("_count"), PH_NOISY_CC);
	RETURN_BOOL(ZEPHIR_GT_LONG(_0, index));

}

/**
 * Gets row in a specific position of the resultset
 */
PHP_METHOD(Phalcon_Mvc_Model_Resultset, offsetGet) {

	zval *index_param = NULL, *_0, _1;
	int index, ZEPHIR_LAST_CALL_STATUS;

	ZEPHIR_MM_GROW();
	zephir_fetch_params(1, 1, 0, &index_param);

	if (unlikely(Z_TYPE_P(index_param) != IS_LONG)) {
		zephir_throw_exception_string(spl_ce_InvalidArgumentException, SL("Parameter 'index' must be a long/integer") TSRMLS_CC);
		RETURN_MM_NULL();
	}

	index = Z_LVAL_P(index_param);


	_0 = zephir_fetch_nproperty_this(this_ptr, SL("_count"), PH_NOISY_CC);
	if (ZEPHIR_GT_LONG(_0, index)) {
		ZEPHIR_SINIT_VAR(_1);
		ZVAL_LONG(&_1, index);
<<<<<<< HEAD
		ZEPHIR_CALL_METHOD(NULL, this_ptr, "seek", NULL, 69, &_1);
=======
		ZEPHIR_CALL_METHOD(NULL, this_ptr, "seek", NULL, 73, &_1);
>>>>>>> 08711796
		zephir_check_call_status();
		ZEPHIR_RETURN_CALL_METHOD(this_ptr, "current", NULL, 0);
		zephir_check_call_status();
		RETURN_MM();
	}
	ZEPHIR_THROW_EXCEPTION_DEBUG_STR(phalcon_mvc_model_exception_ce, "The index does not exist in the cursor", "phalcon/mvc/model/resultset.zep", 285);
	return;

}

/**
 * Resultsets cannot be changed. It has only been implemented to meet the definition of the ArrayAccess interface
 *
 * @param int index
 * @param \Phalcon\Mvc\ModelInterface value
 */
PHP_METHOD(Phalcon_Mvc_Model_Resultset, offsetSet) {

	zval *index, *value;

	zephir_fetch_params(0, 2, 0, &index, &value);



	ZEPHIR_THROW_EXCEPTION_DEBUG_STRW(phalcon_mvc_model_exception_ce, "Cursor is an immutable ArrayAccess object", "phalcon/mvc/model/resultset.zep", 296);
	return;

}

/**
 * Resultsets cannot be changed. It has only been implemented to meet the definition of the ArrayAccess interface
 */
PHP_METHOD(Phalcon_Mvc_Model_Resultset, offsetUnset) {

	zval *offset_param = NULL;
	int offset;

	zephir_fetch_params(0, 1, 0, &offset_param);

	offset = zephir_get_intval(offset_param);


	ZEPHIR_THROW_EXCEPTION_DEBUG_STRW(phalcon_mvc_model_exception_ce, "Cursor is an immutable ArrayAccess object", "phalcon/mvc/model/resultset.zep", 304);
	return;

}

/**
 * Returns the internal type of data retrieval that the resultset is using
 */
PHP_METHOD(Phalcon_Mvc_Model_Resultset, getType) {

	zval *_0, *_1;

	ZEPHIR_MM_GROW();

	ZEPHIR_INIT_VAR(_0);
	ZEPHIR_OBS_VAR(_1);
	zephir_read_property_this(&_1, this_ptr, SL("_rows"), PH_NOISY_CC);
	if (Z_TYPE_P(_1) == IS_ARRAY) {
		ZVAL_LONG(_0, 0);
	} else {
		ZVAL_LONG(_0, 1);
	}
	RETURN_CCTOR(_0);

}

/**
 * Get first row in the resultset
 */
PHP_METHOD(Phalcon_Mvc_Model_Resultset, getFirst) {

	int ZEPHIR_LAST_CALL_STATUS;
	zval *_0, _1;

	ZEPHIR_MM_GROW();

	_0 = zephir_fetch_nproperty_this(this_ptr, SL("_count"), PH_NOISY_CC);
	if (ZEPHIR_IS_LONG(_0, 0)) {
		RETURN_MM_BOOL(0);
	}
	ZEPHIR_SINIT_VAR(_1);
	ZVAL_LONG(&_1, 0);
<<<<<<< HEAD
	ZEPHIR_CALL_METHOD(NULL, this_ptr, "seek", NULL, 69, &_1);
=======
	ZEPHIR_CALL_METHOD(NULL, this_ptr, "seek", NULL, 73, &_1);
>>>>>>> 08711796
	zephir_check_call_status();
	ZEPHIR_RETURN_CALL_METHOD(this_ptr, "current", NULL, 0);
	zephir_check_call_status();
	RETURN_MM();

}

/**
 * Get last row in the resultset
 */
PHP_METHOD(Phalcon_Mvc_Model_Resultset, getLast) {

	int ZEPHIR_LAST_CALL_STATUS;
	zval *count, _0;

	ZEPHIR_MM_GROW();

	ZEPHIR_OBS_VAR(count);
	zephir_read_property_this(&count, this_ptr, SL("_count"), PH_NOISY_CC);
	if (ZEPHIR_IS_LONG(count, 0)) {
		RETURN_MM_BOOL(0);
	}
	ZEPHIR_SINIT_VAR(_0);
	ZVAL_LONG(&_0, (zephir_get_numberval(count) - 1));
<<<<<<< HEAD
	ZEPHIR_CALL_METHOD(NULL, this_ptr, "seek", NULL, 69, &_0);
=======
	ZEPHIR_CALL_METHOD(NULL, this_ptr, "seek", NULL, 73, &_0);
>>>>>>> 08711796
	zephir_check_call_status();
	ZEPHIR_RETURN_CALL_METHOD(this_ptr, "current", NULL, 0);
	zephir_check_call_status();
	RETURN_MM();

}

/**
 * Set if the resultset is fresh or an old one cached
 */
PHP_METHOD(Phalcon_Mvc_Model_Resultset, setIsFresh) {

	zval *isFresh_param = NULL;
	zend_bool isFresh;

	zephir_fetch_params(0, 1, 0, &isFresh_param);

	isFresh = zephir_get_boolval(isFresh_param);


	zephir_update_property_this(this_ptr, SL("_isFresh"), isFresh ? ZEPHIR_GLOBAL(global_true) : ZEPHIR_GLOBAL(global_false) TSRMLS_CC);
	RETURN_THISW();

}

/**
 * Tell if the resultset if fresh or an old one cached
 */
PHP_METHOD(Phalcon_Mvc_Model_Resultset, isFresh) {


	RETURN_MEMBER(this_ptr, "_isFresh");

}

/**
 * Sets the hydration mode in the resultset
 */
PHP_METHOD(Phalcon_Mvc_Model_Resultset, setHydrateMode) {

	zval *hydrateMode_param = NULL, *_0;
	int hydrateMode;

	zephir_fetch_params(0, 1, 0, &hydrateMode_param);

	hydrateMode = zephir_get_intval(hydrateMode_param);


	ZEPHIR_INIT_ZVAL_NREF(_0);
	ZVAL_LONG(_0, hydrateMode);
	zephir_update_property_this(this_ptr, SL("_hydrateMode"), _0 TSRMLS_CC);
	RETURN_THISW();

}

/**
 * Returns the current hydration mode
 */
PHP_METHOD(Phalcon_Mvc_Model_Resultset, getHydrateMode) {


	RETURN_MEMBER(this_ptr, "_hydrateMode");

}

/**
 * Returns the associated cache for the resultset
 */
PHP_METHOD(Phalcon_Mvc_Model_Resultset, getCache) {


	RETURN_MEMBER(this_ptr, "_cache");

}

/**
 * Returns the error messages produced by a batch operation
 */
PHP_METHOD(Phalcon_Mvc_Model_Resultset, getMessages) {


	RETURN_MEMBER(this_ptr, "_errorMessages");

}

/**
 * Updates every record in the resultset
 *
 * @param array data
 * @param \Closure conditionCallback
 * @return boolean
 */
PHP_METHOD(Phalcon_Mvc_Model_Resultset, update) {

	zval *_2 = NULL;
	int ZEPHIR_LAST_CALL_STATUS;
	zend_object_iterator *_0;
	zend_bool transaction;
	zval *data, *conditionCallback = NULL, *record = NULL, *connection = NULL, *_1 = NULL, *_3 = NULL, *_4 = NULL;

	ZEPHIR_MM_GROW();
	zephir_fetch_params(1, 1, 1, &data, &conditionCallback);

	if (!conditionCallback) {
		conditionCallback = ZEPHIR_GLOBAL(global_null);
	}
	ZEPHIR_INIT_VAR(connection);
	ZVAL_NULL(connection);


	transaction = 0;
	_0 = zephir_get_iterator(this_ptr TSRMLS_CC);
	_0->funcs->rewind(_0 TSRMLS_CC);
	for (;_0->funcs->valid(_0 TSRMLS_CC) == SUCCESS && !EG(exception); _0->funcs->move_forward(_0 TSRMLS_CC)) {
		{
			zval **ZEPHIR_TMP_ITERATOR_PTR;
			_0->funcs->get_current_data(_0, &ZEPHIR_TMP_ITERATOR_PTR TSRMLS_CC);
			ZEPHIR_CPY_WRT(record, (*ZEPHIR_TMP_ITERATOR_PTR));
		}
		if (transaction == 0) {
			if (!((zephir_method_exists_ex(record, SS("getwriteconnection") TSRMLS_CC) == SUCCESS))) {
				ZEPHIR_THROW_EXCEPTION_DEBUG_STR(phalcon_mvc_model_exception_ce, "The returned record is not valid", "phalcon/mvc/model/resultset.zep", 414);
				return;
			}
			ZEPHIR_CALL_METHOD(&connection, record, "getwriteconnection", NULL, 0);
			zephir_check_call_status();
			transaction = 1;
			ZEPHIR_CALL_METHOD(NULL, connection, "begin", NULL, 0);
			zephir_check_call_status();
		}
		if (Z_TYPE_P(conditionCallback) == IS_OBJECT) {
			ZEPHIR_INIT_NVAR(_1);
			ZEPHIR_INIT_NVAR(_2);
			zephir_create_array(_2, 1, 0 TSRMLS_CC);
			zephir_array_fast_append(_2, record);
			ZEPHIR_CALL_USER_FUNC_ARRAY(_1, conditionCallback, _2);
			zephir_check_call_status();
			if (ZEPHIR_IS_FALSE_IDENTICAL(_1)) {
				continue;
			}
		}
		ZEPHIR_CALL_METHOD(&_3, record, "save", NULL, 0, data);
		zephir_check_call_status();
		if (!(zephir_is_true(_3))) {
			ZEPHIR_CALL_METHOD(&_4, record, "getmessages", NULL, 0);
			zephir_check_call_status();
			zephir_update_property_this(this_ptr, SL("_errorMessages"), _4 TSRMLS_CC);
			ZEPHIR_CALL_METHOD(NULL, connection, "rollback", NULL, 0);
			zephir_check_call_status();
			transaction = 0;
			break;
		}
	}
	_0->funcs->dtor(_0 TSRMLS_CC);
	if (transaction == 1) {
		ZEPHIR_CALL_METHOD(NULL, connection, "commit", NULL, 0);
		zephir_check_call_status();
	}
	RETURN_MM_BOOL(1);

}

/**
 * Deletes every record in the resultset
 */
PHP_METHOD(Phalcon_Mvc_Model_Resultset, delete) {

	zval *_2 = NULL;
	int ZEPHIR_LAST_CALL_STATUS;
	zend_object_iterator *_0;
	zend_bool transaction;
	zval *conditionCallback = NULL, *record = NULL, *connection = NULL, *_1 = NULL, *_3 = NULL, *_4 = NULL;

	ZEPHIR_MM_GROW();
	zephir_fetch_params(1, 0, 1, &conditionCallback);

	if (!conditionCallback) {
		conditionCallback = ZEPHIR_GLOBAL(global_null);
	}
	ZEPHIR_INIT_VAR(connection);
	ZVAL_NULL(connection);


	transaction = 0;
	_0 = zephir_get_iterator(this_ptr TSRMLS_CC);
	_0->funcs->rewind(_0 TSRMLS_CC);
	for (;_0->funcs->valid(_0 TSRMLS_CC) == SUCCESS && !EG(exception); _0->funcs->move_forward(_0 TSRMLS_CC)) {
		{
			zval **ZEPHIR_TMP_ITERATOR_PTR;
			_0->funcs->get_current_data(_0, &ZEPHIR_TMP_ITERATOR_PTR TSRMLS_CC);
			ZEPHIR_CPY_WRT(record, (*ZEPHIR_TMP_ITERATOR_PTR));
		}
		if (transaction == 0) {
			if (!((zephir_method_exists_ex(record, SS("getwriteconnection") TSRMLS_CC) == SUCCESS))) {
				ZEPHIR_THROW_EXCEPTION_DEBUG_STR(phalcon_mvc_model_exception_ce, "The returned record is not valid", "phalcon/mvc/model/resultset.zep", 477);
				return;
			}
			ZEPHIR_CALL_METHOD(&connection, record, "getwriteconnection", NULL, 0);
			zephir_check_call_status();
			transaction = 1;
			ZEPHIR_CALL_METHOD(NULL, connection, "begin", NULL, 0);
			zephir_check_call_status();
		}
		if (Z_TYPE_P(conditionCallback) == IS_OBJECT) {
			ZEPHIR_INIT_NVAR(_1);
			ZEPHIR_INIT_NVAR(_2);
			zephir_create_array(_2, 1, 0 TSRMLS_CC);
			zephir_array_fast_append(_2, record);
			ZEPHIR_CALL_USER_FUNC_ARRAY(_1, conditionCallback, _2);
			zephir_check_call_status();
			if (ZEPHIR_IS_FALSE_IDENTICAL(_1)) {
				continue;
			}
		}
		ZEPHIR_CALL_METHOD(&_3, record, "delete", NULL, 0);
		zephir_check_call_status();
		if (!(zephir_is_true(_3))) {
			ZEPHIR_CALL_METHOD(&_4, record, "getmessages", NULL, 0);
			zephir_check_call_status();
			zephir_update_property_this(this_ptr, SL("_errorMessages"), _4 TSRMLS_CC);
			ZEPHIR_CALL_METHOD(NULL, connection, "rollback", NULL, 0);
			zephir_check_call_status();
			transaction = 0;
			break;
		}
	}
	_0->funcs->dtor(_0 TSRMLS_CC);
	if (transaction == 1) {
		ZEPHIR_CALL_METHOD(NULL, connection, "commit", NULL, 0);
		zephir_check_call_status();
	}
	RETURN_MM_BOOL(1);

}

/**
 * Filters a resultset returning only those the developer requires
 *
 *<code>
 * $filtered = $robots->filter(function($robot){
 *		if ($robot->id < 3) {
 *			return $robot;
 *		}
 *	});
 *</code>
 *
 * @param callback filter
 * @return \Phalcon\Mvc\Model[]
 */
PHP_METHOD(Phalcon_Mvc_Model_Resultset, filter) {

	zend_bool _1;
	int ZEPHIR_LAST_CALL_STATUS;
	zend_object_iterator *_0;
	zval *filter, *records, *record = NULL, *parameters, *processedRecord = NULL;

	ZEPHIR_MM_GROW();
	zephir_fetch_params(1, 1, 0, &filter);



	ZEPHIR_INIT_VAR(records);
	array_init(records);
	ZEPHIR_INIT_VAR(parameters);
	array_init(parameters);
	_0 = zephir_get_iterator(this_ptr TSRMLS_CC);
	_0->funcs->rewind(_0 TSRMLS_CC);
	for (;_0->funcs->valid(_0 TSRMLS_CC) == SUCCESS && !EG(exception); _0->funcs->move_forward(_0 TSRMLS_CC)) {
		{
			zval **ZEPHIR_TMP_ITERATOR_PTR;
			_0->funcs->get_current_data(_0, &ZEPHIR_TMP_ITERATOR_PTR TSRMLS_CC);
			ZEPHIR_CPY_WRT(record, (*ZEPHIR_TMP_ITERATOR_PTR));
		}
		zephir_array_update_long(&parameters, 0, &record, PH_COPY | PH_SEPARATE, "phalcon/mvc/model/resultset.zep", 546);
		ZEPHIR_INIT_NVAR(processedRecord);
		ZEPHIR_CALL_USER_FUNC_ARRAY(processedRecord, filter, parameters);
		zephir_check_call_status();
		_1 = Z_TYPE_P(processedRecord) != IS_OBJECT;
		if (_1) {
			_1 = Z_TYPE_P(processedRecord) != IS_ARRAY;
		}
		if (_1) {
			continue;
		}
		zephir_array_append(&records, processedRecord, PH_SEPARATE, "phalcon/mvc/model/resultset.zep", 556);
	}
	_0->funcs->dtor(_0 TSRMLS_CC);
	RETURN_CCTOR(records);

}
<|MERGE_RESOLUTION|>--- conflicted
+++ resolved
@@ -170,11 +170,7 @@
 	_0 = zephir_fetch_nproperty_this(this_ptr, SL("_pointer"), PH_NOISY_CC);
 	ZEPHIR_SINIT_VAR(_1);
 	ZVAL_LONG(&_1, (zephir_get_numberval(_0) + 1));
-<<<<<<< HEAD
-	ZEPHIR_CALL_METHOD(NULL, this_ptr, "seek", NULL, 69, &_1);
-=======
-	ZEPHIR_CALL_METHOD(NULL, this_ptr, "seek", NULL, 73, &_1);
->>>>>>> 08711796
+	ZEPHIR_CALL_METHOD(NULL, this_ptr, "seek", NULL, 70, &_1);
 	zephir_check_call_status();
 	ZEPHIR_MM_RESTORE();
 
@@ -223,11 +219,7 @@
 
 	ZEPHIR_SINIT_VAR(_0);
 	ZVAL_LONG(&_0, 0);
-<<<<<<< HEAD
-	ZEPHIR_CALL_METHOD(NULL, this_ptr, "seek", NULL, 69, &_0);
-=======
-	ZEPHIR_CALL_METHOD(NULL, this_ptr, "seek", NULL, 73, &_0);
->>>>>>> 08711796
+	ZEPHIR_CALL_METHOD(NULL, this_ptr, "seek", NULL, 70, &_0);
 	zephir_check_call_status();
 	ZEPHIR_MM_RESTORE();
 
@@ -367,11 +359,7 @@
 	if (ZEPHIR_GT_LONG(_0, index)) {
 		ZEPHIR_SINIT_VAR(_1);
 		ZVAL_LONG(&_1, index);
-<<<<<<< HEAD
-		ZEPHIR_CALL_METHOD(NULL, this_ptr, "seek", NULL, 69, &_1);
-=======
-		ZEPHIR_CALL_METHOD(NULL, this_ptr, "seek", NULL, 73, &_1);
->>>>>>> 08711796
+		ZEPHIR_CALL_METHOD(NULL, this_ptr, "seek", NULL, 70, &_1);
 		zephir_check_call_status();
 		ZEPHIR_RETURN_CALL_METHOD(this_ptr, "current", NULL, 0);
 		zephir_check_call_status();
@@ -456,11 +444,7 @@
 	}
 	ZEPHIR_SINIT_VAR(_1);
 	ZVAL_LONG(&_1, 0);
-<<<<<<< HEAD
-	ZEPHIR_CALL_METHOD(NULL, this_ptr, "seek", NULL, 69, &_1);
-=======
-	ZEPHIR_CALL_METHOD(NULL, this_ptr, "seek", NULL, 73, &_1);
->>>>>>> 08711796
+	ZEPHIR_CALL_METHOD(NULL, this_ptr, "seek", NULL, 70, &_1);
 	zephir_check_call_status();
 	ZEPHIR_RETURN_CALL_METHOD(this_ptr, "current", NULL, 0);
 	zephir_check_call_status();
@@ -485,11 +469,7 @@
 	}
 	ZEPHIR_SINIT_VAR(_0);
 	ZVAL_LONG(&_0, (zephir_get_numberval(count) - 1));
-<<<<<<< HEAD
-	ZEPHIR_CALL_METHOD(NULL, this_ptr, "seek", NULL, 69, &_0);
-=======
-	ZEPHIR_CALL_METHOD(NULL, this_ptr, "seek", NULL, 73, &_0);
->>>>>>> 08711796
+	ZEPHIR_CALL_METHOD(NULL, this_ptr, "seek", NULL, 70, &_0);
 	zephir_check_call_status();
 	ZEPHIR_RETURN_CALL_METHOD(this_ptr, "current", NULL, 0);
 	zephir_check_call_status();
