
#ifdef HAVE_CONFIG_H
#include "../../../ext_config.h"
#endif

#include <php.h>
#include "../../../php_ext.h"
#include "../../../ext.h"

#include <Zend/zend_operators.h>
#include <Zend/zend_exceptions.h>
#include <Zend/zend_interfaces.h>

#include "kernel/main.h"
#include "kernel/object.h"
#include "kernel/memory.h"
#include "kernel/array.h"
#include "kernel/fcall.h"
#include "kernel/string.h"
#include "ext/spl/spl_exceptions.h"
#include "kernel/exception.h"
#include "kernel/operators.h"
#include "kernel/concat.h"
#include "kernel/hash.h"
#include "phalcon/mvc/model/orm.h"


/**
 * Phalcon\Mvc\Model\Manager
 *
 * This components controls the initialization of models, keeping record of relations
 * between the different models of the application.
 *
 * A ModelsManager is injected to a model via a Dependency Injector/Services Container such as Phalcon\Di.
 *
 * <code>
 * use Phalcon\Di;
 * use Phalcon\Mvc\Model\Manager as ModelsManager;
 *
 * $di = new Di();
 *
 * $di->set('modelsManager', function() {
 *      return new ModelsManager();
 * });
 *
 * $robot = new Robots($di);
 * </code>
 */
ZEPHIR_INIT_CLASS(Phalcon_Mvc_Model_Manager) {

	ZEPHIR_REGISTER_CLASS(Phalcon\\Mvc\\Model, Manager, phalcon, mvc_model_manager, phalcon_mvc_model_manager_method_entry, 0);

	zend_declare_property_null(phalcon_mvc_model_manager_ce, SL("_dependencyInjector"), ZEND_ACC_PROTECTED TSRMLS_CC);

	zend_declare_property_null(phalcon_mvc_model_manager_ce, SL("_eventsManager"), ZEND_ACC_PROTECTED TSRMLS_CC);

	zend_declare_property_null(phalcon_mvc_model_manager_ce, SL("_customEventsManager"), ZEND_ACC_PROTECTED TSRMLS_CC);

	zend_declare_property_null(phalcon_mvc_model_manager_ce, SL("_readConnectionServices"), ZEND_ACC_PROTECTED TSRMLS_CC);

	zend_declare_property_null(phalcon_mvc_model_manager_ce, SL("_writeConnectionServices"), ZEND_ACC_PROTECTED TSRMLS_CC);

	zend_declare_property_null(phalcon_mvc_model_manager_ce, SL("_aliases"), ZEND_ACC_PROTECTED TSRMLS_CC);

	/**
	 * Has many relations
	 */
	zend_declare_property_null(phalcon_mvc_model_manager_ce, SL("_hasMany"), ZEND_ACC_PROTECTED TSRMLS_CC);

	/**
	 * Has many relations by model
	 */
	zend_declare_property_null(phalcon_mvc_model_manager_ce, SL("_hasManySingle"), ZEND_ACC_PROTECTED TSRMLS_CC);

	/**
	 * Has one relations
	 */
	zend_declare_property_null(phalcon_mvc_model_manager_ce, SL("_hasOne"), ZEND_ACC_PROTECTED TSRMLS_CC);

	/**
	 * Has one relations by model
	 */
	zend_declare_property_null(phalcon_mvc_model_manager_ce, SL("_hasOneSingle"), ZEND_ACC_PROTECTED TSRMLS_CC);

	/**
	 * Belongs to relations
	 */
	zend_declare_property_null(phalcon_mvc_model_manager_ce, SL("_belongsTo"), ZEND_ACC_PROTECTED TSRMLS_CC);

	/**
	 * All the relationships by model
	 */
	zend_declare_property_null(phalcon_mvc_model_manager_ce, SL("_belongsToSingle"), ZEND_ACC_PROTECTED TSRMLS_CC);

	/**
	 * Has many-Through relations
	 */
	zend_declare_property_null(phalcon_mvc_model_manager_ce, SL("_hasManyToMany"), ZEND_ACC_PROTECTED TSRMLS_CC);

	/**
	 * Has many-Through relations by model
	 */
	zend_declare_property_null(phalcon_mvc_model_manager_ce, SL("_hasManyToManySingle"), ZEND_ACC_PROTECTED TSRMLS_CC);

	/**
	 * Mark initialized models
	 */
	zend_declare_property_null(phalcon_mvc_model_manager_ce, SL("_initialized"), ZEND_ACC_PROTECTED TSRMLS_CC);

	zend_declare_property_null(phalcon_mvc_model_manager_ce, SL("_sources"), ZEND_ACC_PROTECTED TSRMLS_CC);

	zend_declare_property_null(phalcon_mvc_model_manager_ce, SL("_schemas"), ZEND_ACC_PROTECTED TSRMLS_CC);

	/**
	 * Models' behaviors
	 */
	zend_declare_property_null(phalcon_mvc_model_manager_ce, SL("_behaviors"), ZEND_ACC_PROTECTED TSRMLS_CC);

	/**
	 * Last model initialized
	 */
	zend_declare_property_null(phalcon_mvc_model_manager_ce, SL("_lastInitialized"), ZEND_ACC_PROTECTED TSRMLS_CC);

	/**
	 * Last query created/executed
	 */
	zend_declare_property_null(phalcon_mvc_model_manager_ce, SL("_lastQuery"), ZEND_ACC_PROTECTED TSRMLS_CC);

	/**
	 * Stores a list of reusable instances
	 */
	zend_declare_property_null(phalcon_mvc_model_manager_ce, SL("_reusable"), ZEND_ACC_PROTECTED TSRMLS_CC);

	zend_declare_property_null(phalcon_mvc_model_manager_ce, SL("_keepSnapshots"), ZEND_ACC_PROTECTED TSRMLS_CC);

	/**
	 * Does the model use dynamic update, instead of updating all rows?
	 */
	zend_declare_property_null(phalcon_mvc_model_manager_ce, SL("_dynamicUpdate"), ZEND_ACC_PROTECTED TSRMLS_CC);

	zend_declare_property_null(phalcon_mvc_model_manager_ce, SL("_namespaceAliases"), ZEND_ACC_PROTECTED TSRMLS_CC);

	zend_class_implements(phalcon_mvc_model_manager_ce TSRMLS_CC, 1, phalcon_mvc_model_managerinterface_ce);
	zend_class_implements(phalcon_mvc_model_manager_ce TSRMLS_CC, 1, phalcon_di_injectionawareinterface_ce);
	zend_class_implements(phalcon_mvc_model_manager_ce TSRMLS_CC, 1, phalcon_events_eventsawareinterface_ce);
	return SUCCESS;

}

/**
 * Sets the DependencyInjector container
 */
PHP_METHOD(Phalcon_Mvc_Model_Manager, setDI) {

	zval *dependencyInjector;

	zephir_fetch_params(0, 1, 0, &dependencyInjector);



	zephir_update_property_this(this_ptr, SL("_dependencyInjector"), dependencyInjector TSRMLS_CC);

}

/**
 * Returns the DependencyInjector container
 */
PHP_METHOD(Phalcon_Mvc_Model_Manager, getDI) {

	

	RETURN_MEMBER(this_ptr, "_dependencyInjector");

}

/**
 * Sets a global events manager
 */
PHP_METHOD(Phalcon_Mvc_Model_Manager, setEventsManager) {

	zval *eventsManager;

	zephir_fetch_params(0, 1, 0, &eventsManager);



	zephir_update_property_this(this_ptr, SL("_eventsManager"), eventsManager TSRMLS_CC);
	RETURN_THISW();

}

/**
 * Returns the internal event manager
 */
PHP_METHOD(Phalcon_Mvc_Model_Manager, getEventsManager) {

	

	RETURN_MEMBER(this_ptr, "_eventsManager");

}

/**
 * Sets a custom events manager for a specific model
 */
PHP_METHOD(Phalcon_Mvc_Model_Manager, setCustomEventsManager) {

	zval *model, *eventsManager, *_0;

	ZEPHIR_MM_GROW();
	zephir_fetch_params(1, 2, 0, &model, &eventsManager);



	ZEPHIR_INIT_VAR(_0);
	zephir_get_class(_0, model, 1 TSRMLS_CC);
	zephir_update_property_array(this_ptr, SL("_customEventsManager"), _0, eventsManager TSRMLS_CC);
	ZEPHIR_MM_RESTORE();

}

/**
 * Returns a custom events manager related to a model
 */
PHP_METHOD(Phalcon_Mvc_Model_Manager, getCustomEventsManager) {

	zval *model, *customEventsManager = NULL, *eventsManager = NULL, *_0$$3;

	ZEPHIR_MM_GROW();
	zephir_fetch_params(1, 1, 0, &model);



	customEventsManager = zephir_fetch_nproperty_this(this_ptr, SL("_customEventsManager"), PH_NOISY_CC);
	if (Z_TYPE_P(customEventsManager) == IS_ARRAY) {
		ZEPHIR_INIT_VAR(_0$$3);
		zephir_get_class(_0$$3, model, 1 TSRMLS_CC);
		if (zephir_array_isset_fetch(&eventsManager, customEventsManager, _0$$3, 1 TSRMLS_CC)) {
			RETURN_CTOR(eventsManager);
		}
	}
	RETURN_MM_BOOL(0);

}

/**
 * Initializes a model in the model manager
 */
PHP_METHOD(Phalcon_Mvc_Model_Manager, initialize) {

	int ZEPHIR_LAST_CALL_STATUS;
	zval *model, *className = NULL, *eventsManager = NULL, *_0, *_1, *_2$$5;

	ZEPHIR_MM_GROW();
	zephir_fetch_params(1, 1, 0, &model);



	ZEPHIR_INIT_VAR(className);
	zephir_get_class(className, model, 1 TSRMLS_CC);
	_0 = zephir_fetch_nproperty_this(this_ptr, SL("_initialized"), PH_NOISY_CC);
	if (zephir_array_isset(_0, className)) {
		RETURN_MM_BOOL(0);
	}
	zephir_update_property_array(this_ptr, SL("_initialized"), className, model TSRMLS_CC);
	if ((zephir_method_exists_ex(model, SS("initialize") TSRMLS_CC) == SUCCESS)) {
		ZEPHIR_CALL_METHOD(NULL, model, "initialize", NULL, 0);
		zephir_check_call_status();
	}
	zephir_update_property_this(this_ptr, SL("_lastInitialized"), model TSRMLS_CC);
	_1 = zephir_fetch_nproperty_this(this_ptr, SL("_eventsManager"), PH_NOISY_CC);
	ZEPHIR_CPY_WRT(eventsManager, _1);
	if (Z_TYPE_P(eventsManager) == IS_OBJECT) {
		ZEPHIR_INIT_VAR(_2$$5);
		ZVAL_STRING(_2$$5, "modelsManager:afterInitialize", ZEPHIR_TEMP_PARAM_COPY);
		ZEPHIR_CALL_METHOD(NULL, eventsManager, "fire", NULL, 0, _2$$5, this_ptr, model);
		zephir_check_temp_parameter(_2$$5);
		zephir_check_call_status();
	}
	RETURN_MM_BOOL(1);

}

/**
 * Check whether a model is already initialized
 */
PHP_METHOD(Phalcon_Mvc_Model_Manager, isInitialized) {

	zval *modelName_param = NULL, *_0, *_1;
	zval *modelName = NULL;

	ZEPHIR_MM_GROW();
	zephir_fetch_params(1, 1, 0, &modelName_param);

	if (unlikely(Z_TYPE_P(modelName_param) != IS_STRING && Z_TYPE_P(modelName_param) != IS_NULL)) {
		zephir_throw_exception_string(spl_ce_InvalidArgumentException, SL("Parameter 'modelName' must be a string") TSRMLS_CC);
		RETURN_MM_NULL();
	}
	if (likely(Z_TYPE_P(modelName_param) == IS_STRING)) {
		zephir_get_strval(modelName, modelName_param);
	} else {
		ZEPHIR_INIT_VAR(modelName);
		ZVAL_EMPTY_STRING(modelName);
	}


	_0 = zephir_fetch_nproperty_this(this_ptr, SL("_initialized"), PH_NOISY_CC);
	ZEPHIR_INIT_VAR(_1);
	zephir_fast_strtolower(_1, modelName);
	RETURN_MM_BOOL(zephir_array_isset(_0, _1));

}

/**
 * Get last initialized model
 */
PHP_METHOD(Phalcon_Mvc_Model_Manager, getLastInitialized) {

	

	RETURN_MEMBER(this_ptr, "_lastInitialized");

}

/**
 * Loads a model throwing an exception if it doesn't exist
 */
PHP_METHOD(Phalcon_Mvc_Model_Manager, load) {

	zend_class_entry *_3$$4, *_6$$5;
	int ZEPHIR_LAST_CALL_STATUS;
<<<<<<< HEAD
	zend_class_entry *_3, *_7;
	zend_bool newInstance;
	zval *modelName_param = NULL, *newInstance_param = NULL, *model, *_0, *_1, *_2 = NULL, *_4, *_5 = NULL, *_6 = NULL;
	zval *modelName = NULL, *_8;
=======
	zend_bool newInstance;
	zval *modelName_param = NULL, *newInstance_param = NULL, *model = NULL, *_0, *_1, *_8, *_2$$4 = NULL, *_4$$4, *_5$$5 = NULL, *_7$$5;
	zval *modelName = NULL, *_9;
>>>>>>> 2682ae08

	ZEPHIR_MM_GROW();
	zephir_fetch_params(1, 1, 1, &modelName_param, &newInstance_param);

	if (unlikely(Z_TYPE_P(modelName_param) != IS_STRING && Z_TYPE_P(modelName_param) != IS_NULL)) {
		zephir_throw_exception_string(spl_ce_InvalidArgumentException, SL("Parameter 'modelName' must be a string") TSRMLS_CC);
		RETURN_MM_NULL();
	}
	if (likely(Z_TYPE_P(modelName_param) == IS_STRING)) {
		zephir_get_strval(modelName, modelName_param);
	} else {
		ZEPHIR_INIT_VAR(modelName);
		ZVAL_EMPTY_STRING(modelName);
	}
	if (!newInstance_param) {
		newInstance = 0;
	} else {
		newInstance = zephir_get_boolval(newInstance_param);
	}


	ZEPHIR_OBS_VAR(model);
	_0 = zephir_fetch_nproperty_this(this_ptr, SL("_initialized"), PH_NOISY_CC);
	ZEPHIR_INIT_VAR(_1);
	zephir_fast_strtolower(_1, modelName);
	if (zephir_array_isset_fetch(&model, _0, _1, 0 TSRMLS_CC)) {
		if (newInstance) {
			zephir_fetch_safe_class(_2$$4, modelName);
				_3$$4 = zend_fetch_class(Z_STRVAL_P(_2$$4), Z_STRLEN_P(_2$$4), ZEND_FETCH_CLASS_AUTO TSRMLS_CC);
			object_init_ex(return_value, _3$$4);
			if (zephir_has_constructor(return_value TSRMLS_CC)) {
<<<<<<< HEAD
				_4 = zephir_fetch_nproperty_this(this_ptr, SL("_dependencyInjector"), PH_NOISY_CC);
				ZEPHIR_INIT_VAR(_5);
				ZVAL_NULL(_5);
				ZEPHIR_CALL_METHOD(NULL, return_value, "__construct", NULL, 0, _5, _4, this_ptr);
=======
				_4$$4 = zephir_fetch_nproperty_this(this_ptr, SL("_dependencyInjector"), PH_NOISY_CC);
				ZEPHIR_CALL_METHOD(NULL, return_value, "__construct", NULL, 0, _4$$4, this_ptr);
>>>>>>> 2682ae08
				zephir_check_call_status();
			}
			RETURN_MM();
		}
		ZEPHIR_CALL_METHOD(NULL, model, "reset", NULL, 0);
		zephir_check_call_status();
		RETURN_CCTOR(model);
	}
	if (zephir_class_exists(modelName, 1 TSRMLS_CC)) {
<<<<<<< HEAD
		zephir_fetch_safe_class(_6, modelName);
			_7 = zend_fetch_class(Z_STRVAL_P(_6), Z_STRLEN_P(_6), ZEND_FETCH_CLASS_AUTO TSRMLS_CC);
		object_init_ex(return_value, _7);
		if (zephir_has_constructor(return_value TSRMLS_CC)) {
			_4 = zephir_fetch_nproperty_this(this_ptr, SL("_dependencyInjector"), PH_NOISY_CC);
			ZEPHIR_INIT_NVAR(_5);
			ZVAL_NULL(_5);
			ZEPHIR_CALL_METHOD(NULL, return_value, "__construct", NULL, 0, _5, _4, this_ptr);
=======
		zephir_fetch_safe_class(_5$$5, modelName);
			_6$$5 = zend_fetch_class(Z_STRVAL_P(_5$$5), Z_STRLEN_P(_5$$5), ZEND_FETCH_CLASS_AUTO TSRMLS_CC);
		object_init_ex(return_value, _6$$5);
		if (zephir_has_constructor(return_value TSRMLS_CC)) {
			_7$$5 = zephir_fetch_nproperty_this(this_ptr, SL("_dependencyInjector"), PH_NOISY_CC);
			ZEPHIR_CALL_METHOD(NULL, return_value, "__construct", NULL, 0, _7$$5, this_ptr);
>>>>>>> 2682ae08
			zephir_check_call_status();
		}
		RETURN_MM();
	}
<<<<<<< HEAD
	ZEPHIR_INIT_NVAR(_5);
	object_init_ex(_5, phalcon_mvc_model_exception_ce);
	ZEPHIR_INIT_VAR(_8);
	ZEPHIR_CONCAT_SVS(_8, "Model '", modelName, "' could not be loaded");
	ZEPHIR_CALL_METHOD(NULL, _5, "__construct", NULL, 9, _8);
	zephir_check_call_status();
	zephir_throw_exception_debug(_5, "phalcon/mvc/model/manager.zep", 297 TSRMLS_CC);
=======
	ZEPHIR_INIT_VAR(_8);
	object_init_ex(_8, phalcon_mvc_model_exception_ce);
	ZEPHIR_INIT_VAR(_9);
	ZEPHIR_CONCAT_SVS(_9, "Model '", modelName, "' could not be loaded");
	ZEPHIR_CALL_METHOD(NULL, _8, "__construct", NULL, 9, _9);
	zephir_check_call_status();
	zephir_throw_exception_debug(_8, "phalcon/mvc/model/manager.zep", 295 TSRMLS_CC);
>>>>>>> 2682ae08
	ZEPHIR_MM_RESTORE();
	return;

}

/**
 * Sets the mapped source for a model
 */
PHP_METHOD(Phalcon_Mvc_Model_Manager, setModelSource) {

	zval *source = NULL;
	zval *model, *source_param = NULL, *_0;

	ZEPHIR_MM_GROW();
	zephir_fetch_params(1, 2, 0, &model, &source_param);

	if (unlikely(Z_TYPE_P(source_param) != IS_STRING && Z_TYPE_P(source_param) != IS_NULL)) {
		zephir_throw_exception_string(spl_ce_InvalidArgumentException, SL("Parameter 'source' must be a string") TSRMLS_CC);
		RETURN_MM_NULL();
	}
	if (likely(Z_TYPE_P(source_param) == IS_STRING)) {
		zephir_get_strval(source, source_param);
	} else {
		ZEPHIR_INIT_VAR(source);
		ZVAL_EMPTY_STRING(source);
	}


	ZEPHIR_INIT_VAR(_0);
	zephir_get_class(_0, model, 1 TSRMLS_CC);
	zephir_update_property_array(this_ptr, SL("_sources"), _0, source TSRMLS_CC);
	ZEPHIR_MM_RESTORE();

}

/**
 * Returns the mapped source for a model
 */
PHP_METHOD(Phalcon_Mvc_Model_Manager, getModelSource) {

	zval *model, *sources = NULL, *entityName = NULL, *source = NULL, *_0;

	ZEPHIR_MM_GROW();
	zephir_fetch_params(1, 1, 0, &model);



	ZEPHIR_INIT_VAR(entityName);
	zephir_get_class(entityName, model, 1 TSRMLS_CC);
	ZEPHIR_OBS_VAR(sources);
	zephir_read_property_this(&sources, this_ptr, SL("_sources"), PH_NOISY_CC);
	if (Z_TYPE_P(sources) == IS_ARRAY) {
		ZEPHIR_OBS_VAR(source);
		if (zephir_array_isset_fetch(&source, sources, entityName, 0 TSRMLS_CC)) {
			RETURN_CCTOR(source);
		}
	}
	ZEPHIR_INIT_VAR(_0);
	zephir_get_class_ns(_0, model, 0 TSRMLS_CC);
	ZEPHIR_INIT_NVAR(source);
	zephir_uncamelize(source, _0);
	zephir_update_property_array(this_ptr, SL("_sources"), entityName, source TSRMLS_CC);
	RETURN_CCTOR(source);

}

/**
 * Sets the mapped schema for a model
 */
PHP_METHOD(Phalcon_Mvc_Model_Manager, setModelSchema) {

	zval *schema = NULL;
	zval *model, *schema_param = NULL, *_0;

	ZEPHIR_MM_GROW();
	zephir_fetch_params(1, 2, 0, &model, &schema_param);

	if (unlikely(Z_TYPE_P(schema_param) != IS_STRING && Z_TYPE_P(schema_param) != IS_NULL)) {
		zephir_throw_exception_string(spl_ce_InvalidArgumentException, SL("Parameter 'schema' must be a string") TSRMLS_CC);
		RETURN_MM_NULL();
	}
	if (likely(Z_TYPE_P(schema_param) == IS_STRING)) {
		zephir_get_strval(schema, schema_param);
	} else {
		ZEPHIR_INIT_VAR(schema);
		ZVAL_EMPTY_STRING(schema);
	}


	ZEPHIR_INIT_VAR(_0);
	zephir_get_class(_0, model, 1 TSRMLS_CC);
	zephir_update_property_array(this_ptr, SL("_schemas"), _0, schema TSRMLS_CC);
	ZEPHIR_MM_RESTORE();

}

/**
 * Returns the mapped schema for a model
 */
PHP_METHOD(Phalcon_Mvc_Model_Manager, getModelSchema) {

	zval *model, *schemas = NULL, *schema = NULL, *_0$$3;

	ZEPHIR_MM_GROW();
	zephir_fetch_params(1, 1, 0, &model);



	schemas = zephir_fetch_nproperty_this(this_ptr, SL("_schemas"), PH_NOISY_CC);
	if (Z_TYPE_P(schemas) == IS_ARRAY) {
		ZEPHIR_INIT_VAR(_0$$3);
		zephir_get_class(_0$$3, model, 1 TSRMLS_CC);
		if (zephir_array_isset_fetch(&schema, schemas, _0$$3, 1 TSRMLS_CC)) {
			RETURN_CTOR(schema);
		}
	}
	RETURN_MM_STRING("", 1);

}

/**
 * Sets both write and read connection service for a model
 */
PHP_METHOD(Phalcon_Mvc_Model_Manager, setConnectionService) {

	zval *connectionService = NULL;
	zval *model, *connectionService_param = NULL, *entityName = NULL;

	ZEPHIR_MM_GROW();
	zephir_fetch_params(1, 2, 0, &model, &connectionService_param);

	if (unlikely(Z_TYPE_P(connectionService_param) != IS_STRING && Z_TYPE_P(connectionService_param) != IS_NULL)) {
		zephir_throw_exception_string(spl_ce_InvalidArgumentException, SL("Parameter 'connectionService' must be a string") TSRMLS_CC);
		RETURN_MM_NULL();
	}
	if (likely(Z_TYPE_P(connectionService_param) == IS_STRING)) {
		zephir_get_strval(connectionService, connectionService_param);
	} else {
		ZEPHIR_INIT_VAR(connectionService);
		ZVAL_EMPTY_STRING(connectionService);
	}


	ZEPHIR_INIT_VAR(entityName);
	zephir_get_class(entityName, model, 1 TSRMLS_CC);
	zephir_update_property_array(this_ptr, SL("_readConnectionServices"), entityName, connectionService TSRMLS_CC);
	zephir_update_property_array(this_ptr, SL("_writeConnectionServices"), entityName, connectionService TSRMLS_CC);
	ZEPHIR_MM_RESTORE();

}

/**
 * Sets write connection service for a model
 */
PHP_METHOD(Phalcon_Mvc_Model_Manager, setWriteConnectionService) {

	zval *connectionService = NULL;
	zval *model, *connectionService_param = NULL, *_0;

	ZEPHIR_MM_GROW();
	zephir_fetch_params(1, 2, 0, &model, &connectionService_param);

	if (unlikely(Z_TYPE_P(connectionService_param) != IS_STRING && Z_TYPE_P(connectionService_param) != IS_NULL)) {
		zephir_throw_exception_string(spl_ce_InvalidArgumentException, SL("Parameter 'connectionService' must be a string") TSRMLS_CC);
		RETURN_MM_NULL();
	}
	if (likely(Z_TYPE_P(connectionService_param) == IS_STRING)) {
		zephir_get_strval(connectionService, connectionService_param);
	} else {
		ZEPHIR_INIT_VAR(connectionService);
		ZVAL_EMPTY_STRING(connectionService);
	}


	ZEPHIR_INIT_VAR(_0);
	zephir_get_class(_0, model, 1 TSRMLS_CC);
	zephir_update_property_array(this_ptr, SL("_writeConnectionServices"), _0, connectionService TSRMLS_CC);
	ZEPHIR_MM_RESTORE();

}

/**
 * Sets read connection service for a model
 */
PHP_METHOD(Phalcon_Mvc_Model_Manager, setReadConnectionService) {

	zval *connectionService = NULL;
	zval *model, *connectionService_param = NULL, *_0;

	ZEPHIR_MM_GROW();
	zephir_fetch_params(1, 2, 0, &model, &connectionService_param);

	if (unlikely(Z_TYPE_P(connectionService_param) != IS_STRING && Z_TYPE_P(connectionService_param) != IS_NULL)) {
		zephir_throw_exception_string(spl_ce_InvalidArgumentException, SL("Parameter 'connectionService' must be a string") TSRMLS_CC);
		RETURN_MM_NULL();
	}
	if (likely(Z_TYPE_P(connectionService_param) == IS_STRING)) {
		zephir_get_strval(connectionService, connectionService_param);
	} else {
		ZEPHIR_INIT_VAR(connectionService);
		ZVAL_EMPTY_STRING(connectionService);
	}


	ZEPHIR_INIT_VAR(_0);
	zephir_get_class(_0, model, 1 TSRMLS_CC);
	zephir_update_property_array(this_ptr, SL("_readConnectionServices"), _0, connectionService TSRMLS_CC);
	ZEPHIR_MM_RESTORE();

}

/**
 * Returns the connection to read data related to a model
 */
PHP_METHOD(Phalcon_Mvc_Model_Manager, getReadConnection) {

	int ZEPHIR_LAST_CALL_STATUS;
	zval *model, *_0;

	ZEPHIR_MM_GROW();
	zephir_fetch_params(1, 1, 0, &model);



	_0 = zephir_fetch_nproperty_this(this_ptr, SL("_readConnectionServices"), PH_NOISY_CC);
	ZEPHIR_RETURN_CALL_METHOD(this_ptr, "_getconnection", NULL, 0, model, _0);
	zephir_check_call_status();
	RETURN_MM();

}

/**
 * Returns the connection to write data related to a model
 */
PHP_METHOD(Phalcon_Mvc_Model_Manager, getWriteConnection) {

	int ZEPHIR_LAST_CALL_STATUS;
	zval *model, *_0;

	ZEPHIR_MM_GROW();
	zephir_fetch_params(1, 1, 0, &model);



	_0 = zephir_fetch_nproperty_this(this_ptr, SL("_writeConnectionServices"), PH_NOISY_CC);
	ZEPHIR_RETURN_CALL_METHOD(this_ptr, "_getconnection", NULL, 0, model, _0);
	zephir_check_call_status();
	RETURN_MM();

}

/**
 * Returns the connection to read or write data related to a model depending on the connection services.
 */
PHP_METHOD(Phalcon_Mvc_Model_Manager, _getConnection) {

	int ZEPHIR_LAST_CALL_STATUS;
	zval *model, *connectionServices, *dependencyInjector = NULL, *service = NULL, *connection = NULL, *_1, *_0$$3, *_2$$5 = NULL, *_3$$6 = NULL, *_4$$6;

	ZEPHIR_MM_GROW();
	zephir_fetch_params(1, 2, 0, &model, &connectionServices);



	ZEPHIR_INIT_VAR(service);
	ZVAL_NULL(service);
	if (Z_TYPE_P(connectionServices) == IS_ARRAY) {
		ZEPHIR_OBS_NVAR(service);
		ZEPHIR_INIT_VAR(_0$$3);
		zephir_get_class(_0$$3, model, 1 TSRMLS_CC);
		zephir_array_isset_fetch(&service, connectionServices, _0$$3, 0 TSRMLS_CC);
	}
	_1 = zephir_fetch_nproperty_this(this_ptr, SL("_dependencyInjector"), PH_NOISY_CC);
	ZEPHIR_CPY_WRT(dependencyInjector, _1);
	if (Z_TYPE_P(dependencyInjector) != IS_OBJECT) {
		ZEPHIR_THROW_EXCEPTION_DEBUG_STR(phalcon_mvc_model_exception_ce, "A dependency injector container is required to obtain the services related to the ORM", "phalcon/mvc/model/manager.zep", 411);
		return;
	}
	ZEPHIR_INIT_VAR(connection);
	if (zephir_is_true(service)) {
		ZEPHIR_CALL_METHOD(&_2$$5, dependencyInjector, "getshared", NULL, 0, service);
		zephir_check_call_status();
		ZEPHIR_CPY_WRT(connection, _2$$5);
	} else {
		ZEPHIR_INIT_VAR(_4$$6);
		ZVAL_STRING(_4$$6, "db", ZEPHIR_TEMP_PARAM_COPY);
		ZEPHIR_CALL_METHOD(&_3$$6, dependencyInjector, "getshared", NULL, 0, _4$$6);
		zephir_check_temp_parameter(_4$$6);
		zephir_check_call_status();
		ZEPHIR_CPY_WRT(connection, _3$$6);
	}
	if (Z_TYPE_P(connection) != IS_OBJECT) {
		ZEPHIR_THROW_EXCEPTION_DEBUG_STR(phalcon_mvc_model_exception_ce, "Invalid injected connection service", "phalcon/mvc/model/manager.zep", 424);
		return;
	}
	RETURN_CCTOR(connection);

}

/**
 * Returns the connection service name used to read data related to a model
 */
PHP_METHOD(Phalcon_Mvc_Model_Manager, getReadConnectionService) {

	int ZEPHIR_LAST_CALL_STATUS;
	zval *model, *_0;

	ZEPHIR_MM_GROW();
	zephir_fetch_params(1, 1, 0, &model);



	_0 = zephir_fetch_nproperty_this(this_ptr, SL("_readConnectionServices"), PH_NOISY_CC);
	ZEPHIR_RETURN_CALL_METHOD(this_ptr, "_getconnectionservice", NULL, 0, model, _0);
	zephir_check_call_status();
	RETURN_MM();

}

/**
 * Returns the connection service name used to write data related to a model
 */
PHP_METHOD(Phalcon_Mvc_Model_Manager, getWriteConnectionService) {

	int ZEPHIR_LAST_CALL_STATUS;
	zval *model, *_0;

	ZEPHIR_MM_GROW();
	zephir_fetch_params(1, 1, 0, &model);



	_0 = zephir_fetch_nproperty_this(this_ptr, SL("_writeConnectionServices"), PH_NOISY_CC);
	ZEPHIR_RETURN_CALL_METHOD(this_ptr, "_getconnectionservice", NULL, 0, model, _0);
	zephir_check_call_status();
	RETURN_MM();

}

/**
 * Returns the connection service name used to read or write data related to a model depending on the connection services
 */
PHP_METHOD(Phalcon_Mvc_Model_Manager, _getConnectionService) {

	zval *model, *connectionServices, *connection = NULL, *_0$$3;

	ZEPHIR_MM_GROW();
	zephir_fetch_params(1, 2, 0, &model, &connectionServices);



	if (Z_TYPE_P(connectionServices) == IS_ARRAY) {
		ZEPHIR_INIT_VAR(_0$$3);
		zephir_get_class(_0$$3, model, 1 TSRMLS_CC);
		if (zephir_array_isset_fetch(&connection, connectionServices, _0$$3, 1 TSRMLS_CC)) {
			RETURN_CTOR(connection);
		}
	}
	RETURN_MM_STRING("db", 1);

}

/**
 * Receives events generated in the models and dispatches them to a events-manager if available
 * Notify the behaviors that are listening in the model
 */
PHP_METHOD(Phalcon_Mvc_Model_Manager, notifyEvent) {

	HashTable *_2$$4;
	HashPosition _1$$4;
	int ZEPHIR_LAST_CALL_STATUS;
	zval *eventName_param = NULL, *model, *status = NULL, *behavior = NULL, *modelsBehaviors = NULL, *eventsManager = NULL, *customEventsManager = NULL, *behaviors = NULL, *_0$$3, **_3$$4, *_5$$9;
	zval *eventName = NULL, *_4$$7, *_6$$10;

	ZEPHIR_MM_GROW();
	zephir_fetch_params(1, 2, 0, &eventName_param, &model);

	if (unlikely(Z_TYPE_P(eventName_param) != IS_STRING && Z_TYPE_P(eventName_param) != IS_NULL)) {
		zephir_throw_exception_string(spl_ce_InvalidArgumentException, SL("Parameter 'eventName' must be a string") TSRMLS_CC);
		RETURN_MM_NULL();
	}
	if (likely(Z_TYPE_P(eventName_param) == IS_STRING)) {
		zephir_get_strval(eventName, eventName_param);
	} else {
		ZEPHIR_INIT_VAR(eventName);
		ZVAL_EMPTY_STRING(eventName);
	}


	ZEPHIR_INIT_VAR(status);
	ZVAL_NULL(status);
	ZEPHIR_OBS_VAR(behaviors);
	zephir_read_property_this(&behaviors, this_ptr, SL("_behaviors"), PH_NOISY_CC);
	if (Z_TYPE_P(behaviors) == IS_ARRAY) {
		ZEPHIR_OBS_VAR(modelsBehaviors);
<<<<<<< HEAD
		ZEPHIR_INIT_VAR(_0);
		zephir_get_class(_0, model, 1 TSRMLS_CC);
		if (zephir_array_isset_fetch(&modelsBehaviors, behaviors, _0, 0 TSRMLS_CC)) {
			zephir_is_iterable(modelsBehaviors, &_2, &_1, 0, 0, "phalcon/mvc/model/manager.zep", 489);
=======
		ZEPHIR_INIT_VAR(_0$$3);
		zephir_get_class(_0$$3, model, 1 TSRMLS_CC);
		if (zephir_array_isset_fetch(&modelsBehaviors, behaviors, _0$$3, 0 TSRMLS_CC)) {
			zephir_is_iterable(modelsBehaviors, &_2$$4, &_1$$4, 0, 0, "phalcon/mvc/model/manager.zep", 487);
>>>>>>> 2682ae08
			for (
			  ; zephir_hash_get_current_data_ex(_2$$4, (void**) &_3$$4, &_1$$4) == SUCCESS
			  ; zephir_hash_move_forward_ex(_2$$4, &_1$$4)
			) {
				ZEPHIR_GET_HVALUE(behavior, _3$$4);
				ZEPHIR_CALL_METHOD(&status, behavior, "notify", NULL, 0, eventName, model);
				zephir_check_call_status();
				if (ZEPHIR_IS_FALSE_IDENTICAL(status)) {
					RETURN_MM_BOOL(0);
				}
			}
		}
	}
	ZEPHIR_OBS_VAR(eventsManager);
	zephir_read_property_this(&eventsManager, this_ptr, SL("_eventsManager"), PH_NOISY_CC);
	if (Z_TYPE_P(eventsManager) == IS_OBJECT) {
		ZEPHIR_INIT_VAR(_4$$7);
		ZEPHIR_CONCAT_SV(_4$$7, "model:", eventName);
		ZEPHIR_CALL_METHOD(&status, eventsManager, "fire", NULL, 0, _4$$7, model);
		zephir_check_call_status();
		if (ZEPHIR_IS_FALSE_IDENTICAL(status)) {
			RETURN_CCTOR(status);
		}
	}
	ZEPHIR_OBS_VAR(customEventsManager);
	zephir_read_property_this(&customEventsManager, this_ptr, SL("_customEventsManager"), PH_NOISY_CC);
	if (Z_TYPE_P(customEventsManager) == IS_ARRAY) {
		ZEPHIR_OBS_NVAR(customEventsManager);
		ZEPHIR_INIT_VAR(_5$$9);
		zephir_get_class(_5$$9, model, 1 TSRMLS_CC);
		if (zephir_array_isset_fetch(&customEventsManager, customEventsManager, _5$$9, 0 TSRMLS_CC)) {
			ZEPHIR_INIT_VAR(_6$$10);
			ZEPHIR_CONCAT_SV(_6$$10, "model:", eventName);
			ZEPHIR_CALL_METHOD(&status, customEventsManager, "fire", NULL, 0, _6$$10, model);
			zephir_check_call_status();
			if (ZEPHIR_IS_FALSE_IDENTICAL(status)) {
				RETURN_MM_BOOL(0);
			}
		}
	}
	RETURN_CCTOR(status);

}

/**
 * Dispatch a event to the listeners and behaviors
 * This method expects that the endpoint listeners/behaviors returns true
 * meaning that a least one was implemented
 */
PHP_METHOD(Phalcon_Mvc_Model_Manager, missingMethod) {

	HashTable *_2$$4;
	HashPosition _1$$4;
	int ZEPHIR_LAST_CALL_STATUS;
	zval *eventName = NULL, *_4$$7;
	zval *model, *eventName_param = NULL, *data, *behaviors = NULL, *modelsBehaviors = NULL, *result = NULL, *eventsManager = NULL, *behavior = NULL, *_0$$3, **_3$$4;

	ZEPHIR_MM_GROW();
	zephir_fetch_params(1, 3, 0, &model, &eventName_param, &data);

	if (unlikely(Z_TYPE_P(eventName_param) != IS_STRING && Z_TYPE_P(eventName_param) != IS_NULL)) {
		zephir_throw_exception_string(spl_ce_InvalidArgumentException, SL("Parameter 'eventName' must be a string") TSRMLS_CC);
		RETURN_MM_NULL();
	}
	if (likely(Z_TYPE_P(eventName_param) == IS_STRING)) {
		zephir_get_strval(eventName, eventName_param);
	} else {
		ZEPHIR_INIT_VAR(eventName);
		ZVAL_EMPTY_STRING(eventName);
	}


	ZEPHIR_OBS_VAR(behaviors);
	zephir_read_property_this(&behaviors, this_ptr, SL("_behaviors"), PH_NOISY_CC);
	if (Z_TYPE_P(behaviors) == IS_ARRAY) {
		ZEPHIR_OBS_VAR(modelsBehaviors);
<<<<<<< HEAD
		ZEPHIR_INIT_VAR(_0);
		zephir_get_class(_0, model, 1 TSRMLS_CC);
		if (zephir_array_isset_fetch(&modelsBehaviors, behaviors, _0, 0 TSRMLS_CC)) {
			zephir_is_iterable(modelsBehaviors, &_2, &_1, 0, 0, "phalcon/mvc/model/manager.zep", 545);
=======
		ZEPHIR_INIT_VAR(_0$$3);
		zephir_get_class(_0$$3, model, 1 TSRMLS_CC);
		if (zephir_array_isset_fetch(&modelsBehaviors, behaviors, _0$$3, 0 TSRMLS_CC)) {
			zephir_is_iterable(modelsBehaviors, &_2$$4, &_1$$4, 0, 0, "phalcon/mvc/model/manager.zep", 543);
>>>>>>> 2682ae08
			for (
			  ; zephir_hash_get_current_data_ex(_2$$4, (void**) &_3$$4, &_1$$4) == SUCCESS
			  ; zephir_hash_move_forward_ex(_2$$4, &_1$$4)
			) {
				ZEPHIR_GET_HVALUE(behavior, _3$$4);
				ZEPHIR_CALL_METHOD(&result, behavior, "missingmethod", NULL, 0, model, eventName, data);
				zephir_check_call_status();
				if (Z_TYPE_P(result) != IS_NULL) {
					RETURN_CCTOR(result);
				}
			}
		}
	}
	ZEPHIR_OBS_VAR(eventsManager);
	zephir_read_property_this(&eventsManager, this_ptr, SL("_eventsManager"), PH_NOISY_CC);
	if (Z_TYPE_P(eventsManager) == IS_OBJECT) {
		ZEPHIR_INIT_VAR(_4$$7);
		ZEPHIR_CONCAT_SV(_4$$7, "model:", eventName);
		ZEPHIR_RETURN_CALL_METHOD(eventsManager, "fire", NULL, 0, _4$$7, model, data);
		zephir_check_call_status();
		RETURN_MM();
	}
	RETURN_MM_NULL();

}

/**
 * Binds a behavior to a model
 */
PHP_METHOD(Phalcon_Mvc_Model_Manager, addBehavior) {

	zval *model, *behavior, *entityName = NULL, *modelsBehaviors = NULL, *_0;

	ZEPHIR_MM_GROW();
	zephir_fetch_params(1, 2, 0, &model, &behavior);



	ZEPHIR_INIT_VAR(entityName);
	zephir_get_class(entityName, model, 1 TSRMLS_CC);
	ZEPHIR_OBS_VAR(modelsBehaviors);
	_0 = zephir_fetch_nproperty_this(this_ptr, SL("_behaviors"), PH_NOISY_CC);
	if (!(zephir_array_isset_fetch(&modelsBehaviors, _0, entityName, 0 TSRMLS_CC))) {
		ZEPHIR_INIT_NVAR(modelsBehaviors);
		array_init(modelsBehaviors);
	}
	zephir_array_append(&modelsBehaviors, behavior, PH_SEPARATE, "phalcon/mvc/model/manager.zep", 578);
	zephir_update_property_array(this_ptr, SL("_behaviors"), entityName, modelsBehaviors TSRMLS_CC);
	ZEPHIR_MM_RESTORE();

}

/**
 * Sets if a model must keep snapshots
 */
PHP_METHOD(Phalcon_Mvc_Model_Manager, keepSnapshots) {

	zend_bool keepSnapshots;
	zval *model, *keepSnapshots_param = NULL, *_0, *_1;

	ZEPHIR_MM_GROW();
	zephir_fetch_params(1, 2, 0, &model, &keepSnapshots_param);

	keepSnapshots = zephir_get_boolval(keepSnapshots_param);


	ZEPHIR_INIT_VAR(_0);
	zephir_get_class(_0, model, 1 TSRMLS_CC);
	ZEPHIR_INIT_VAR(_1);
	ZVAL_BOOL(_1, keepSnapshots);
	zephir_update_property_array(this_ptr, SL("_keepSnapshots"), _0, _1 TSRMLS_CC);
	ZEPHIR_MM_RESTORE();

}

/**
 * Checks if a model is keeping snapshots for the queried records
 */
PHP_METHOD(Phalcon_Mvc_Model_Manager, isKeepingSnapshots) {

	zval *model, *keepSnapshots = NULL, *isKeeping = NULL, *_0$$3;

	ZEPHIR_MM_GROW();
	zephir_fetch_params(1, 1, 0, &model);



	keepSnapshots = zephir_fetch_nproperty_this(this_ptr, SL("_keepSnapshots"), PH_NOISY_CC);
	if (Z_TYPE_P(keepSnapshots) == IS_ARRAY) {
		ZEPHIR_INIT_VAR(_0$$3);
		zephir_get_class(_0$$3, model, 1 TSRMLS_CC);
		if (zephir_array_isset_fetch(&isKeeping, keepSnapshots, _0$$3, 1 TSRMLS_CC)) {
			RETURN_CTOR(isKeeping);
		}
	}
	RETURN_MM_BOOL(0);

}

/**
 * Sets if a model must use dynamic update instead of the all-field update
 */
PHP_METHOD(Phalcon_Mvc_Model_Manager, useDynamicUpdate) {

	zend_bool dynamicUpdate;
	zval *model, *dynamicUpdate_param = NULL, *entityName = NULL, *_0, *_1;

	ZEPHIR_MM_GROW();
	zephir_fetch_params(1, 2, 0, &model, &dynamicUpdate_param);

	dynamicUpdate = zephir_get_boolval(dynamicUpdate_param);


	ZEPHIR_INIT_VAR(entityName);
	zephir_get_class(entityName, model, 1 TSRMLS_CC);
	ZEPHIR_INIT_VAR(_0);
	ZVAL_BOOL(_0, dynamicUpdate);
	zephir_update_property_array(this_ptr, SL("_dynamicUpdate"), entityName, _0 TSRMLS_CC);
	ZEPHIR_INIT_VAR(_1);
	ZVAL_BOOL(_1, dynamicUpdate);
	zephir_update_property_array(this_ptr, SL("_keepSnapshots"), entityName, _1 TSRMLS_CC);
	ZEPHIR_MM_RESTORE();

}

/**
 * Checks if a model is using dynamic update instead of all-field update
 */
PHP_METHOD(Phalcon_Mvc_Model_Manager, isUsingDynamicUpdate) {

	zval *model, *dynamicUpdate = NULL, *isUsing = NULL, *_0$$3;

	ZEPHIR_MM_GROW();
	zephir_fetch_params(1, 1, 0, &model);



	dynamicUpdate = zephir_fetch_nproperty_this(this_ptr, SL("_dynamicUpdate"), PH_NOISY_CC);
	if (Z_TYPE_P(dynamicUpdate) == IS_ARRAY) {
		ZEPHIR_INIT_VAR(_0$$3);
		zephir_get_class(_0$$3, model, 1 TSRMLS_CC);
		if (zephir_array_isset_fetch(&isUsing, dynamicUpdate, _0$$3, 1 TSRMLS_CC)) {
			RETURN_CTOR(isUsing);
		}
	}
	RETURN_MM_BOOL(0);

}

/**
 * Setup a 1-1 relation between two models
 *
 * @param   Phalcon\Mvc\Model model
 * @param	mixed fields
 * @param	string referencedModel
 * @param	mixed referencedFields
 * @param	array options
 * @return  Phalcon\Mvc\Model\Relation
 */
PHP_METHOD(Phalcon_Mvc_Model_Manager, addHasOne) {

	int ZEPHIR_LAST_CALL_STATUS;
	zval *referencedModel = NULL;
	zval *model, *fields, *referencedModel_param = NULL, *referencedFields, *options = NULL, *entityName = NULL, *referencedEntity = NULL, *relation = NULL, *keyRelation = NULL, *relations = NULL, *alias = NULL, *lowerAlias = NULL, *singleRelations = NULL, *_0, *_1, *_2, *_3;

	ZEPHIR_MM_GROW();
	zephir_fetch_params(1, 4, 1, &model, &fields, &referencedModel_param, &referencedFields, &options);

	if (unlikely(Z_TYPE_P(referencedModel_param) != IS_STRING && Z_TYPE_P(referencedModel_param) != IS_NULL)) {
		zephir_throw_exception_string(spl_ce_InvalidArgumentException, SL("Parameter 'referencedModel' must be a string") TSRMLS_CC);
		RETURN_MM_NULL();
	}
	if (likely(Z_TYPE_P(referencedModel_param) == IS_STRING)) {
		zephir_get_strval(referencedModel, referencedModel_param);
	} else {
		ZEPHIR_INIT_VAR(referencedModel);
		ZVAL_EMPTY_STRING(referencedModel);
	}
	if (!options) {
		options = ZEPHIR_GLOBAL(global_null);
	}


	ZEPHIR_INIT_VAR(entityName);
	zephir_get_class(entityName, model, 1 TSRMLS_CC);
	ZEPHIR_INIT_VAR(referencedEntity);
	zephir_fast_strtolower(referencedEntity, referencedModel);
	ZEPHIR_INIT_VAR(keyRelation);
	ZEPHIR_CONCAT_VSV(keyRelation, entityName, "$", referencedEntity);
	ZEPHIR_OBS_VAR(relations);
	_0 = zephir_fetch_nproperty_this(this_ptr, SL("_hasOne"), PH_NOISY_CC);
	if (!(zephir_array_isset_fetch(&relations, _0, keyRelation, 0 TSRMLS_CC))) {
		ZEPHIR_INIT_NVAR(relations);
		array_init(relations);
	}
	if (Z_TYPE_P(referencedFields) == IS_ARRAY) {
		if (zephir_fast_count_int(fields TSRMLS_CC) != zephir_fast_count_int(referencedFields TSRMLS_CC)) {
			ZEPHIR_THROW_EXCEPTION_DEBUG_STR(phalcon_mvc_model_exception_ce, "Number of referenced fields are not the same", "phalcon/mvc/model/manager.zep", 665);
			return;
		}
	}
	ZEPHIR_INIT_VAR(relation);
	object_init_ex(relation, phalcon_mvc_model_relation_ce);
	ZEPHIR_INIT_VAR(_1);
	ZVAL_LONG(_1, 1);
	ZEPHIR_CALL_METHOD(NULL, relation, "__construct", NULL, 310, _1, referencedModel, fields, referencedFields, options);
	zephir_check_call_status();
	ZEPHIR_OBS_VAR(alias);
	if (zephir_array_isset_string_fetch(&alias, options, SS("alias"), 0 TSRMLS_CC)) {
		if (Z_TYPE_P(alias) != IS_STRING) {
			ZEPHIR_THROW_EXCEPTION_DEBUG_STR(phalcon_mvc_model_exception_ce, "Relation alias must be a string", "phalcon/mvc/model/manager.zep", 685);
			return;
		}
		ZEPHIR_INIT_VAR(lowerAlias);
		zephir_fast_strtolower(lowerAlias, alias);
	} else {
		ZEPHIR_CPY_WRT(lowerAlias, referencedEntity);
	}
	zephir_array_append(&relations, relation, PH_SEPARATE, "phalcon/mvc/model/manager.zep", 697);
	ZEPHIR_INIT_VAR(_2);
	ZEPHIR_CONCAT_VSV(_2, entityName, "$", lowerAlias);
	zephir_update_property_array(this_ptr, SL("_aliases"), _2, relation TSRMLS_CC);
	zephir_update_property_array(this_ptr, SL("_hasOne"), keyRelation, relations TSRMLS_CC);
	ZEPHIR_OBS_VAR(singleRelations);
	_3 = zephir_fetch_nproperty_this(this_ptr, SL("_hasOneSingle"), PH_NOISY_CC);
	if (!(zephir_array_isset_fetch(&singleRelations, _3, entityName, 0 TSRMLS_CC))) {
		ZEPHIR_INIT_NVAR(singleRelations);
		array_init(singleRelations);
	}
	zephir_array_append(&singleRelations, relation, PH_SEPARATE, "phalcon/mvc/model/manager.zep", 711);
	zephir_update_property_array(this_ptr, SL("_hasOneSingle"), entityName, singleRelations TSRMLS_CC);
	RETURN_CCTOR(relation);

}

/**
 * Setup a relation reverse many to one between two models
 *
 * @param   Phalcon\Mvc\Model model
 * @param	mixed fields
 * @param	string referencedModel
 * @param	mixed referencedFields
 * @param	array options
 * @return  Phalcon\Mvc\Model\Relation
 */
PHP_METHOD(Phalcon_Mvc_Model_Manager, addBelongsTo) {

	int ZEPHIR_LAST_CALL_STATUS;
	zval *referencedModel = NULL;
	zval *model, *fields, *referencedModel_param = NULL, *referencedFields, *options = NULL, *entityName = NULL, *referencedEntity = NULL, *relation = NULL, *keyRelation = NULL, *relations = NULL, *alias = NULL, *lowerAlias = NULL, *singleRelations = NULL, *_0, *_1, *_2, *_3;

	ZEPHIR_MM_GROW();
	zephir_fetch_params(1, 4, 1, &model, &fields, &referencedModel_param, &referencedFields, &options);

	if (unlikely(Z_TYPE_P(referencedModel_param) != IS_STRING && Z_TYPE_P(referencedModel_param) != IS_NULL)) {
		zephir_throw_exception_string(spl_ce_InvalidArgumentException, SL("Parameter 'referencedModel' must be a string") TSRMLS_CC);
		RETURN_MM_NULL();
	}
	if (likely(Z_TYPE_P(referencedModel_param) == IS_STRING)) {
		zephir_get_strval(referencedModel, referencedModel_param);
	} else {
		ZEPHIR_INIT_VAR(referencedModel);
		ZVAL_EMPTY_STRING(referencedModel);
	}
	if (!options) {
		options = ZEPHIR_GLOBAL(global_null);
	}


	ZEPHIR_INIT_VAR(entityName);
	zephir_get_class(entityName, model, 1 TSRMLS_CC);
	ZEPHIR_INIT_VAR(referencedEntity);
	zephir_fast_strtolower(referencedEntity, referencedModel);
	ZEPHIR_INIT_VAR(keyRelation);
	ZEPHIR_CONCAT_VSV(keyRelation, entityName, "$", referencedEntity);
	ZEPHIR_OBS_VAR(relations);
	_0 = zephir_fetch_nproperty_this(this_ptr, SL("_belongsTo"), PH_NOISY_CC);
	if (!(zephir_array_isset_fetch(&relations, _0, keyRelation, 0 TSRMLS_CC))) {
		ZEPHIR_INIT_NVAR(relations);
		array_init(relations);
	}
	if (Z_TYPE_P(referencedFields) == IS_ARRAY) {
		if (zephir_fast_count_int(fields TSRMLS_CC) != zephir_fast_count_int(referencedFields TSRMLS_CC)) {
			ZEPHIR_THROW_EXCEPTION_DEBUG_STR(phalcon_mvc_model_exception_ce, "Number of referenced fields are not the same", "phalcon/mvc/model/manager.zep", 750);
			return;
		}
	}
	ZEPHIR_INIT_VAR(relation);
	object_init_ex(relation, phalcon_mvc_model_relation_ce);
	ZEPHIR_INIT_VAR(_1);
	ZVAL_LONG(_1, 0);
	ZEPHIR_CALL_METHOD(NULL, relation, "__construct", NULL, 310, _1, referencedModel, fields, referencedFields, options);
	zephir_check_call_status();
	ZEPHIR_OBS_VAR(alias);
	if (zephir_array_isset_string_fetch(&alias, options, SS("alias"), 0 TSRMLS_CC)) {
		if (Z_TYPE_P(alias) != IS_STRING) {
			ZEPHIR_THROW_EXCEPTION_DEBUG_STR(phalcon_mvc_model_exception_ce, "Relation alias must be a string", "phalcon/mvc/model/manager.zep", 770);
			return;
		}
		ZEPHIR_INIT_VAR(lowerAlias);
		zephir_fast_strtolower(lowerAlias, alias);
	} else {
		ZEPHIR_CPY_WRT(lowerAlias, referencedEntity);
	}
	zephir_array_append(&relations, relation, PH_SEPARATE, "phalcon/mvc/model/manager.zep", 782);
	ZEPHIR_INIT_VAR(_2);
	ZEPHIR_CONCAT_VSV(_2, entityName, "$", lowerAlias);
	zephir_update_property_array(this_ptr, SL("_aliases"), _2, relation TSRMLS_CC);
	zephir_update_property_array(this_ptr, SL("_belongsTo"), keyRelation, relations TSRMLS_CC);
	ZEPHIR_OBS_VAR(singleRelations);
	_3 = zephir_fetch_nproperty_this(this_ptr, SL("_belongsToSingle"), PH_NOISY_CC);
	if (!(zephir_array_isset_fetch(&singleRelations, _3, entityName, 0 TSRMLS_CC))) {
		ZEPHIR_INIT_NVAR(singleRelations);
		array_init(singleRelations);
	}
	zephir_array_append(&singleRelations, relation, PH_SEPARATE, "phalcon/mvc/model/manager.zep", 796);
	zephir_update_property_array(this_ptr, SL("_belongsToSingle"), entityName, singleRelations TSRMLS_CC);
	RETURN_CCTOR(relation);

}

/**
 * Setup a relation 1-n between two models
 *
 * @param 	Phalcon\Mvc\ModelInterface model
 * @param	mixed fields
 * @param	string referencedModel
 * @param	mixed referencedFields
 * @param	array options
 */
PHP_METHOD(Phalcon_Mvc_Model_Manager, addHasMany) {

	int ZEPHIR_LAST_CALL_STATUS;
	zval *referencedModel = NULL;
	zval *model, *fields, *referencedModel_param = NULL, *referencedFields, *options = NULL, *entityName = NULL, *referencedEntity = NULL, *hasMany = NULL, *relation = NULL, *keyRelation = NULL, *relations = NULL, *alias = NULL, *lowerAlias = NULL, *singleRelations = NULL, *_0, *_1, *_2;

	ZEPHIR_MM_GROW();
	zephir_fetch_params(1, 4, 1, &model, &fields, &referencedModel_param, &referencedFields, &options);

	if (unlikely(Z_TYPE_P(referencedModel_param) != IS_STRING && Z_TYPE_P(referencedModel_param) != IS_NULL)) {
		zephir_throw_exception_string(spl_ce_InvalidArgumentException, SL("Parameter 'referencedModel' must be a string") TSRMLS_CC);
		RETURN_MM_NULL();
	}
	if (likely(Z_TYPE_P(referencedModel_param) == IS_STRING)) {
		zephir_get_strval(referencedModel, referencedModel_param);
	} else {
		ZEPHIR_INIT_VAR(referencedModel);
		ZVAL_EMPTY_STRING(referencedModel);
	}
	if (!options) {
		options = ZEPHIR_GLOBAL(global_null);
	}


	ZEPHIR_INIT_VAR(entityName);
	zephir_get_class(entityName, model, 1 TSRMLS_CC);
	ZEPHIR_INIT_VAR(referencedEntity);
	zephir_fast_strtolower(referencedEntity, referencedModel);
	ZEPHIR_INIT_VAR(keyRelation);
	ZEPHIR_CONCAT_VSV(keyRelation, entityName, "$", referencedEntity);
	ZEPHIR_OBS_VAR(hasMany);
	zephir_read_property_this(&hasMany, this_ptr, SL("_hasMany"), PH_NOISY_CC);
	ZEPHIR_OBS_VAR(relations);
	if (!(zephir_array_isset_fetch(&relations, hasMany, keyRelation, 0 TSRMLS_CC))) {
		ZEPHIR_INIT_NVAR(relations);
		array_init(relations);
	}
	if (Z_TYPE_P(referencedFields) == IS_ARRAY) {
		if (zephir_fast_count_int(fields TSRMLS_CC) != zephir_fast_count_int(referencedFields TSRMLS_CC)) {
			ZEPHIR_THROW_EXCEPTION_DEBUG_STR(phalcon_mvc_model_exception_ce, "Number of referenced fields are not the same", "phalcon/mvc/model/manager.zep", 835);
			return;
		}
	}
	ZEPHIR_INIT_VAR(relation);
	object_init_ex(relation, phalcon_mvc_model_relation_ce);
	ZEPHIR_INIT_VAR(_0);
	ZVAL_LONG(_0, 2);
	ZEPHIR_CALL_METHOD(NULL, relation, "__construct", NULL, 310, _0, referencedModel, fields, referencedFields, options);
	zephir_check_call_status();
	ZEPHIR_OBS_VAR(alias);
	if (zephir_array_isset_string_fetch(&alias, options, SS("alias"), 0 TSRMLS_CC)) {
		if (Z_TYPE_P(alias) != IS_STRING) {
			ZEPHIR_THROW_EXCEPTION_DEBUG_STR(phalcon_mvc_model_exception_ce, "Relation alias must be a string", "phalcon/mvc/model/manager.zep", 855);
			return;
		}
		ZEPHIR_INIT_VAR(lowerAlias);
		zephir_fast_strtolower(lowerAlias, alias);
	} else {
		ZEPHIR_CPY_WRT(lowerAlias, referencedEntity);
	}
	zephir_array_append(&relations, relation, PH_SEPARATE, "phalcon/mvc/model/manager.zep", 867);
	ZEPHIR_INIT_VAR(_1);
	ZEPHIR_CONCAT_VSV(_1, entityName, "$", lowerAlias);
	zephir_update_property_array(this_ptr, SL("_aliases"), _1, relation TSRMLS_CC);
	zephir_update_property_array(this_ptr, SL("_hasMany"), keyRelation, relations TSRMLS_CC);
	ZEPHIR_OBS_VAR(singleRelations);
	_2 = zephir_fetch_nproperty_this(this_ptr, SL("_hasManySingle"), PH_NOISY_CC);
	if (!(zephir_array_isset_fetch(&singleRelations, _2, entityName, 0 TSRMLS_CC))) {
		ZEPHIR_INIT_NVAR(singleRelations);
		array_init(singleRelations);
	}
	zephir_array_append(&singleRelations, relation, PH_SEPARATE, "phalcon/mvc/model/manager.zep", 881);
	zephir_update_property_array(this_ptr, SL("_hasManySingle"), entityName, singleRelations TSRMLS_CC);
	RETURN_CCTOR(relation);

}

/**
 * Setups a relation n-m between two models
 *
 * @param 	Phalcon\Mvc\ModelInterface model
 * @param	string fields
 * @param	string intermediateModel
 * @param	string intermediateFields
 * @param	string intermediateReferencedFields
 * @param	string referencedModel
 * @param	string referencedFields
 * @param   array options
 * @return  Phalcon\Mvc\Model\Relation
 */
PHP_METHOD(Phalcon_Mvc_Model_Manager, addHasManyToMany) {

	int ZEPHIR_LAST_CALL_STATUS;
	zval *intermediateModel = NULL, *referencedModel = NULL;
	zval *model, *fields, *intermediateModel_param = NULL, *intermediateFields, *intermediateReferencedFields, *referencedModel_param = NULL, *referencedFields, *options = NULL, *entityName = NULL, *referencedEntity = NULL, *hasManyToMany = NULL, *relation = NULL, *keyRelation = NULL, *relations = NULL, *alias = NULL, *lowerAlias = NULL, *singleRelations = NULL, *intermediateEntity = NULL, *_0, *_1, *_2;

	ZEPHIR_MM_GROW();
	zephir_fetch_params(1, 7, 1, &model, &fields, &intermediateModel_param, &intermediateFields, &intermediateReferencedFields, &referencedModel_param, &referencedFields, &options);

	if (unlikely(Z_TYPE_P(intermediateModel_param) != IS_STRING && Z_TYPE_P(intermediateModel_param) != IS_NULL)) {
		zephir_throw_exception_string(spl_ce_InvalidArgumentException, SL("Parameter 'intermediateModel' must be a string") TSRMLS_CC);
		RETURN_MM_NULL();
	}
	if (likely(Z_TYPE_P(intermediateModel_param) == IS_STRING)) {
		zephir_get_strval(intermediateModel, intermediateModel_param);
	} else {
		ZEPHIR_INIT_VAR(intermediateModel);
		ZVAL_EMPTY_STRING(intermediateModel);
	}
	if (unlikely(Z_TYPE_P(referencedModel_param) != IS_STRING && Z_TYPE_P(referencedModel_param) != IS_NULL)) {
		zephir_throw_exception_string(spl_ce_InvalidArgumentException, SL("Parameter 'referencedModel' must be a string") TSRMLS_CC);
		RETURN_MM_NULL();
	}
	if (likely(Z_TYPE_P(referencedModel_param) == IS_STRING)) {
		zephir_get_strval(referencedModel, referencedModel_param);
	} else {
		ZEPHIR_INIT_VAR(referencedModel);
		ZVAL_EMPTY_STRING(referencedModel);
	}
	if (!options) {
		options = ZEPHIR_GLOBAL(global_null);
	}


	ZEPHIR_INIT_VAR(entityName);
	zephir_get_class(entityName, model, 1 TSRMLS_CC);
	ZEPHIR_INIT_VAR(intermediateEntity);
	zephir_fast_strtolower(intermediateEntity, intermediateModel);
	ZEPHIR_INIT_VAR(referencedEntity);
	zephir_fast_strtolower(referencedEntity, referencedModel);
	ZEPHIR_INIT_VAR(keyRelation);
	ZEPHIR_CONCAT_VSV(keyRelation, entityName, "$", referencedEntity);
	ZEPHIR_OBS_VAR(hasManyToMany);
	zephir_read_property_this(&hasManyToMany, this_ptr, SL("_hasManyToMany"), PH_NOISY_CC);
	ZEPHIR_OBS_VAR(relations);
	if (!(zephir_array_isset_fetch(&relations, hasManyToMany, keyRelation, 0 TSRMLS_CC))) {
		ZEPHIR_INIT_NVAR(relations);
		array_init(relations);
	}
	if (Z_TYPE_P(intermediateFields) == IS_ARRAY) {
		if (zephir_fast_count_int(fields TSRMLS_CC) != zephir_fast_count_int(intermediateFields TSRMLS_CC)) {
			ZEPHIR_THROW_EXCEPTION_DEBUG_STR(phalcon_mvc_model_exception_ce, "Number of referenced fields are not the same", "phalcon/mvc/model/manager.zep", 925);
			return;
		}
	}
	if (Z_TYPE_P(intermediateReferencedFields) == IS_ARRAY) {
		if (zephir_fast_count_int(fields TSRMLS_CC) != zephir_fast_count_int(intermediateFields TSRMLS_CC)) {
			ZEPHIR_THROW_EXCEPTION_DEBUG_STR(phalcon_mvc_model_exception_ce, "Number of referenced fields are not the same", "phalcon/mvc/model/manager.zep", 934);
			return;
		}
	}
	ZEPHIR_INIT_VAR(relation);
	object_init_ex(relation, phalcon_mvc_model_relation_ce);
	ZEPHIR_INIT_VAR(_0);
	ZVAL_LONG(_0, 4);
	ZEPHIR_CALL_METHOD(NULL, relation, "__construct", NULL, 310, _0, referencedModel, fields, referencedFields, options);
	zephir_check_call_status();
	ZEPHIR_CALL_METHOD(NULL, relation, "setintermediaterelation", NULL, 311, intermediateFields, intermediateModel, intermediateReferencedFields);
	zephir_check_call_status();
	ZEPHIR_OBS_VAR(alias);
	if (zephir_array_isset_string_fetch(&alias, options, SS("alias"), 0 TSRMLS_CC)) {
		if (Z_TYPE_P(alias) != IS_STRING) {
			ZEPHIR_THROW_EXCEPTION_DEBUG_STR(phalcon_mvc_model_exception_ce, "Relation alias must be a string", "phalcon/mvc/model/manager.zep", 959);
			return;
		}
		ZEPHIR_INIT_VAR(lowerAlias);
		zephir_fast_strtolower(lowerAlias, alias);
	} else {
		ZEPHIR_CPY_WRT(lowerAlias, referencedEntity);
	}
	zephir_array_append(&relations, relation, PH_SEPARATE, "phalcon/mvc/model/manager.zep", 969);
	ZEPHIR_INIT_VAR(_1);
	ZEPHIR_CONCAT_VSV(_1, entityName, "$", lowerAlias);
	zephir_update_property_array(this_ptr, SL("_aliases"), _1, relation TSRMLS_CC);
	zephir_update_property_array(this_ptr, SL("_hasManyToMany"), keyRelation, relations TSRMLS_CC);
	ZEPHIR_OBS_VAR(singleRelations);
	_2 = zephir_fetch_nproperty_this(this_ptr, SL("_hasManyToManySingle"), PH_NOISY_CC);
	if (!(zephir_array_isset_fetch(&singleRelations, _2, entityName, 0 TSRMLS_CC))) {
		ZEPHIR_INIT_NVAR(singleRelations);
		array_init(singleRelations);
	}
	zephir_array_append(&singleRelations, relation, PH_SEPARATE, "phalcon/mvc/model/manager.zep", 991);
	zephir_update_property_array(this_ptr, SL("_hasManyToManySingle"), entityName, singleRelations TSRMLS_CC);
	RETURN_CCTOR(relation);

}

/**
 * Checks whether a model has a belongsTo relation with another model
 */
PHP_METHOD(Phalcon_Mvc_Model_Manager, existsBelongsTo) {

	int ZEPHIR_LAST_CALL_STATUS;
	zval *modelName_param = NULL, *modelRelation_param = NULL, *entityName = NULL, *keyRelation = NULL, *_0, *_1, *_2;
	zval *modelName = NULL, *modelRelation = NULL;

	ZEPHIR_MM_GROW();
	zephir_fetch_params(1, 2, 0, &modelName_param, &modelRelation_param);

	if (unlikely(Z_TYPE_P(modelName_param) != IS_STRING && Z_TYPE_P(modelName_param) != IS_NULL)) {
		zephir_throw_exception_string(spl_ce_InvalidArgumentException, SL("Parameter 'modelName' must be a string") TSRMLS_CC);
		RETURN_MM_NULL();
	}
	if (likely(Z_TYPE_P(modelName_param) == IS_STRING)) {
		zephir_get_strval(modelName, modelName_param);
	} else {
		ZEPHIR_INIT_VAR(modelName);
		ZVAL_EMPTY_STRING(modelName);
	}
	if (unlikely(Z_TYPE_P(modelRelation_param) != IS_STRING && Z_TYPE_P(modelRelation_param) != IS_NULL)) {
		zephir_throw_exception_string(spl_ce_InvalidArgumentException, SL("Parameter 'modelRelation' must be a string") TSRMLS_CC);
		RETURN_MM_NULL();
	}
	if (likely(Z_TYPE_P(modelRelation_param) == IS_STRING)) {
		zephir_get_strval(modelRelation, modelRelation_param);
	} else {
		ZEPHIR_INIT_VAR(modelRelation);
		ZVAL_EMPTY_STRING(modelRelation);
	}


	ZEPHIR_INIT_VAR(entityName);
	zephir_fast_strtolower(entityName, modelName);
	ZEPHIR_INIT_VAR(_0);
	zephir_fast_strtolower(_0, modelRelation);
	ZEPHIR_INIT_VAR(keyRelation);
	ZEPHIR_CONCAT_VSV(keyRelation, entityName, "$", _0);
	_1 = zephir_fetch_nproperty_this(this_ptr, SL("_initialized"), PH_NOISY_CC);
	if (!(zephir_array_isset(_1, entityName))) {
		ZEPHIR_CALL_METHOD(NULL, this_ptr, "load", NULL, 0, modelName);
		zephir_check_call_status();
	}
	_2 = zephir_fetch_nproperty_this(this_ptr, SL("_belongsTo"), PH_NOISY_CC);
	RETURN_MM_BOOL(zephir_array_isset(_2, keyRelation));

}

/**
 * Checks whether a model has a hasMany relation with another model
 */
PHP_METHOD(Phalcon_Mvc_Model_Manager, existsHasMany) {

	int ZEPHIR_LAST_CALL_STATUS;
	zval *modelName_param = NULL, *modelRelation_param = NULL, *entityName = NULL, *keyRelation = NULL, *_0, *_1, *_2;
	zval *modelName = NULL, *modelRelation = NULL;

	ZEPHIR_MM_GROW();
	zephir_fetch_params(1, 2, 0, &modelName_param, &modelRelation_param);

	if (unlikely(Z_TYPE_P(modelName_param) != IS_STRING && Z_TYPE_P(modelName_param) != IS_NULL)) {
		zephir_throw_exception_string(spl_ce_InvalidArgumentException, SL("Parameter 'modelName' must be a string") TSRMLS_CC);
		RETURN_MM_NULL();
	}
	if (likely(Z_TYPE_P(modelName_param) == IS_STRING)) {
		zephir_get_strval(modelName, modelName_param);
	} else {
		ZEPHIR_INIT_VAR(modelName);
		ZVAL_EMPTY_STRING(modelName);
	}
	if (unlikely(Z_TYPE_P(modelRelation_param) != IS_STRING && Z_TYPE_P(modelRelation_param) != IS_NULL)) {
		zephir_throw_exception_string(spl_ce_InvalidArgumentException, SL("Parameter 'modelRelation' must be a string") TSRMLS_CC);
		RETURN_MM_NULL();
	}
	if (likely(Z_TYPE_P(modelRelation_param) == IS_STRING)) {
		zephir_get_strval(modelRelation, modelRelation_param);
	} else {
		ZEPHIR_INIT_VAR(modelRelation);
		ZVAL_EMPTY_STRING(modelRelation);
	}


	ZEPHIR_INIT_VAR(entityName);
	zephir_fast_strtolower(entityName, modelName);
	ZEPHIR_INIT_VAR(_0);
	zephir_fast_strtolower(_0, modelRelation);
	ZEPHIR_INIT_VAR(keyRelation);
	ZEPHIR_CONCAT_VSV(keyRelation, entityName, "$", _0);
	_1 = zephir_fetch_nproperty_this(this_ptr, SL("_initialized"), PH_NOISY_CC);
	if (!(zephir_array_isset(_1, entityName))) {
		ZEPHIR_CALL_METHOD(NULL, this_ptr, "load", NULL, 0, modelName);
		zephir_check_call_status();
	}
	_2 = zephir_fetch_nproperty_this(this_ptr, SL("_hasMany"), PH_NOISY_CC);
	RETURN_MM_BOOL(zephir_array_isset(_2, keyRelation));

}

/**
 * Checks whether a model has a hasOne relation with another model
 */
PHP_METHOD(Phalcon_Mvc_Model_Manager, existsHasOne) {

	int ZEPHIR_LAST_CALL_STATUS;
	zval *modelName_param = NULL, *modelRelation_param = NULL, *entityName = NULL, *keyRelation = NULL, *_0, *_1, *_2;
	zval *modelName = NULL, *modelRelation = NULL;

	ZEPHIR_MM_GROW();
	zephir_fetch_params(1, 2, 0, &modelName_param, &modelRelation_param);

	if (unlikely(Z_TYPE_P(modelName_param) != IS_STRING && Z_TYPE_P(modelName_param) != IS_NULL)) {
		zephir_throw_exception_string(spl_ce_InvalidArgumentException, SL("Parameter 'modelName' must be a string") TSRMLS_CC);
		RETURN_MM_NULL();
	}
	if (likely(Z_TYPE_P(modelName_param) == IS_STRING)) {
		zephir_get_strval(modelName, modelName_param);
	} else {
		ZEPHIR_INIT_VAR(modelName);
		ZVAL_EMPTY_STRING(modelName);
	}
	if (unlikely(Z_TYPE_P(modelRelation_param) != IS_STRING && Z_TYPE_P(modelRelation_param) != IS_NULL)) {
		zephir_throw_exception_string(spl_ce_InvalidArgumentException, SL("Parameter 'modelRelation' must be a string") TSRMLS_CC);
		RETURN_MM_NULL();
	}
	if (likely(Z_TYPE_P(modelRelation_param) == IS_STRING)) {
		zephir_get_strval(modelRelation, modelRelation_param);
	} else {
		ZEPHIR_INIT_VAR(modelRelation);
		ZVAL_EMPTY_STRING(modelRelation);
	}


	ZEPHIR_INIT_VAR(entityName);
	zephir_fast_strtolower(entityName, modelName);
	ZEPHIR_INIT_VAR(_0);
	zephir_fast_strtolower(_0, modelRelation);
	ZEPHIR_INIT_VAR(keyRelation);
	ZEPHIR_CONCAT_VSV(keyRelation, entityName, "$", _0);
	_1 = zephir_fetch_nproperty_this(this_ptr, SL("_initialized"), PH_NOISY_CC);
	if (!(zephir_array_isset(_1, entityName))) {
		ZEPHIR_CALL_METHOD(NULL, this_ptr, "load", NULL, 0, modelName);
		zephir_check_call_status();
	}
	_2 = zephir_fetch_nproperty_this(this_ptr, SL("_hasOne"), PH_NOISY_CC);
	RETURN_MM_BOOL(zephir_array_isset(_2, keyRelation));

}

/**
 * Checks whether a model has a hasManyToMany relation with another model
 */
PHP_METHOD(Phalcon_Mvc_Model_Manager, existsHasManyToMany) {

	int ZEPHIR_LAST_CALL_STATUS;
	zval *modelName_param = NULL, *modelRelation_param = NULL, *entityName = NULL, *keyRelation = NULL, *_0, *_1, *_2;
	zval *modelName = NULL, *modelRelation = NULL;

	ZEPHIR_MM_GROW();
	zephir_fetch_params(1, 2, 0, &modelName_param, &modelRelation_param);

	if (unlikely(Z_TYPE_P(modelName_param) != IS_STRING && Z_TYPE_P(modelName_param) != IS_NULL)) {
		zephir_throw_exception_string(spl_ce_InvalidArgumentException, SL("Parameter 'modelName' must be a string") TSRMLS_CC);
		RETURN_MM_NULL();
	}
	if (likely(Z_TYPE_P(modelName_param) == IS_STRING)) {
		zephir_get_strval(modelName, modelName_param);
	} else {
		ZEPHIR_INIT_VAR(modelName);
		ZVAL_EMPTY_STRING(modelName);
	}
	if (unlikely(Z_TYPE_P(modelRelation_param) != IS_STRING && Z_TYPE_P(modelRelation_param) != IS_NULL)) {
		zephir_throw_exception_string(spl_ce_InvalidArgumentException, SL("Parameter 'modelRelation' must be a string") TSRMLS_CC);
		RETURN_MM_NULL();
	}
	if (likely(Z_TYPE_P(modelRelation_param) == IS_STRING)) {
		zephir_get_strval(modelRelation, modelRelation_param);
	} else {
		ZEPHIR_INIT_VAR(modelRelation);
		ZVAL_EMPTY_STRING(modelRelation);
	}


	ZEPHIR_INIT_VAR(entityName);
	zephir_fast_strtolower(entityName, modelName);
	ZEPHIR_INIT_VAR(_0);
	zephir_fast_strtolower(_0, modelRelation);
	ZEPHIR_INIT_VAR(keyRelation);
	ZEPHIR_CONCAT_VSV(keyRelation, entityName, "$", _0);
	_1 = zephir_fetch_nproperty_this(this_ptr, SL("_initialized"), PH_NOISY_CC);
	if (!(zephir_array_isset(_1, entityName))) {
		ZEPHIR_CALL_METHOD(NULL, this_ptr, "load", NULL, 0, modelName);
		zephir_check_call_status();
	}
	_2 = zephir_fetch_nproperty_this(this_ptr, SL("_hasManyToMany"), PH_NOISY_CC);
	RETURN_MM_BOOL(zephir_array_isset(_2, keyRelation));

}

/**
 * Returns a relation by its alias
 */
PHP_METHOD(Phalcon_Mvc_Model_Manager, getRelationByAlias) {

	zval *modelName_param = NULL, *alias_param = NULL, *aliases = NULL, *relation = NULL, *_0$$3;
	zval *modelName = NULL, *alias = NULL, *_1$$3;

	ZEPHIR_MM_GROW();
	zephir_fetch_params(1, 2, 0, &modelName_param, &alias_param);

	if (unlikely(Z_TYPE_P(modelName_param) != IS_STRING && Z_TYPE_P(modelName_param) != IS_NULL)) {
		zephir_throw_exception_string(spl_ce_InvalidArgumentException, SL("Parameter 'modelName' must be a string") TSRMLS_CC);
		RETURN_MM_NULL();
	}
	if (likely(Z_TYPE_P(modelName_param) == IS_STRING)) {
		zephir_get_strval(modelName, modelName_param);
	} else {
		ZEPHIR_INIT_VAR(modelName);
		ZVAL_EMPTY_STRING(modelName);
	}
	if (unlikely(Z_TYPE_P(alias_param) != IS_STRING && Z_TYPE_P(alias_param) != IS_NULL)) {
		zephir_throw_exception_string(spl_ce_InvalidArgumentException, SL("Parameter 'alias' must be a string") TSRMLS_CC);
		RETURN_MM_NULL();
	}
	if (likely(Z_TYPE_P(alias_param) == IS_STRING)) {
		zephir_get_strval(alias, alias_param);
	} else {
		ZEPHIR_INIT_VAR(alias);
		ZVAL_EMPTY_STRING(alias);
	}


	aliases = zephir_fetch_nproperty_this(this_ptr, SL("_aliases"), PH_NOISY_CC);
	if (Z_TYPE_P(aliases) == IS_ARRAY) {
		ZEPHIR_INIT_VAR(_0$$3);
		ZEPHIR_INIT_VAR(_1$$3);
		ZEPHIR_CONCAT_VSV(_1$$3, modelName, "$", alias);
		zephir_fast_strtolower(_0$$3, _1$$3);
		if (zephir_array_isset_fetch(&relation, aliases, _0$$3, 1 TSRMLS_CC)) {
			RETURN_CTOR(relation);
		}
	}
	RETURN_MM_BOOL(0);

}

/**
 * Merge two arrays of find parameters
 */
PHP_METHOD(Phalcon_Mvc_Model_Manager, _mergeFindParameters) {

	HashTable *_3$$4, *_9$$11;
	HashPosition _2$$4, _8$$11;
	zend_bool _0, _5$$5, _11$$12, _14$$12;
	zval *findParamsOne, *findParamsTwo, *key = NULL, *value = NULL, *findParams = NULL, *_1$$3, **_4$$4, *_6$$8, *_7$$8 = NULL, **_10$$11, *_12$$15, *_13$$15 = NULL, *_15$$20 = NULL, *_16$$20, *_17$$24, *_18$$24;

	ZEPHIR_MM_GROW();
	zephir_fetch_params(1, 2, 0, &findParamsOne, &findParamsTwo);



	_0 = Z_TYPE_P(findParamsOne) == IS_STRING;
	if (_0) {
		_0 = Z_TYPE_P(findParamsTwo) == IS_STRING;
	}
	if (_0) {
		zephir_create_array(return_value, 1, 0 TSRMLS_CC);
		ZEPHIR_INIT_VAR(_1$$3);
		ZEPHIR_CONCAT_SVSV(_1$$3, "(", findParamsOne, ") AND ", findParamsTwo);
		zephir_array_fast_append(return_value, _1$$3);
		RETURN_MM();
	}
	ZEPHIR_INIT_VAR(findParams);
	array_init(findParams);
	if (Z_TYPE_P(findParamsOne) == IS_ARRAY) {
<<<<<<< HEAD
		zephir_is_iterable(findParamsOne, &_3, &_2, 0, 0, "phalcon/mvc/model/manager.zep", 1139);
=======
		zephir_is_iterable(findParamsOne, &_3$$4, &_2$$4, 0, 0, "phalcon/mvc/model/manager.zep", 1137);
>>>>>>> 2682ae08
		for (
		  ; zephir_hash_get_current_data_ex(_3$$4, (void**) &_4$$4, &_2$$4) == SUCCESS
		  ; zephir_hash_move_forward_ex(_3$$4, &_2$$4)
		) {
			ZEPHIR_GET_HMKEY(key, _3$$4, _2$$4);
			ZEPHIR_GET_HVALUE(value, _4$$4);
			_5$$5 = ZEPHIR_IS_LONG_IDENTICAL(key, 0);
			if (!(_5$$5)) {
				_5$$5 = ZEPHIR_IS_STRING_IDENTICAL(key, "conditions");
			}
			if (_5$$5) {
				if (!(zephir_array_isset_long(findParams, 0))) {
					zephir_array_update_long(&findParams, 0, &value, PH_COPY | PH_SEPARATE ZEPHIR_DEBUG_PARAMS_DUMMY);
				} else {
<<<<<<< HEAD
					zephir_array_fetch_long(&_6, findParams, 0, PH_NOISY | PH_READONLY, "phalcon/mvc/model/manager.zep", 1132 TSRMLS_CC);
					ZEPHIR_INIT_LNVAR(_1);
					ZEPHIR_CONCAT_SVSV(_1, "(", _6, ") AND ", value);
					zephir_array_update_long(&findParams, 0, &_1, PH_COPY | PH_SEPARATE ZEPHIR_DEBUG_PARAMS_DUMMY);
=======
					zephir_array_fetch_long(&_6$$8, findParams, 0, PH_NOISY | PH_READONLY, "phalcon/mvc/model/manager.zep", 1130 TSRMLS_CC);
					ZEPHIR_INIT_LNVAR(_7$$8);
					ZEPHIR_CONCAT_SVSV(_7$$8, "(", _6$$8, ") AND ", value);
					zephir_array_update_long(&findParams, 0, &_7$$8, PH_COPY | PH_SEPARATE ZEPHIR_DEBUG_PARAMS_DUMMY);
>>>>>>> 2682ae08
				}
				continue;
			}
			zephir_array_update_zval(&findParams, key, &value, PH_COPY | PH_SEPARATE);
		}
	} else {
		if (Z_TYPE_P(findParamsOne) == IS_STRING) {
			ZEPHIR_INIT_NVAR(findParams);
			zephir_create_array(findParams, 1, 0 TSRMLS_CC);
			zephir_array_update_string(&findParams, SL("conditions"), &findParamsOne, PH_COPY | PH_SEPARATE);
		}
	}
	if (Z_TYPE_P(findParamsTwo) == IS_ARRAY) {
<<<<<<< HEAD
		zephir_is_iterable(findParamsTwo, &_8, &_7, 0, 0, "phalcon/mvc/model/manager.zep", 1173);
=======
		zephir_is_iterable(findParamsTwo, &_9$$11, &_8$$11, 0, 0, "phalcon/mvc/model/manager.zep", 1171);
>>>>>>> 2682ae08
		for (
		  ; zephir_hash_get_current_data_ex(_9$$11, (void**) &_10$$11, &_8$$11) == SUCCESS
		  ; zephir_hash_move_forward_ex(_9$$11, &_8$$11)
		) {
			ZEPHIR_GET_HMKEY(key, _9$$11, _8$$11);
			ZEPHIR_GET_HVALUE(value, _10$$11);
			_11$$12 = ZEPHIR_IS_LONG_IDENTICAL(key, 0);
			if (!(_11$$12)) {
				_11$$12 = ZEPHIR_IS_STRING_IDENTICAL(key, "conditions");
			}
			if (_11$$12) {
				if (!(zephir_array_isset_long(findParams, 0))) {
					zephir_array_update_long(&findParams, 0, &value, PH_COPY | PH_SEPARATE ZEPHIR_DEBUG_PARAMS_DUMMY);
				} else {
<<<<<<< HEAD
					zephir_array_fetch_long(&_6, findParams, 0, PH_NOISY | PH_READONLY, "phalcon/mvc/model/manager.zep", 1153 TSRMLS_CC);
					ZEPHIR_INIT_LNVAR(_1);
					ZEPHIR_CONCAT_SVSV(_1, "(", _6, ") AND ", value);
					zephir_array_update_long(&findParams, 0, &_1, PH_COPY | PH_SEPARATE ZEPHIR_DEBUG_PARAMS_DUMMY);
=======
					zephir_array_fetch_long(&_12$$15, findParams, 0, PH_NOISY | PH_READONLY, "phalcon/mvc/model/manager.zep", 1151 TSRMLS_CC);
					ZEPHIR_INIT_LNVAR(_13$$15);
					ZEPHIR_CONCAT_SVSV(_13$$15, "(", _12$$15, ") AND ", value);
					zephir_array_update_long(&findParams, 0, &_13$$15, PH_COPY | PH_SEPARATE ZEPHIR_DEBUG_PARAMS_DUMMY);
>>>>>>> 2682ae08
				}
				continue;
			}
			_14$$12 = ZEPHIR_IS_STRING_IDENTICAL(key, "bind");
			if (!(_14$$12)) {
				_14$$12 = ZEPHIR_IS_STRING_IDENTICAL(key, "bindTypes");
			}
			if (_14$$12) {
				if (!(zephir_array_isset(findParams, key))) {
					if (Z_TYPE_P(value) == IS_ARRAY) {
						zephir_array_update_zval(&findParams, key, &value, PH_COPY | PH_SEPARATE);
					}
				} else {
					if (Z_TYPE_P(value) == IS_ARRAY) {
<<<<<<< HEAD
						ZEPHIR_INIT_NVAR(_11);
						zephir_array_fetch(&_6, findParams, key, PH_NOISY | PH_READONLY, "phalcon/mvc/model/manager.zep", 1165 TSRMLS_CC);
						zephir_fast_array_merge(_11, &(_6), &(value) TSRMLS_CC);
						zephir_array_update_zval(&findParams, key, &_11, PH_COPY | PH_SEPARATE);
=======
						ZEPHIR_INIT_NVAR(_15$$20);
						zephir_array_fetch(&_16$$20, findParams, key, PH_NOISY | PH_READONLY, "phalcon/mvc/model/manager.zep", 1163 TSRMLS_CC);
						zephir_fast_array_merge(_15$$20, &(_16$$20), &(value) TSRMLS_CC);
						zephir_array_update_zval(&findParams, key, &_15$$20, PH_COPY | PH_SEPARATE);
>>>>>>> 2682ae08
					}
				}
				continue;
			}
			zephir_array_update_zval(&findParams, key, &value, PH_COPY | PH_SEPARATE);
		}
	} else {
		if (Z_TYPE_P(findParamsTwo) == IS_STRING) {
			if (!(zephir_array_isset_long(findParams, 0))) {
				zephir_array_update_long(&findParams, 0, &findParamsTwo, PH_COPY | PH_SEPARATE ZEPHIR_DEBUG_PARAMS_DUMMY);
			} else {
<<<<<<< HEAD
				zephir_array_fetch_long(&_6, findParams, 0, PH_NOISY | PH_READONLY, "phalcon/mvc/model/manager.zep", 1178 TSRMLS_CC);
				ZEPHIR_INIT_LNVAR(_1);
				ZEPHIR_CONCAT_SVSV(_1, "(", _6, ") AND ", findParamsTwo);
				zephir_array_update_long(&findParams, 0, &_1, PH_COPY | PH_SEPARATE ZEPHIR_DEBUG_PARAMS_DUMMY);
=======
				zephir_array_fetch_long(&_17$$24, findParams, 0, PH_NOISY | PH_READONLY, "phalcon/mvc/model/manager.zep", 1176 TSRMLS_CC);
				ZEPHIR_INIT_VAR(_18$$24);
				ZEPHIR_CONCAT_SVSV(_18$$24, "(", _17$$24, ") AND ", findParamsTwo);
				zephir_array_update_long(&findParams, 0, &_18$$24, PH_COPY | PH_SEPARATE ZEPHIR_DEBUG_PARAMS_DUMMY);
>>>>>>> 2682ae08
			}
		}
	}
	RETURN_CCTOR(findParams);

}

/**
 * Helper method to query records based on a relation definition
 *
 * @return \Phalcon\Mvc\Model\Resultset\Simple|Phalcon\Mvc\Model\Resultset\Simple|false
 */
PHP_METHOD(Phalcon_Mvc_Model_Manager, getRelationRecords) {

	HashTable *_15$$9;
	HashPosition _14$$9;
	zval *_26;
	zend_bool reusable = 0, _25$$18;
	zephir_fcall_cache_entry *_6 = NULL, *_20 = NULL;
	int ZEPHIR_LAST_CALL_STATUS;
	zval *method = NULL;
	zval *relation, *method_param = NULL, *record, *parameters = NULL, *placeholders = NULL, *referencedModel = NULL, *intermediateModel = NULL, *intermediateFields = NULL, *joinConditions = NULL, *fields = NULL, *builder = NULL, *extraParameters = NULL, *conditions = NULL, *refPosition = NULL, *field = NULL, *referencedFields = NULL, *findParams = NULL, *findArguments = NULL, *retrieveMethod = NULL, *uniqueKey = NULL, *records = NULL, *arguments = NULL, *_0 = NULL, *_22, *_23 = NULL, *_1$$4, *_2$$4 = NULL, *_3$$6 = NULL, *_4$$6, *_5$$3 = NULL, *_7$$3, *_8$$3, *_9$$3 = NULL, *_10$$8 = NULL, *_11$$8, *_12$$8 = NULL, *_13$$9 = NULL, **_16$$9, *_17$$10, *_18$$10 = NULL, *_19$$10 = NULL, *_21$$10 = NULL, *_24$$13 = NULL;

	ZEPHIR_MM_GROW();
	zephir_fetch_params(1, 3, 1, &relation, &method_param, &record, &parameters);

	if (unlikely(Z_TYPE_P(method_param) != IS_STRING && Z_TYPE_P(method_param) != IS_NULL)) {
		zephir_throw_exception_string(spl_ce_InvalidArgumentException, SL("Parameter 'method' must be a string") TSRMLS_CC);
		RETURN_MM_NULL();
	}
	if (likely(Z_TYPE_P(method_param) == IS_STRING)) {
		zephir_get_strval(method, method_param);
	} else {
		ZEPHIR_INIT_VAR(method);
		ZVAL_EMPTY_STRING(method);
	}
	if (!parameters) {
		parameters = ZEPHIR_GLOBAL(global_null);
	}


	ZEPHIR_INIT_VAR(placeholders);
	array_init(placeholders);
	ZEPHIR_CALL_METHOD(&extraParameters, relation, "getparams", NULL, 0);
	zephir_check_call_status();
	ZEPHIR_CALL_METHOD(&referencedModel, relation, "getreferencedmodel", NULL, 0);
	zephir_check_call_status();
	ZEPHIR_CALL_METHOD(&_0, relation, "isthrough", NULL, 0);
	zephir_check_call_status();
	if (zephir_is_true(_0)) {
		ZEPHIR_INIT_VAR(conditions);
		array_init(conditions);
		ZEPHIR_CALL_METHOD(&intermediateModel, relation, "getintermediatemodel", NULL, 0);
		zephir_check_call_status();
		ZEPHIR_CALL_METHOD(&intermediateFields, relation, "getintermediatefields", NULL, 0);
		zephir_check_call_status();
		ZEPHIR_CALL_METHOD(&fields, relation, "getfields", NULL, 0);
		zephir_check_call_status();
		if (Z_TYPE_P(fields) != IS_ARRAY) {
<<<<<<< HEAD
			ZEPHIR_INIT_VAR(_1);
			ZEPHIR_CONCAT_SVSVS(_1, "[", intermediateModel, "].[", intermediateFields, "] = :APR0:");
			zephir_array_append(&conditions, _1, PH_SEPARATE, "phalcon/mvc/model/manager.zep", 1229);
			ZEPHIR_CALL_METHOD(&_2, record, "readattribute", NULL, 0, fields);
=======
			ZEPHIR_INIT_VAR(_1$$4);
			ZEPHIR_CONCAT_SVSVS(_1$$4, "[", intermediateModel, "].[", intermediateFields, "] = :APR0:");
			zephir_array_append(&conditions, _1$$4, PH_SEPARATE, "phalcon/mvc/model/manager.zep", 1227);
			ZEPHIR_CALL_METHOD(&_2$$4, record, "readattribute", NULL, 0, fields);
>>>>>>> 2682ae08
			zephir_check_call_status();
			zephir_array_update_string(&placeholders, SL("APR0"), &_2$$4, PH_COPY | PH_SEPARATE);
		} else {
			ZEPHIR_THROW_EXCEPTION_DEBUG_STR(phalcon_mvc_model_exception_ce, "Not supported", "phalcon/mvc/model/manager.zep", 1232);
			return;
		}
		ZEPHIR_INIT_VAR(joinConditions);
		array_init(joinConditions);
		ZEPHIR_CALL_METHOD(&intermediateFields, relation, "getintermediatereferencedfields", NULL, 0);
		zephir_check_call_status();
		if (Z_TYPE_P(intermediateFields) != IS_ARRAY) {
			ZEPHIR_CALL_METHOD(&_3$$6, relation, "getreferencedfields", NULL, 0);
			zephir_check_call_status();
<<<<<<< HEAD
			ZEPHIR_INIT_LNVAR(_1);
			ZEPHIR_CONCAT_SVSVSVSVS(_1, "[", intermediateModel, "].[", intermediateFields, "] = [", referencedModel, "].[", _2, "]");
			zephir_array_append(&joinConditions, _1, PH_SEPARATE, "phalcon/mvc/model/manager.zep", 1242);
=======
			ZEPHIR_INIT_VAR(_4$$6);
			ZEPHIR_CONCAT_SVSVSVSVS(_4$$6, "[", intermediateModel, "].[", intermediateFields, "] = [", referencedModel, "].[", _3$$6, "]");
			zephir_array_append(&joinConditions, _4$$6, PH_SEPARATE, "phalcon/mvc/model/manager.zep", 1240);
>>>>>>> 2682ae08
		} else {
			ZEPHIR_THROW_EXCEPTION_DEBUG_STR(phalcon_mvc_model_exception_ce, "Not supported", "phalcon/mvc/model/manager.zep", 1244);
			return;
		}
<<<<<<< HEAD
		ZEPHIR_CALL_METHOD(&_2, this_ptr, "_mergefindparameters", &_3, 312, extraParameters, parameters);
=======
		ZEPHIR_CALL_METHOD(&_5$$3, this_ptr, "_mergefindparameters", &_6, 311, extraParameters, parameters);
>>>>>>> 2682ae08
		zephir_check_call_status();
		ZEPHIR_CALL_METHOD(&builder, this_ptr, "createbuilder", NULL, 0, _5$$3);
		zephir_check_call_status();
		ZEPHIR_CALL_METHOD(NULL, builder, "from", NULL, 0, referencedModel);
		zephir_check_call_status();
		ZEPHIR_INIT_VAR(_7$$3);
		zephir_fast_join_str(_7$$3, SL(" AND "), joinConditions TSRMLS_CC);
		ZEPHIR_CALL_METHOD(NULL, builder, "innerjoin", NULL, 0, intermediateModel, _7$$3);
		zephir_check_call_status();
		ZEPHIR_INIT_VAR(_8$$3);
		zephir_fast_join_str(_8$$3, SL(" AND "), conditions TSRMLS_CC);
		ZEPHIR_CALL_METHOD(NULL, builder, "andwhere", NULL, 0, _8$$3, placeholders);
		zephir_check_call_status();
		ZEPHIR_CALL_METHOD(&_9$$3, builder, "getquery", NULL, 0);
		zephir_check_call_status();
		ZEPHIR_RETURN_CALL_METHOD(_9$$3, "execute", NULL, 0);
		zephir_check_call_status();
		RETURN_MM();
	}
	ZEPHIR_INIT_NVAR(conditions);
	array_init(conditions);
	ZEPHIR_CALL_METHOD(&fields, relation, "getfields", NULL, 0);
	zephir_check_call_status();
	if (Z_TYPE_P(fields) != IS_ARRAY) {
		ZEPHIR_CALL_METHOD(&_10$$8, relation, "getreferencedfields", NULL, 0);
		zephir_check_call_status();
<<<<<<< HEAD
		ZEPHIR_INIT_LNVAR(_1);
		ZEPHIR_CONCAT_SVS(_1, "[", _6, "] = :APR0:");
		zephir_array_append(&conditions, _1, PH_SEPARATE, "phalcon/mvc/model/manager.zep", 1271);
		ZEPHIR_CALL_METHOD(&_7, record, "readattribute", NULL, 0, fields);
=======
		ZEPHIR_INIT_VAR(_11$$8);
		ZEPHIR_CONCAT_SVS(_11$$8, "[", _10$$8, "] = :APR0:");
		zephir_array_append(&conditions, _11$$8, PH_SEPARATE, "phalcon/mvc/model/manager.zep", 1269);
		ZEPHIR_CALL_METHOD(&_12$$8, record, "readattribute", NULL, 0, fields);
>>>>>>> 2682ae08
		zephir_check_call_status();
		zephir_array_update_string(&placeholders, SL("APR0"), &_12$$8, PH_COPY | PH_SEPARATE);
	} else {
		ZEPHIR_CALL_METHOD(&referencedFields, relation, "getreferencedfields", NULL, 0);
		zephir_check_call_status();
		ZEPHIR_CALL_METHOD(&_13$$9, relation, "getreferencedfields", NULL, 0);
		zephir_check_call_status();
<<<<<<< HEAD
		zephir_is_iterable(_6, &_9, &_8, 0, 0, "phalcon/mvc/model/manager.zep", 1283);
=======
		zephir_is_iterable(_13$$9, &_15$$9, &_14$$9, 0, 0, "phalcon/mvc/model/manager.zep", 1281);
>>>>>>> 2682ae08
		for (
		  ; zephir_hash_get_current_data_ex(_15$$9, (void**) &_16$$9, &_14$$9) == SUCCESS
		  ; zephir_hash_move_forward_ex(_15$$9, &_14$$9)
		) {
<<<<<<< HEAD
			ZEPHIR_GET_HMKEY(refPosition, _9, _8);
			ZEPHIR_GET_HVALUE(field, _10);
			zephir_array_fetch(&_11, referencedFields, refPosition, PH_NOISY | PH_READONLY, "phalcon/mvc/model/manager.zep", 1280 TSRMLS_CC);
			ZEPHIR_INIT_LNVAR(_12);
			ZEPHIR_CONCAT_SVSVS(_12, "[", _11, "] = :APR", refPosition, ":");
			zephir_array_append(&conditions, _12, PH_SEPARATE, "phalcon/mvc/model/manager.zep", 1280);
			ZEPHIR_CALL_METHOD(&_7, record, "readattribute", &_13, 0, field);
=======
			ZEPHIR_GET_HMKEY(refPosition, _15$$9, _14$$9);
			ZEPHIR_GET_HVALUE(field, _16$$9);
			zephir_array_fetch(&_17$$10, referencedFields, refPosition, PH_NOISY | PH_READONLY, "phalcon/mvc/model/manager.zep", 1278 TSRMLS_CC);
			ZEPHIR_INIT_LNVAR(_18$$10);
			ZEPHIR_CONCAT_SVSVS(_18$$10, "[", _17$$10, "] = :APR", refPosition, ":");
			zephir_array_append(&conditions, _18$$10, PH_SEPARATE, "phalcon/mvc/model/manager.zep", 1278);
			ZEPHIR_CALL_METHOD(&_19$$10, record, "readattribute", &_20, 0, field);
>>>>>>> 2682ae08
			zephir_check_call_status();
			ZEPHIR_INIT_LNVAR(_21$$10);
			ZEPHIR_CONCAT_SV(_21$$10, "APR", refPosition);
			zephir_array_update_zval(&placeholders, _21$$10, &_19$$10, PH_COPY | PH_SEPARATE);
		}
	}
	ZEPHIR_INIT_VAR(findParams);
	zephir_create_array(findParams, 3, 0 TSRMLS_CC);
	ZEPHIR_INIT_VAR(_22);
	zephir_fast_join_str(_22, SL(" AND "), conditions TSRMLS_CC);
	zephir_array_fast_append(findParams, _22);
	zephir_array_update_string(&findParams, SL("bind"), &placeholders, PH_COPY | PH_SEPARATE);
	ZEPHIR_CALL_METHOD(&_23, record, "getdi", NULL, 0);
	zephir_check_call_status();
<<<<<<< HEAD
	zephir_array_update_string(&findParams, SL("di"), &_2, PH_COPY | PH_SEPARATE);
	ZEPHIR_CALL_METHOD(&findArguments, this_ptr, "_mergefindparameters", &_3, 312, findParams, parameters);
	zephir_check_call_status();
	if (Z_TYPE_P(extraParameters) == IS_ARRAY) {
		ZEPHIR_CALL_METHOD(&findParams, this_ptr, "_mergefindparameters", &_3, 312, findArguments, extraParameters);
=======
	zephir_array_update_string(&findParams, SL("di"), &_23, PH_COPY | PH_SEPARATE);
	ZEPHIR_CALL_METHOD(&findArguments, this_ptr, "_mergefindparameters", &_6, 311, findParams, parameters);
	zephir_check_call_status();
	if (Z_TYPE_P(extraParameters) == IS_ARRAY) {
		ZEPHIR_CALL_METHOD(&findParams, this_ptr, "_mergefindparameters", &_6, 311, findArguments, extraParameters);
>>>>>>> 2682ae08
		zephir_check_call_status();
	} else {
		ZEPHIR_CPY_WRT(findParams, findArguments);
	}
	if (ZEPHIR_IS_STRING_IDENTICAL(method, "")) {
		ZEPHIR_CALL_METHOD(&_24$$13, relation, "gettype", NULL, 0);
		zephir_check_call_status();
		do {
			if (ZEPHIR_IS_LONG(_24$$13, 0) || ZEPHIR_IS_LONG(_24$$13, 1)) {
				ZEPHIR_INIT_VAR(retrieveMethod);
				ZVAL_STRING(retrieveMethod, "findFirst", 1);
				break;
			}
			if (ZEPHIR_IS_LONG(_24$$13, 2)) {
				ZEPHIR_INIT_NVAR(retrieveMethod);
				ZVAL_STRING(retrieveMethod, "find", 1);
				break;
			}
			ZEPHIR_THROW_EXCEPTION_DEBUG_STR(phalcon_mvc_model_exception_ce, "Unknown relation type", "phalcon/mvc/model/manager.zep", 1319);
			return;
		} while(0);

	} else {
		ZEPHIR_CPY_WRT(retrieveMethod, method);
	}
	ZEPHIR_INIT_VAR(arguments);
	zephir_create_array(arguments, 1, 0 TSRMLS_CC);
	zephir_array_fast_append(arguments, findParams);
	ZEPHIR_CALL_METHOD(&_23, relation, "isreusable", NULL, 0);
	zephir_check_call_status();
	reusable = zephir_get_boolval(_23);
	if (reusable) {
		ZEPHIR_INIT_VAR(uniqueKey);
		zephir_unique_key(uniqueKey, referencedModel, arguments TSRMLS_CC);
		ZEPHIR_CALL_METHOD(&records, this_ptr, "getreusablerecords", NULL, 0, referencedModel, uniqueKey);
		zephir_check_call_status();
		_25$$18 = Z_TYPE_P(records) == IS_ARRAY;
		if (!(_25$$18)) {
			_25$$18 = Z_TYPE_P(records) == IS_OBJECT;
		}
		if (_25$$18) {
			RETURN_CCTOR(records);
		}
	}
	ZEPHIR_INIT_VAR(_26);
	zephir_create_array(_26, 2, 0 TSRMLS_CC);
	ZEPHIR_CALL_METHOD(&_23, this_ptr, "load", NULL, 0, referencedModel);
	zephir_check_call_status();
	zephir_array_fast_append(_26, _23);
	zephir_array_fast_append(_26, retrieveMethod);
	ZEPHIR_INIT_NVAR(records);
	ZEPHIR_CALL_USER_FUNC_ARRAY(records, _26, arguments);
	zephir_check_call_status();
	if (reusable) {
		ZEPHIR_CALL_METHOD(NULL, this_ptr, "setreusablerecords", NULL, 0, referencedModel, uniqueKey, records);
		zephir_check_call_status();
	}
	RETURN_CCTOR(records);

}

/**
 * Returns a reusable object from the internal list
 */
PHP_METHOD(Phalcon_Mvc_Model_Manager, getReusableRecords) {

	zval *modelName_param = NULL, *key_param = NULL, *records = NULL, *_0;
	zval *modelName = NULL, *key = NULL;

	ZEPHIR_MM_GROW();
	zephir_fetch_params(1, 2, 0, &modelName_param, &key_param);

	if (unlikely(Z_TYPE_P(modelName_param) != IS_STRING && Z_TYPE_P(modelName_param) != IS_NULL)) {
		zephir_throw_exception_string(spl_ce_InvalidArgumentException, SL("Parameter 'modelName' must be a string") TSRMLS_CC);
		RETURN_MM_NULL();
	}
	if (likely(Z_TYPE_P(modelName_param) == IS_STRING)) {
		zephir_get_strval(modelName, modelName_param);
	} else {
		ZEPHIR_INIT_VAR(modelName);
		ZVAL_EMPTY_STRING(modelName);
	}
	if (unlikely(Z_TYPE_P(key_param) != IS_STRING && Z_TYPE_P(key_param) != IS_NULL)) {
		zephir_throw_exception_string(spl_ce_InvalidArgumentException, SL("Parameter 'key' must be a string") TSRMLS_CC);
		RETURN_MM_NULL();
	}
	if (likely(Z_TYPE_P(key_param) == IS_STRING)) {
		zephir_get_strval(key, key_param);
	} else {
		ZEPHIR_INIT_VAR(key);
		ZVAL_EMPTY_STRING(key);
	}


	_0 = zephir_fetch_nproperty_this(this_ptr, SL("_reusable"), PH_NOISY_CC);
	if (zephir_array_isset_fetch(&records, _0, key, 1 TSRMLS_CC)) {
		RETURN_CTOR(records);
	}
	RETURN_MM_NULL();

}

/**
 * Stores a reusable record in the internal list
 */
PHP_METHOD(Phalcon_Mvc_Model_Manager, setReusableRecords) {

	zval *modelName_param = NULL, *key_param = NULL, *records;
	zval *modelName = NULL, *key = NULL;

	ZEPHIR_MM_GROW();
	zephir_fetch_params(1, 3, 0, &modelName_param, &key_param, &records);

	if (unlikely(Z_TYPE_P(modelName_param) != IS_STRING && Z_TYPE_P(modelName_param) != IS_NULL)) {
		zephir_throw_exception_string(spl_ce_InvalidArgumentException, SL("Parameter 'modelName' must be a string") TSRMLS_CC);
		RETURN_MM_NULL();
	}
	if (likely(Z_TYPE_P(modelName_param) == IS_STRING)) {
		zephir_get_strval(modelName, modelName_param);
	} else {
		ZEPHIR_INIT_VAR(modelName);
		ZVAL_EMPTY_STRING(modelName);
	}
	if (unlikely(Z_TYPE_P(key_param) != IS_STRING && Z_TYPE_P(key_param) != IS_NULL)) {
		zephir_throw_exception_string(spl_ce_InvalidArgumentException, SL("Parameter 'key' must be a string") TSRMLS_CC);
		RETURN_MM_NULL();
	}
	if (likely(Z_TYPE_P(key_param) == IS_STRING)) {
		zephir_get_strval(key, key_param);
	} else {
		ZEPHIR_INIT_VAR(key);
		ZVAL_EMPTY_STRING(key);
	}


	zephir_update_property_array(this_ptr, SL("_reusable"), key, records TSRMLS_CC);
	ZEPHIR_MM_RESTORE();

}

/**
 * Clears the internal reusable list
 */
PHP_METHOD(Phalcon_Mvc_Model_Manager, clearReusableObjects) {

	

	zephir_update_property_this(this_ptr, SL("_reusable"), ZEPHIR_GLOBAL(global_null) TSRMLS_CC);

}

/**
 * Gets belongsTo related records from a model
 */
PHP_METHOD(Phalcon_Mvc_Model_Manager, getBelongsToRecords) {

	int ZEPHIR_LAST_CALL_STATUS;
	zval *method_param = NULL, *modelName_param = NULL, *modelRelation, *record, *parameters = NULL, *belongsTo = NULL, *keyRelation = NULL, *relations = NULL, *_0$$3, *_1$$3, *_2$$3;
	zval *method = NULL, *modelName = NULL;

	ZEPHIR_MM_GROW();
	zephir_fetch_params(1, 4, 1, &method_param, &modelName_param, &modelRelation, &record, &parameters);

	if (unlikely(Z_TYPE_P(method_param) != IS_STRING && Z_TYPE_P(method_param) != IS_NULL)) {
		zephir_throw_exception_string(spl_ce_InvalidArgumentException, SL("Parameter 'method' must be a string") TSRMLS_CC);
		RETURN_MM_NULL();
	}
	if (likely(Z_TYPE_P(method_param) == IS_STRING)) {
		zephir_get_strval(method, method_param);
	} else {
		ZEPHIR_INIT_VAR(method);
		ZVAL_EMPTY_STRING(method);
	}
	if (unlikely(Z_TYPE_P(modelName_param) != IS_STRING && Z_TYPE_P(modelName_param) != IS_NULL)) {
		zephir_throw_exception_string(spl_ce_InvalidArgumentException, SL("Parameter 'modelName' must be a string") TSRMLS_CC);
		RETURN_MM_NULL();
	}
	if (likely(Z_TYPE_P(modelName_param) == IS_STRING)) {
		zephir_get_strval(modelName, modelName_param);
	} else {
		ZEPHIR_INIT_VAR(modelName);
		ZVAL_EMPTY_STRING(modelName);
	}
	if (!parameters) {
		parameters = ZEPHIR_GLOBAL(global_null);
	}


	ZEPHIR_OBS_VAR(belongsTo);
	zephir_read_property_this(&belongsTo, this_ptr, SL("_hasMany"), PH_NOISY_CC);
	if (Z_TYPE_P(belongsTo) == IS_ARRAY) {
		ZEPHIR_INIT_VAR(_0$$3);
		zephir_fast_strtolower(_0$$3, modelName);
		ZEPHIR_INIT_VAR(_1$$3);
		zephir_fast_strtolower(_1$$3, modelRelation);
		ZEPHIR_INIT_VAR(keyRelation);
		ZEPHIR_CONCAT_VSV(keyRelation, _0$$3, "$", _1$$3);
		if (!(zephir_array_isset(belongsTo, keyRelation))) {
			RETURN_MM_BOOL(0);
		}
		ZEPHIR_OBS_VAR(relations);
<<<<<<< HEAD
		zephir_array_fetch(&relations, belongsTo, keyRelation, PH_NOISY, "phalcon/mvc/model/manager.zep", 1406 TSRMLS_CC);
		zephir_array_fetch_long(&_2, relations, 0, PH_NOISY | PH_READONLY, "phalcon/mvc/model/manager.zep", 1407 TSRMLS_CC);
		ZEPHIR_RETURN_CALL_METHOD(this_ptr, "getrelationrecords", NULL, 0, _2, method, record, parameters);
=======
		zephir_array_fetch(&relations, belongsTo, keyRelation, PH_NOISY, "phalcon/mvc/model/manager.zep", 1404 TSRMLS_CC);
		zephir_array_fetch_long(&_2$$3, relations, 0, PH_NOISY | PH_READONLY, "phalcon/mvc/model/manager.zep", 1405 TSRMLS_CC);
		ZEPHIR_RETURN_CALL_METHOD(this_ptr, "getrelationrecords", NULL, 0, _2$$3, method, record, parameters);
>>>>>>> 2682ae08
		zephir_check_call_status();
		RETURN_MM();
	}
	RETURN_MM_BOOL(0);

}

/**
 * Gets hasMany related records from a model
 */
PHP_METHOD(Phalcon_Mvc_Model_Manager, getHasManyRecords) {

	int ZEPHIR_LAST_CALL_STATUS;
	zval *method_param = NULL, *modelName_param = NULL, *modelRelation, *record, *parameters = NULL, *hasMany = NULL, *keyRelation = NULL, *relations = NULL, *_0$$3, *_1$$3, *_2$$3;
	zval *method = NULL, *modelName = NULL;

	ZEPHIR_MM_GROW();
	zephir_fetch_params(1, 4, 1, &method_param, &modelName_param, &modelRelation, &record, &parameters);

	if (unlikely(Z_TYPE_P(method_param) != IS_STRING && Z_TYPE_P(method_param) != IS_NULL)) {
		zephir_throw_exception_string(spl_ce_InvalidArgumentException, SL("Parameter 'method' must be a string") TSRMLS_CC);
		RETURN_MM_NULL();
	}
	if (likely(Z_TYPE_P(method_param) == IS_STRING)) {
		zephir_get_strval(method, method_param);
	} else {
		ZEPHIR_INIT_VAR(method);
		ZVAL_EMPTY_STRING(method);
	}
	if (unlikely(Z_TYPE_P(modelName_param) != IS_STRING && Z_TYPE_P(modelName_param) != IS_NULL)) {
		zephir_throw_exception_string(spl_ce_InvalidArgumentException, SL("Parameter 'modelName' must be a string") TSRMLS_CC);
		RETURN_MM_NULL();
	}
	if (likely(Z_TYPE_P(modelName_param) == IS_STRING)) {
		zephir_get_strval(modelName, modelName_param);
	} else {
		ZEPHIR_INIT_VAR(modelName);
		ZVAL_EMPTY_STRING(modelName);
	}
	if (!parameters) {
		parameters = ZEPHIR_GLOBAL(global_null);
	}


	ZEPHIR_OBS_VAR(hasMany);
	zephir_read_property_this(&hasMany, this_ptr, SL("_hasMany"), PH_NOISY_CC);
	if (Z_TYPE_P(hasMany) == IS_ARRAY) {
		ZEPHIR_INIT_VAR(_0$$3);
		zephir_fast_strtolower(_0$$3, modelName);
		ZEPHIR_INIT_VAR(_1$$3);
		zephir_fast_strtolower(_1$$3, modelRelation);
		ZEPHIR_INIT_VAR(keyRelation);
		ZEPHIR_CONCAT_VSV(keyRelation, _0$$3, "$", _1$$3);
		if (!(zephir_array_isset(hasMany, keyRelation))) {
			RETURN_MM_BOOL(0);
		}
		ZEPHIR_OBS_VAR(relations);
<<<<<<< HEAD
		zephir_array_fetch(&relations, hasMany, keyRelation, PH_NOISY, "phalcon/mvc/model/manager.zep", 1436 TSRMLS_CC);
		zephir_array_fetch_long(&_2, relations, 0, PH_NOISY | PH_READONLY, "phalcon/mvc/model/manager.zep", 1437 TSRMLS_CC);
		ZEPHIR_RETURN_CALL_METHOD(this_ptr, "getrelationrecords", NULL, 0, _2, method, record, parameters);
=======
		zephir_array_fetch(&relations, hasMany, keyRelation, PH_NOISY, "phalcon/mvc/model/manager.zep", 1434 TSRMLS_CC);
		zephir_array_fetch_long(&_2$$3, relations, 0, PH_NOISY | PH_READONLY, "phalcon/mvc/model/manager.zep", 1435 TSRMLS_CC);
		ZEPHIR_RETURN_CALL_METHOD(this_ptr, "getrelationrecords", NULL, 0, _2$$3, method, record, parameters);
>>>>>>> 2682ae08
		zephir_check_call_status();
		RETURN_MM();
	}
	RETURN_MM_BOOL(0);

}

/**
 * Gets belongsTo related records from a model
 */
PHP_METHOD(Phalcon_Mvc_Model_Manager, getHasOneRecords) {

	int ZEPHIR_LAST_CALL_STATUS;
	zval *method_param = NULL, *modelName_param = NULL, *modelRelation, *record, *parameters = NULL, *hasOne = NULL, *keyRelation = NULL, *relations = NULL, *_0$$3, *_1$$3, *_2$$3;
	zval *method = NULL, *modelName = NULL;

	ZEPHIR_MM_GROW();
	zephir_fetch_params(1, 4, 1, &method_param, &modelName_param, &modelRelation, &record, &parameters);

	if (unlikely(Z_TYPE_P(method_param) != IS_STRING && Z_TYPE_P(method_param) != IS_NULL)) {
		zephir_throw_exception_string(spl_ce_InvalidArgumentException, SL("Parameter 'method' must be a string") TSRMLS_CC);
		RETURN_MM_NULL();
	}
	if (likely(Z_TYPE_P(method_param) == IS_STRING)) {
		zephir_get_strval(method, method_param);
	} else {
		ZEPHIR_INIT_VAR(method);
		ZVAL_EMPTY_STRING(method);
	}
	if (unlikely(Z_TYPE_P(modelName_param) != IS_STRING && Z_TYPE_P(modelName_param) != IS_NULL)) {
		zephir_throw_exception_string(spl_ce_InvalidArgumentException, SL("Parameter 'modelName' must be a string") TSRMLS_CC);
		RETURN_MM_NULL();
	}
	if (likely(Z_TYPE_P(modelName_param) == IS_STRING)) {
		zephir_get_strval(modelName, modelName_param);
	} else {
		ZEPHIR_INIT_VAR(modelName);
		ZVAL_EMPTY_STRING(modelName);
	}
	if (!parameters) {
		parameters = ZEPHIR_GLOBAL(global_null);
	}


	ZEPHIR_OBS_VAR(hasOne);
	zephir_read_property_this(&hasOne, this_ptr, SL("_hasOne"), PH_NOISY_CC);
	if (Z_TYPE_P(hasOne) == IS_ARRAY) {
		ZEPHIR_INIT_VAR(_0$$3);
		zephir_fast_strtolower(_0$$3, modelName);
		ZEPHIR_INIT_VAR(_1$$3);
		zephir_fast_strtolower(_1$$3, modelRelation);
		ZEPHIR_INIT_VAR(keyRelation);
		ZEPHIR_CONCAT_VSV(keyRelation, _0$$3, "$", _1$$3);
		if (!(zephir_array_isset(hasOne, keyRelation))) {
			RETURN_MM_BOOL(0);
		}
		ZEPHIR_OBS_VAR(relations);
<<<<<<< HEAD
		zephir_array_fetch(&relations, hasOne, keyRelation, PH_NOISY, "phalcon/mvc/model/manager.zep", 1466 TSRMLS_CC);
		zephir_array_fetch_long(&_2, relations, 0, PH_NOISY | PH_READONLY, "phalcon/mvc/model/manager.zep", 1467 TSRMLS_CC);
		ZEPHIR_RETURN_CALL_METHOD(this_ptr, "getrelationrecords", NULL, 0, _2, method, record, parameters);
=======
		zephir_array_fetch(&relations, hasOne, keyRelation, PH_NOISY, "phalcon/mvc/model/manager.zep", 1464 TSRMLS_CC);
		zephir_array_fetch_long(&_2$$3, relations, 0, PH_NOISY | PH_READONLY, "phalcon/mvc/model/manager.zep", 1465 TSRMLS_CC);
		ZEPHIR_RETURN_CALL_METHOD(this_ptr, "getrelationrecords", NULL, 0, _2$$3, method, record, parameters);
>>>>>>> 2682ae08
		zephir_check_call_status();
		RETURN_MM();
	}
	RETURN_MM_BOOL(0);

}

/**
 * Gets all the belongsTo relations defined in a model
 *
 *<code>
 *	$relations = $modelsManager->getBelongsTo(new Robots());
 *</code>
 */
PHP_METHOD(Phalcon_Mvc_Model_Manager, getBelongsTo) {

	zval *model, *belongsToSingle = NULL, *relations = NULL, *_0$$3;

	ZEPHIR_MM_GROW();
	zephir_fetch_params(1, 1, 0, &model);



	belongsToSingle = zephir_fetch_nproperty_this(this_ptr, SL("_belongsToSingle"), PH_NOISY_CC);
	if (Z_TYPE_P(belongsToSingle) == IS_ARRAY) {
		ZEPHIR_INIT_VAR(_0$$3);
		zephir_get_class(_0$$3, model, 1 TSRMLS_CC);
		if (zephir_array_isset_fetch(&relations, belongsToSingle, _0$$3, 1 TSRMLS_CC)) {
			RETURN_CTOR(relations);
		}
	}
	array_init(return_value);
	RETURN_MM();

}

/**
 * Gets hasMany relations defined on a model
 */
PHP_METHOD(Phalcon_Mvc_Model_Manager, getHasMany) {

	zval *model, *hasManySingle = NULL, *relations = NULL, *_0$$3;

	ZEPHIR_MM_GROW();
	zephir_fetch_params(1, 1, 0, &model);



	hasManySingle = zephir_fetch_nproperty_this(this_ptr, SL("_hasManySingle"), PH_NOISY_CC);
	if (Z_TYPE_P(hasManySingle) == IS_ARRAY) {
		ZEPHIR_INIT_VAR(_0$$3);
		zephir_get_class(_0$$3, model, 1 TSRMLS_CC);
		if (zephir_array_isset_fetch(&relations, hasManySingle, _0$$3, 1 TSRMLS_CC)) {
			RETURN_CTOR(relations);
		}
	}
	array_init(return_value);
	RETURN_MM();

}

/**
 * Gets hasOne relations defined on a model
 */
PHP_METHOD(Phalcon_Mvc_Model_Manager, getHasOne) {

	zval *model, *hasOneSingle = NULL, *relations = NULL, *_0$$3;

	ZEPHIR_MM_GROW();
	zephir_fetch_params(1, 1, 0, &model);



	hasOneSingle = zephir_fetch_nproperty_this(this_ptr, SL("_hasOneSingle"), PH_NOISY_CC);
	if (Z_TYPE_P(hasOneSingle) == IS_ARRAY) {
		ZEPHIR_INIT_VAR(_0$$3);
		zephir_get_class(_0$$3, model, 1 TSRMLS_CC);
		if (zephir_array_isset_fetch(&relations, hasOneSingle, _0$$3, 1 TSRMLS_CC)) {
			RETURN_CTOR(relations);
		}
	}
	array_init(return_value);
	RETURN_MM();

}

/**
 * Gets hasManyToMany relations defined on a model
 */
PHP_METHOD(Phalcon_Mvc_Model_Manager, getHasManyToMany) {

	zval *model, *hasManyToManySingle = NULL, *relations = NULL, *_0$$3;

	ZEPHIR_MM_GROW();
	zephir_fetch_params(1, 1, 0, &model);



	hasManyToManySingle = zephir_fetch_nproperty_this(this_ptr, SL("_hasManyToManySingle"), PH_NOISY_CC);
	if (Z_TYPE_P(hasManyToManySingle) == IS_ARRAY) {
		ZEPHIR_INIT_VAR(_0$$3);
		zephir_get_class(_0$$3, model, 1 TSRMLS_CC);
		if (zephir_array_isset_fetch(&relations, hasManyToManySingle, _0$$3, 1 TSRMLS_CC)) {
			RETURN_CTOR(relations);
		}
	}
	array_init(return_value);
	RETURN_MM();

}

/**
 * Gets hasOne relations defined on a model
 */
PHP_METHOD(Phalcon_Mvc_Model_Manager, getHasOneAndHasMany) {

	int ZEPHIR_LAST_CALL_STATUS;
	zval *model, *_0 = NULL, *_1 = NULL;

	ZEPHIR_MM_GROW();
	zephir_fetch_params(1, 1, 0, &model);



	ZEPHIR_CALL_METHOD(&_0, this_ptr, "gethasone", NULL, 0, model);
	zephir_check_call_status();
	ZEPHIR_CALL_METHOD(&_1, this_ptr, "gethasmany", NULL, 0, model);
	zephir_check_call_status();
	zephir_fast_array_merge(return_value, &(_0), &(_1) TSRMLS_CC);
	RETURN_MM();

}

/**
 * Query all the relationships defined on a model
 */
PHP_METHOD(Phalcon_Mvc_Model_Manager, getRelations) {

	HashTable *_1$$4, *_4$$7, *_7$$10;
	HashPosition _0$$4, _3$$7, _6$$10;
	zval *modelName_param = NULL, *entityName = NULL, *allRelations = NULL, *relations = NULL, *belongsTo = NULL, *relation = NULL, *hasOne = NULL, *hasMany = NULL, **_2$$4, **_5$$7, **_8$$10;
	zval *modelName = NULL;

	ZEPHIR_MM_GROW();
	zephir_fetch_params(1, 1, 0, &modelName_param);

	if (unlikely(Z_TYPE_P(modelName_param) != IS_STRING && Z_TYPE_P(modelName_param) != IS_NULL)) {
		zephir_throw_exception_string(spl_ce_InvalidArgumentException, SL("Parameter 'modelName' must be a string") TSRMLS_CC);
		RETURN_MM_NULL();
	}
	if (likely(Z_TYPE_P(modelName_param) == IS_STRING)) {
		zephir_get_strval(modelName, modelName_param);
	} else {
		ZEPHIR_INIT_VAR(modelName);
		ZVAL_EMPTY_STRING(modelName);
	}


	ZEPHIR_INIT_VAR(entityName);
	zephir_fast_strtolower(entityName, modelName);
	ZEPHIR_INIT_VAR(allRelations);
	array_init(allRelations);
	belongsTo = zephir_fetch_nproperty_this(this_ptr, SL("_belongsToSingle"), PH_NOISY_CC);
	if (Z_TYPE_P(belongsTo) == IS_ARRAY) {
		ZEPHIR_OBS_VAR(relations);
		if (zephir_array_isset_fetch(&relations, belongsTo, entityName, 0 TSRMLS_CC)) {
<<<<<<< HEAD
			zephir_is_iterable(relations, &_1, &_0, 0, 0, "phalcon/mvc/model/manager.zep", 1566);
=======
			zephir_is_iterable(relations, &_1$$4, &_0$$4, 0, 0, "phalcon/mvc/model/manager.zep", 1564);
>>>>>>> 2682ae08
			for (
			  ; zephir_hash_get_current_data_ex(_1$$4, (void**) &_2$$4, &_0$$4) == SUCCESS
			  ; zephir_hash_move_forward_ex(_1$$4, &_0$$4)
			) {
<<<<<<< HEAD
				ZEPHIR_GET_HVALUE(relation, _2);
				zephir_array_append(&allRelations, relation, PH_SEPARATE, "phalcon/mvc/model/manager.zep", 1564);
=======
				ZEPHIR_GET_HVALUE(relation, _2$$4);
				zephir_array_append(&allRelations, relation, PH_SEPARATE, "phalcon/mvc/model/manager.zep", 1562);
>>>>>>> 2682ae08
			}
		}
	}
	hasMany = zephir_fetch_nproperty_this(this_ptr, SL("_hasManySingle"), PH_NOISY_CC);
	if (Z_TYPE_P(hasMany) == IS_ARRAY) {
		ZEPHIR_OBS_NVAR(relations);
		if (zephir_array_isset_fetch(&relations, hasMany, entityName, 0 TSRMLS_CC)) {
<<<<<<< HEAD
			zephir_is_iterable(relations, &_4, &_3, 0, 0, "phalcon/mvc/model/manager.zep", 1578);
=======
			zephir_is_iterable(relations, &_4$$7, &_3$$7, 0, 0, "phalcon/mvc/model/manager.zep", 1576);
>>>>>>> 2682ae08
			for (
			  ; zephir_hash_get_current_data_ex(_4$$7, (void**) &_5$$7, &_3$$7) == SUCCESS
			  ; zephir_hash_move_forward_ex(_4$$7, &_3$$7)
			) {
<<<<<<< HEAD
				ZEPHIR_GET_HVALUE(relation, _5);
				zephir_array_append(&allRelations, relation, PH_SEPARATE, "phalcon/mvc/model/manager.zep", 1576);
=======
				ZEPHIR_GET_HVALUE(relation, _5$$7);
				zephir_array_append(&allRelations, relation, PH_SEPARATE, "phalcon/mvc/model/manager.zep", 1574);
>>>>>>> 2682ae08
			}
		}
	}
	hasOne = zephir_fetch_nproperty_this(this_ptr, SL("_hasOneSingle"), PH_NOISY_CC);
	if (Z_TYPE_P(hasOne) == IS_ARRAY) {
		ZEPHIR_OBS_NVAR(relations);
		if (zephir_array_isset_fetch(&relations, hasOne, entityName, 0 TSRMLS_CC)) {
<<<<<<< HEAD
			zephir_is_iterable(relations, &_7, &_6, 0, 0, "phalcon/mvc/model/manager.zep", 1590);
=======
			zephir_is_iterable(relations, &_7$$10, &_6$$10, 0, 0, "phalcon/mvc/model/manager.zep", 1588);
>>>>>>> 2682ae08
			for (
			  ; zephir_hash_get_current_data_ex(_7$$10, (void**) &_8$$10, &_6$$10) == SUCCESS
			  ; zephir_hash_move_forward_ex(_7$$10, &_6$$10)
			) {
<<<<<<< HEAD
				ZEPHIR_GET_HVALUE(relation, _8);
				zephir_array_append(&allRelations, relation, PH_SEPARATE, "phalcon/mvc/model/manager.zep", 1588);
=======
				ZEPHIR_GET_HVALUE(relation, _8$$10);
				zephir_array_append(&allRelations, relation, PH_SEPARATE, "phalcon/mvc/model/manager.zep", 1586);
>>>>>>> 2682ae08
			}
		}
	}
	RETURN_CCTOR(allRelations);

}

/**
 * Query the first relationship defined between two models
 */
PHP_METHOD(Phalcon_Mvc_Model_Manager, getRelationsBetween) {

	zval *first_param = NULL, *second_param = NULL, *keyRelation = NULL, *belongsTo = NULL, *hasMany = NULL, *hasOne = NULL, *relations = NULL, *_0, *_1;
	zval *first = NULL, *second = NULL;

	ZEPHIR_MM_GROW();
	zephir_fetch_params(1, 2, 0, &first_param, &second_param);

	if (unlikely(Z_TYPE_P(first_param) != IS_STRING && Z_TYPE_P(first_param) != IS_NULL)) {
		zephir_throw_exception_string(spl_ce_InvalidArgumentException, SL("Parameter 'first' must be a string") TSRMLS_CC);
		RETURN_MM_NULL();
	}
	if (likely(Z_TYPE_P(first_param) == IS_STRING)) {
		zephir_get_strval(first, first_param);
	} else {
		ZEPHIR_INIT_VAR(first);
		ZVAL_EMPTY_STRING(first);
	}
	if (unlikely(Z_TYPE_P(second_param) != IS_STRING && Z_TYPE_P(second_param) != IS_NULL)) {
		zephir_throw_exception_string(spl_ce_InvalidArgumentException, SL("Parameter 'second' must be a string") TSRMLS_CC);
		RETURN_MM_NULL();
	}
	if (likely(Z_TYPE_P(second_param) == IS_STRING)) {
		zephir_get_strval(second, second_param);
	} else {
		ZEPHIR_INIT_VAR(second);
		ZVAL_EMPTY_STRING(second);
	}


	ZEPHIR_INIT_VAR(_0);
	zephir_fast_strtolower(_0, first);
	ZEPHIR_INIT_VAR(_1);
	zephir_fast_strtolower(_1, second);
	ZEPHIR_INIT_VAR(keyRelation);
	ZEPHIR_CONCAT_VSV(keyRelation, _0, "$", _1);
	belongsTo = zephir_fetch_nproperty_this(this_ptr, SL("_belongsTo"), PH_NOISY_CC);
	if (Z_TYPE_P(belongsTo) == IS_ARRAY) {
		ZEPHIR_OBS_VAR(relations);
		if (zephir_array_isset_fetch(&relations, belongsTo, keyRelation, 0 TSRMLS_CC)) {
			RETURN_CCTOR(relations);
		}
	}
	hasMany = zephir_fetch_nproperty_this(this_ptr, SL("_hasMany"), PH_NOISY_CC);
	if (Z_TYPE_P(hasMany) == IS_ARRAY) {
		ZEPHIR_OBS_NVAR(relations);
		if (zephir_array_isset_fetch(&relations, hasMany, keyRelation, 0 TSRMLS_CC)) {
			RETURN_CCTOR(relations);
		}
	}
	hasOne = zephir_fetch_nproperty_this(this_ptr, SL("_hasOne"), PH_NOISY_CC);
	if (Z_TYPE_P(hasOne) == IS_ARRAY) {
		ZEPHIR_OBS_NVAR(relations);
		if (zephir_array_isset_fetch(&relations, hasOne, keyRelation, 0 TSRMLS_CC)) {
			RETURN_CCTOR(relations);
		}
	}
	RETURN_MM_BOOL(0);

}

/**
 * Creates a Phalcon\Mvc\Model\Query without execute it
 */
PHP_METHOD(Phalcon_Mvc_Model_Manager, createQuery) {

	zval *_1;
	int ZEPHIR_LAST_CALL_STATUS;
	zval *phql_param = NULL, *dependencyInjector = NULL, *query = NULL, *_0 = NULL, *_2;
	zval *phql = NULL;

	ZEPHIR_MM_GROW();
	zephir_fetch_params(1, 1, 0, &phql_param);

	if (unlikely(Z_TYPE_P(phql_param) != IS_STRING && Z_TYPE_P(phql_param) != IS_NULL)) {
		zephir_throw_exception_string(spl_ce_InvalidArgumentException, SL("Parameter 'phql' must be a string") TSRMLS_CC);
		RETURN_MM_NULL();
	}
	if (likely(Z_TYPE_P(phql_param) == IS_STRING)) {
		zephir_get_strval(phql, phql_param);
	} else {
		ZEPHIR_INIT_VAR(phql);
		ZVAL_EMPTY_STRING(phql);
	}


	ZEPHIR_OBS_VAR(dependencyInjector);
	zephir_read_property_this(&dependencyInjector, this_ptr, SL("_dependencyInjector"), PH_NOISY_CC);
	if (Z_TYPE_P(dependencyInjector) != IS_OBJECT) {
		ZEPHIR_THROW_EXCEPTION_DEBUG_STR(phalcon_mvc_model_exception_ce, "A dependency injection object is required to access ORM services", "phalcon/mvc/model/manager.zep", 1647);
		return;
	}
	ZEPHIR_INIT_VAR(_1);
	zephir_create_array(_1, 2, 0 TSRMLS_CC);
	zephir_array_fast_append(_1, phql);
	zephir_array_fast_append(_1, dependencyInjector);
	ZEPHIR_INIT_VAR(_2);
	ZVAL_STRING(_2, "Phalcon\\Mvc\\Model\\Query", ZEPHIR_TEMP_PARAM_COPY);
	ZEPHIR_CALL_METHOD(&_0, dependencyInjector, "get", NULL, 0, _2, _1);
	zephir_check_temp_parameter(_2);
	zephir_check_call_status();
	ZEPHIR_CPY_WRT(query, _0);
	zephir_update_property_this(this_ptr, SL("_lastQuery"), query TSRMLS_CC);
	RETURN_CCTOR(query);

}

/**
 * Creates a Phalcon\Mvc\Model\Query and execute it
 */
PHP_METHOD(Phalcon_Mvc_Model_Manager, executeQuery) {

	zval *_2;
	int ZEPHIR_LAST_CALL_STATUS;
	zval *phql_param = NULL, *placeholders = NULL, *types = NULL, *dependencyInjector = NULL, *query = NULL, *_0, *_1 = NULL, *_3;
	zval *phql = NULL;

	ZEPHIR_MM_GROW();
	zephir_fetch_params(1, 1, 2, &phql_param, &placeholders, &types);

	if (unlikely(Z_TYPE_P(phql_param) != IS_STRING && Z_TYPE_P(phql_param) != IS_NULL)) {
		zephir_throw_exception_string(spl_ce_InvalidArgumentException, SL("Parameter 'phql' must be a string") TSRMLS_CC);
		RETURN_MM_NULL();
	}
	if (likely(Z_TYPE_P(phql_param) == IS_STRING)) {
		zephir_get_strval(phql, phql_param);
	} else {
		ZEPHIR_INIT_VAR(phql);
		ZVAL_EMPTY_STRING(phql);
	}
	if (!placeholders) {
		placeholders = ZEPHIR_GLOBAL(global_null);
	}
	if (!types) {
		types = ZEPHIR_GLOBAL(global_null);
	}


	_0 = zephir_fetch_nproperty_this(this_ptr, SL("_dependencyInjector"), PH_NOISY_CC);
	ZEPHIR_CPY_WRT(dependencyInjector, _0);
	if (Z_TYPE_P(dependencyInjector) != IS_OBJECT) {
		ZEPHIR_THROW_EXCEPTION_DEBUG_STR(phalcon_mvc_model_exception_ce, "A dependency injection object is required to access ORM services", "phalcon/mvc/model/manager.zep", 1667);
		return;
	}
	ZEPHIR_INIT_VAR(_2);
	zephir_create_array(_2, 2, 0 TSRMLS_CC);
	zephir_array_fast_append(_2, phql);
	zephir_array_fast_append(_2, dependencyInjector);
	ZEPHIR_INIT_VAR(_3);
	ZVAL_STRING(_3, "Phalcon\\Mvc\\Model\\Query", ZEPHIR_TEMP_PARAM_COPY);
	ZEPHIR_CALL_METHOD(&_1, dependencyInjector, "get", NULL, 0, _3, _2);
	zephir_check_temp_parameter(_3);
	zephir_check_call_status();
	ZEPHIR_CPY_WRT(query, _1);
	zephir_update_property_this(this_ptr, SL("_lastQuery"), query TSRMLS_CC);
	if (Z_TYPE_P(placeholders) == IS_ARRAY) {
		ZEPHIR_CALL_METHOD(NULL, query, "setbindparams", NULL, 0, placeholders);
		zephir_check_call_status();
	}
	if (Z_TYPE_P(types) == IS_ARRAY) {
		ZEPHIR_CALL_METHOD(NULL, query, "setbindtypes", NULL, 0, types);
		zephir_check_call_status();
	}
	ZEPHIR_RETURN_CALL_METHOD(query, "execute", NULL, 0);
	zephir_check_call_status();
	RETURN_MM();

}

/**
 * Creates a Phalcon\Mvc\Model\Query\Builder
 */
PHP_METHOD(Phalcon_Mvc_Model_Manager, createBuilder) {

	zval *_2;
	int ZEPHIR_LAST_CALL_STATUS;
	zval *params = NULL, *dependencyInjector = NULL, *_0, *_1 = NULL, *_3;

	ZEPHIR_MM_GROW();
	zephir_fetch_params(1, 0, 1, &params);

	if (!params) {
		params = ZEPHIR_GLOBAL(global_null);
	}


	_0 = zephir_fetch_nproperty_this(this_ptr, SL("_dependencyInjector"), PH_NOISY_CC);
	ZEPHIR_CPY_WRT(dependencyInjector, _0);
	if (Z_TYPE_P(dependencyInjector) != IS_OBJECT) {
		ZEPHIR_THROW_EXCEPTION_DEBUG_STR(phalcon_mvc_model_exception_ce, "A dependency injection object is required to access ORM services", "phalcon/mvc/model/manager.zep", 1699);
		return;
	}
	ZEPHIR_INIT_VAR(_2);
	zephir_create_array(_2, 2, 0 TSRMLS_CC);
	zephir_array_fast_append(_2, params);
	zephir_array_fast_append(_2, dependencyInjector);
	ZEPHIR_INIT_VAR(_3);
	ZVAL_STRING(_3, "Phalcon\\Mvc\\Model\\Query\\Builder", ZEPHIR_TEMP_PARAM_COPY);
	ZEPHIR_CALL_METHOD(&_1, dependencyInjector, "get", NULL, 0, _3, _2);
	zephir_check_temp_parameter(_3);
	zephir_check_call_status();
	RETURN_CCTOR(_1);

}

/**
 * Returns the last query created or executed in the models manager
 */
PHP_METHOD(Phalcon_Mvc_Model_Manager, getLastQuery) {

	

	RETURN_MEMBER(this_ptr, "_lastQuery");

}

/**
 * Registers shorter aliases for namespaces in PHQL statements
 */
PHP_METHOD(Phalcon_Mvc_Model_Manager, registerNamespaceAlias) {

	zval *alias_param = NULL, *namespaceName_param = NULL;
	zval *alias = NULL, *namespaceName = NULL;

	ZEPHIR_MM_GROW();
	zephir_fetch_params(1, 2, 0, &alias_param, &namespaceName_param);

	zephir_get_strval(alias, alias_param);
	zephir_get_strval(namespaceName, namespaceName_param);


	zephir_update_property_array(this_ptr, SL("_namespaceAliases"), alias, namespaceName TSRMLS_CC);
	ZEPHIR_MM_RESTORE();

}

/**
 * Returns a real namespace from its alias
 */
PHP_METHOD(Phalcon_Mvc_Model_Manager, getNamespaceAlias) {

	int ZEPHIR_LAST_CALL_STATUS;
	zval *alias_param = NULL, *namespaceName = NULL, *_0, *_1;
	zval *alias = NULL, *_2;

	ZEPHIR_MM_GROW();
	zephir_fetch_params(1, 1, 0, &alias_param);

	if (unlikely(Z_TYPE_P(alias_param) != IS_STRING && Z_TYPE_P(alias_param) != IS_NULL)) {
		zephir_throw_exception_string(spl_ce_InvalidArgumentException, SL("Parameter 'alias' must be a string") TSRMLS_CC);
		RETURN_MM_NULL();
	}
	if (likely(Z_TYPE_P(alias_param) == IS_STRING)) {
		zephir_get_strval(alias, alias_param);
	} else {
		ZEPHIR_INIT_VAR(alias);
		ZVAL_EMPTY_STRING(alias);
	}


	ZEPHIR_OBS_VAR(namespaceName);
	_0 = zephir_fetch_nproperty_this(this_ptr, SL("_namespaceAliases"), PH_NOISY_CC);
	if (zephir_array_isset_fetch(&namespaceName, _0, alias, 0 TSRMLS_CC)) {
		RETURN_CCTOR(namespaceName);
	}
	ZEPHIR_INIT_VAR(_1);
	object_init_ex(_1, phalcon_mvc_model_exception_ce);
	ZEPHIR_INIT_VAR(_2);
	ZEPHIR_CONCAT_SVS(_2, "Namespace alias '", alias, "' is not registered");
	ZEPHIR_CALL_METHOD(NULL, _1, "__construct", NULL, 9, _2);
	zephir_check_call_status();
	zephir_throw_exception_debug(_1, "phalcon/mvc/model/manager.zep", 1734 TSRMLS_CC);
	ZEPHIR_MM_RESTORE();
	return;

}

/**
 * Returns all the registered namespace aliases
 */
PHP_METHOD(Phalcon_Mvc_Model_Manager, getNamespaceAliases) {

	

	RETURN_MEMBER(this_ptr, "_namespaceAliases");

}

/**
 * Destroys the current PHQL cache
 */
PHP_METHOD(Phalcon_Mvc_Model_Manager, __destruct) {

	int ZEPHIR_LAST_CALL_STATUS;
	zephir_fcall_cache_entry *_0 = NULL;

	ZEPHIR_MM_GROW();

	phalcon_orm_destroy_cache(TSRMLS_C);
	ZEPHIR_CALL_CE_STATIC(NULL, phalcon_mvc_model_query_ce, "clean", &_0, 313);
	zephir_check_call_status();
	ZEPHIR_MM_RESTORE();

}
<|MERGE_RESOLUTION|>--- conflicted
+++ resolved
@@ -327,18 +327,11 @@
  */
 PHP_METHOD(Phalcon_Mvc_Model_Manager, load) {
 
-	zend_class_entry *_3$$4, *_6$$5;
+	zend_class_entry *_3$$4, *_7$$5;
 	int ZEPHIR_LAST_CALL_STATUS;
-<<<<<<< HEAD
-	zend_class_entry *_3, *_7;
 	zend_bool newInstance;
-	zval *modelName_param = NULL, *newInstance_param = NULL, *model, *_0, *_1, *_2 = NULL, *_4, *_5 = NULL, *_6 = NULL;
-	zval *modelName = NULL, *_8;
-=======
-	zend_bool newInstance;
-	zval *modelName_param = NULL, *newInstance_param = NULL, *model = NULL, *_0, *_1, *_8, *_2$$4 = NULL, *_4$$4, *_5$$5 = NULL, *_7$$5;
-	zval *modelName = NULL, *_9;
->>>>>>> 2682ae08
+	zval *modelName_param = NULL, *newInstance_param = NULL, *model = NULL, *_0, *_1, *_10, *_2$$4 = NULL, *_4$$4, *_5$$4, *_6$$5 = NULL, *_8$$5, *_9$$5;
+	zval *modelName = NULL, *_11;
 
 	ZEPHIR_MM_GROW();
 	zephir_fetch_params(1, 1, 1, &modelName_param, &newInstance_param);
@@ -370,15 +363,10 @@
 				_3$$4 = zend_fetch_class(Z_STRVAL_P(_2$$4), Z_STRLEN_P(_2$$4), ZEND_FETCH_CLASS_AUTO TSRMLS_CC);
 			object_init_ex(return_value, _3$$4);
 			if (zephir_has_constructor(return_value TSRMLS_CC)) {
-<<<<<<< HEAD
-				_4 = zephir_fetch_nproperty_this(this_ptr, SL("_dependencyInjector"), PH_NOISY_CC);
-				ZEPHIR_INIT_VAR(_5);
-				ZVAL_NULL(_5);
-				ZEPHIR_CALL_METHOD(NULL, return_value, "__construct", NULL, 0, _5, _4, this_ptr);
-=======
 				_4$$4 = zephir_fetch_nproperty_this(this_ptr, SL("_dependencyInjector"), PH_NOISY_CC);
-				ZEPHIR_CALL_METHOD(NULL, return_value, "__construct", NULL, 0, _4$$4, this_ptr);
->>>>>>> 2682ae08
+				ZEPHIR_INIT_VAR(_5$$4);
+				ZVAL_NULL(_5$$4);
+				ZEPHIR_CALL_METHOD(NULL, return_value, "__construct", NULL, 0, _5$$4, _4$$4, this_ptr);
 				zephir_check_call_status();
 			}
 			RETURN_MM();
@@ -388,44 +376,25 @@
 		RETURN_CCTOR(model);
 	}
 	if (zephir_class_exists(modelName, 1 TSRMLS_CC)) {
-<<<<<<< HEAD
-		zephir_fetch_safe_class(_6, modelName);
-			_7 = zend_fetch_class(Z_STRVAL_P(_6), Z_STRLEN_P(_6), ZEND_FETCH_CLASS_AUTO TSRMLS_CC);
-		object_init_ex(return_value, _7);
+		zephir_fetch_safe_class(_6$$5, modelName);
+			_7$$5 = zend_fetch_class(Z_STRVAL_P(_6$$5), Z_STRLEN_P(_6$$5), ZEND_FETCH_CLASS_AUTO TSRMLS_CC);
+		object_init_ex(return_value, _7$$5);
 		if (zephir_has_constructor(return_value TSRMLS_CC)) {
-			_4 = zephir_fetch_nproperty_this(this_ptr, SL("_dependencyInjector"), PH_NOISY_CC);
-			ZEPHIR_INIT_NVAR(_5);
-			ZVAL_NULL(_5);
-			ZEPHIR_CALL_METHOD(NULL, return_value, "__construct", NULL, 0, _5, _4, this_ptr);
-=======
-		zephir_fetch_safe_class(_5$$5, modelName);
-			_6$$5 = zend_fetch_class(Z_STRVAL_P(_5$$5), Z_STRLEN_P(_5$$5), ZEND_FETCH_CLASS_AUTO TSRMLS_CC);
-		object_init_ex(return_value, _6$$5);
-		if (zephir_has_constructor(return_value TSRMLS_CC)) {
-			_7$$5 = zephir_fetch_nproperty_this(this_ptr, SL("_dependencyInjector"), PH_NOISY_CC);
-			ZEPHIR_CALL_METHOD(NULL, return_value, "__construct", NULL, 0, _7$$5, this_ptr);
->>>>>>> 2682ae08
+			_8$$5 = zephir_fetch_nproperty_this(this_ptr, SL("_dependencyInjector"), PH_NOISY_CC);
+			ZEPHIR_INIT_VAR(_9$$5);
+			ZVAL_NULL(_9$$5);
+			ZEPHIR_CALL_METHOD(NULL, return_value, "__construct", NULL, 0, _9$$5, _8$$5, this_ptr);
 			zephir_check_call_status();
 		}
 		RETURN_MM();
 	}
-<<<<<<< HEAD
-	ZEPHIR_INIT_NVAR(_5);
-	object_init_ex(_5, phalcon_mvc_model_exception_ce);
-	ZEPHIR_INIT_VAR(_8);
-	ZEPHIR_CONCAT_SVS(_8, "Model '", modelName, "' could not be loaded");
-	ZEPHIR_CALL_METHOD(NULL, _5, "__construct", NULL, 9, _8);
+	ZEPHIR_INIT_VAR(_10);
+	object_init_ex(_10, phalcon_mvc_model_exception_ce);
+	ZEPHIR_INIT_VAR(_11);
+	ZEPHIR_CONCAT_SVS(_11, "Model '", modelName, "' could not be loaded");
+	ZEPHIR_CALL_METHOD(NULL, _10, "__construct", NULL, 9, _11);
 	zephir_check_call_status();
-	zephir_throw_exception_debug(_5, "phalcon/mvc/model/manager.zep", 297 TSRMLS_CC);
-=======
-	ZEPHIR_INIT_VAR(_8);
-	object_init_ex(_8, phalcon_mvc_model_exception_ce);
-	ZEPHIR_INIT_VAR(_9);
-	ZEPHIR_CONCAT_SVS(_9, "Model '", modelName, "' could not be loaded");
-	ZEPHIR_CALL_METHOD(NULL, _8, "__construct", NULL, 9, _9);
-	zephir_check_call_status();
-	zephir_throw_exception_debug(_8, "phalcon/mvc/model/manager.zep", 295 TSRMLS_CC);
->>>>>>> 2682ae08
+	zephir_throw_exception_debug(_10, "phalcon/mvc/model/manager.zep", 297 TSRMLS_CC);
 	ZEPHIR_MM_RESTORE();
 	return;
 
@@ -821,17 +790,10 @@
 	zephir_read_property_this(&behaviors, this_ptr, SL("_behaviors"), PH_NOISY_CC);
 	if (Z_TYPE_P(behaviors) == IS_ARRAY) {
 		ZEPHIR_OBS_VAR(modelsBehaviors);
-<<<<<<< HEAD
-		ZEPHIR_INIT_VAR(_0);
-		zephir_get_class(_0, model, 1 TSRMLS_CC);
-		if (zephir_array_isset_fetch(&modelsBehaviors, behaviors, _0, 0 TSRMLS_CC)) {
-			zephir_is_iterable(modelsBehaviors, &_2, &_1, 0, 0, "phalcon/mvc/model/manager.zep", 489);
-=======
 		ZEPHIR_INIT_VAR(_0$$3);
 		zephir_get_class(_0$$3, model, 1 TSRMLS_CC);
 		if (zephir_array_isset_fetch(&modelsBehaviors, behaviors, _0$$3, 0 TSRMLS_CC)) {
-			zephir_is_iterable(modelsBehaviors, &_2$$4, &_1$$4, 0, 0, "phalcon/mvc/model/manager.zep", 487);
->>>>>>> 2682ae08
+			zephir_is_iterable(modelsBehaviors, &_2$$4, &_1$$4, 0, 0, "phalcon/mvc/model/manager.zep", 489);
 			for (
 			  ; zephir_hash_get_current_data_ex(_2$$4, (void**) &_3$$4, &_1$$4) == SUCCESS
 			  ; zephir_hash_move_forward_ex(_2$$4, &_1$$4)
@@ -908,17 +870,10 @@
 	zephir_read_property_this(&behaviors, this_ptr, SL("_behaviors"), PH_NOISY_CC);
 	if (Z_TYPE_P(behaviors) == IS_ARRAY) {
 		ZEPHIR_OBS_VAR(modelsBehaviors);
-<<<<<<< HEAD
-		ZEPHIR_INIT_VAR(_0);
-		zephir_get_class(_0, model, 1 TSRMLS_CC);
-		if (zephir_array_isset_fetch(&modelsBehaviors, behaviors, _0, 0 TSRMLS_CC)) {
-			zephir_is_iterable(modelsBehaviors, &_2, &_1, 0, 0, "phalcon/mvc/model/manager.zep", 545);
-=======
 		ZEPHIR_INIT_VAR(_0$$3);
 		zephir_get_class(_0$$3, model, 1 TSRMLS_CC);
 		if (zephir_array_isset_fetch(&modelsBehaviors, behaviors, _0$$3, 0 TSRMLS_CC)) {
-			zephir_is_iterable(modelsBehaviors, &_2$$4, &_1$$4, 0, 0, "phalcon/mvc/model/manager.zep", 543);
->>>>>>> 2682ae08
+			zephir_is_iterable(modelsBehaviors, &_2$$4, &_1$$4, 0, 0, "phalcon/mvc/model/manager.zep", 545);
 			for (
 			  ; zephir_hash_get_current_data_ex(_2$$4, (void**) &_3$$4, &_1$$4) == SUCCESS
 			  ; zephir_hash_move_forward_ex(_2$$4, &_1$$4)
@@ -1712,11 +1667,7 @@
 	ZEPHIR_INIT_VAR(findParams);
 	array_init(findParams);
 	if (Z_TYPE_P(findParamsOne) == IS_ARRAY) {
-<<<<<<< HEAD
-		zephir_is_iterable(findParamsOne, &_3, &_2, 0, 0, "phalcon/mvc/model/manager.zep", 1139);
-=======
-		zephir_is_iterable(findParamsOne, &_3$$4, &_2$$4, 0, 0, "phalcon/mvc/model/manager.zep", 1137);
->>>>>>> 2682ae08
+		zephir_is_iterable(findParamsOne, &_3$$4, &_2$$4, 0, 0, "phalcon/mvc/model/manager.zep", 1139);
 		for (
 		  ; zephir_hash_get_current_data_ex(_3$$4, (void**) &_4$$4, &_2$$4) == SUCCESS
 		  ; zephir_hash_move_forward_ex(_3$$4, &_2$$4)
@@ -1731,17 +1682,10 @@
 				if (!(zephir_array_isset_long(findParams, 0))) {
 					zephir_array_update_long(&findParams, 0, &value, PH_COPY | PH_SEPARATE ZEPHIR_DEBUG_PARAMS_DUMMY);
 				} else {
-<<<<<<< HEAD
-					zephir_array_fetch_long(&_6, findParams, 0, PH_NOISY | PH_READONLY, "phalcon/mvc/model/manager.zep", 1132 TSRMLS_CC);
-					ZEPHIR_INIT_LNVAR(_1);
-					ZEPHIR_CONCAT_SVSV(_1, "(", _6, ") AND ", value);
-					zephir_array_update_long(&findParams, 0, &_1, PH_COPY | PH_SEPARATE ZEPHIR_DEBUG_PARAMS_DUMMY);
-=======
-					zephir_array_fetch_long(&_6$$8, findParams, 0, PH_NOISY | PH_READONLY, "phalcon/mvc/model/manager.zep", 1130 TSRMLS_CC);
+					zephir_array_fetch_long(&_6$$8, findParams, 0, PH_NOISY | PH_READONLY, "phalcon/mvc/model/manager.zep", 1132 TSRMLS_CC);
 					ZEPHIR_INIT_LNVAR(_7$$8);
 					ZEPHIR_CONCAT_SVSV(_7$$8, "(", _6$$8, ") AND ", value);
 					zephir_array_update_long(&findParams, 0, &_7$$8, PH_COPY | PH_SEPARATE ZEPHIR_DEBUG_PARAMS_DUMMY);
->>>>>>> 2682ae08
 				}
 				continue;
 			}
@@ -1755,11 +1699,7 @@
 		}
 	}
 	if (Z_TYPE_P(findParamsTwo) == IS_ARRAY) {
-<<<<<<< HEAD
-		zephir_is_iterable(findParamsTwo, &_8, &_7, 0, 0, "phalcon/mvc/model/manager.zep", 1173);
-=======
-		zephir_is_iterable(findParamsTwo, &_9$$11, &_8$$11, 0, 0, "phalcon/mvc/model/manager.zep", 1171);
->>>>>>> 2682ae08
+		zephir_is_iterable(findParamsTwo, &_9$$11, &_8$$11, 0, 0, "phalcon/mvc/model/manager.zep", 1173);
 		for (
 		  ; zephir_hash_get_current_data_ex(_9$$11, (void**) &_10$$11, &_8$$11) == SUCCESS
 		  ; zephir_hash_move_forward_ex(_9$$11, &_8$$11)
@@ -1774,17 +1714,10 @@
 				if (!(zephir_array_isset_long(findParams, 0))) {
 					zephir_array_update_long(&findParams, 0, &value, PH_COPY | PH_SEPARATE ZEPHIR_DEBUG_PARAMS_DUMMY);
 				} else {
-<<<<<<< HEAD
-					zephir_array_fetch_long(&_6, findParams, 0, PH_NOISY | PH_READONLY, "phalcon/mvc/model/manager.zep", 1153 TSRMLS_CC);
-					ZEPHIR_INIT_LNVAR(_1);
-					ZEPHIR_CONCAT_SVSV(_1, "(", _6, ") AND ", value);
-					zephir_array_update_long(&findParams, 0, &_1, PH_COPY | PH_SEPARATE ZEPHIR_DEBUG_PARAMS_DUMMY);
-=======
-					zephir_array_fetch_long(&_12$$15, findParams, 0, PH_NOISY | PH_READONLY, "phalcon/mvc/model/manager.zep", 1151 TSRMLS_CC);
+					zephir_array_fetch_long(&_12$$15, findParams, 0, PH_NOISY | PH_READONLY, "phalcon/mvc/model/manager.zep", 1153 TSRMLS_CC);
 					ZEPHIR_INIT_LNVAR(_13$$15);
 					ZEPHIR_CONCAT_SVSV(_13$$15, "(", _12$$15, ") AND ", value);
 					zephir_array_update_long(&findParams, 0, &_13$$15, PH_COPY | PH_SEPARATE ZEPHIR_DEBUG_PARAMS_DUMMY);
->>>>>>> 2682ae08
 				}
 				continue;
 			}
@@ -1799,17 +1732,10 @@
 					}
 				} else {
 					if (Z_TYPE_P(value) == IS_ARRAY) {
-<<<<<<< HEAD
-						ZEPHIR_INIT_NVAR(_11);
-						zephir_array_fetch(&_6, findParams, key, PH_NOISY | PH_READONLY, "phalcon/mvc/model/manager.zep", 1165 TSRMLS_CC);
-						zephir_fast_array_merge(_11, &(_6), &(value) TSRMLS_CC);
-						zephir_array_update_zval(&findParams, key, &_11, PH_COPY | PH_SEPARATE);
-=======
 						ZEPHIR_INIT_NVAR(_15$$20);
-						zephir_array_fetch(&_16$$20, findParams, key, PH_NOISY | PH_READONLY, "phalcon/mvc/model/manager.zep", 1163 TSRMLS_CC);
+						zephir_array_fetch(&_16$$20, findParams, key, PH_NOISY | PH_READONLY, "phalcon/mvc/model/manager.zep", 1165 TSRMLS_CC);
 						zephir_fast_array_merge(_15$$20, &(_16$$20), &(value) TSRMLS_CC);
 						zephir_array_update_zval(&findParams, key, &_15$$20, PH_COPY | PH_SEPARATE);
->>>>>>> 2682ae08
 					}
 				}
 				continue;
@@ -1821,17 +1747,10 @@
 			if (!(zephir_array_isset_long(findParams, 0))) {
 				zephir_array_update_long(&findParams, 0, &findParamsTwo, PH_COPY | PH_SEPARATE ZEPHIR_DEBUG_PARAMS_DUMMY);
 			} else {
-<<<<<<< HEAD
-				zephir_array_fetch_long(&_6, findParams, 0, PH_NOISY | PH_READONLY, "phalcon/mvc/model/manager.zep", 1178 TSRMLS_CC);
-				ZEPHIR_INIT_LNVAR(_1);
-				ZEPHIR_CONCAT_SVSV(_1, "(", _6, ") AND ", findParamsTwo);
-				zephir_array_update_long(&findParams, 0, &_1, PH_COPY | PH_SEPARATE ZEPHIR_DEBUG_PARAMS_DUMMY);
-=======
-				zephir_array_fetch_long(&_17$$24, findParams, 0, PH_NOISY | PH_READONLY, "phalcon/mvc/model/manager.zep", 1176 TSRMLS_CC);
+				zephir_array_fetch_long(&_17$$24, findParams, 0, PH_NOISY | PH_READONLY, "phalcon/mvc/model/manager.zep", 1178 TSRMLS_CC);
 				ZEPHIR_INIT_VAR(_18$$24);
 				ZEPHIR_CONCAT_SVSV(_18$$24, "(", _17$$24, ") AND ", findParamsTwo);
 				zephir_array_update_long(&findParams, 0, &_18$$24, PH_COPY | PH_SEPARATE ZEPHIR_DEBUG_PARAMS_DUMMY);
->>>>>>> 2682ae08
 			}
 		}
 	}
@@ -1891,17 +1810,10 @@
 		ZEPHIR_CALL_METHOD(&fields, relation, "getfields", NULL, 0);
 		zephir_check_call_status();
 		if (Z_TYPE_P(fields) != IS_ARRAY) {
-<<<<<<< HEAD
-			ZEPHIR_INIT_VAR(_1);
-			ZEPHIR_CONCAT_SVSVS(_1, "[", intermediateModel, "].[", intermediateFields, "] = :APR0:");
-			zephir_array_append(&conditions, _1, PH_SEPARATE, "phalcon/mvc/model/manager.zep", 1229);
-			ZEPHIR_CALL_METHOD(&_2, record, "readattribute", NULL, 0, fields);
-=======
 			ZEPHIR_INIT_VAR(_1$$4);
 			ZEPHIR_CONCAT_SVSVS(_1$$4, "[", intermediateModel, "].[", intermediateFields, "] = :APR0:");
-			zephir_array_append(&conditions, _1$$4, PH_SEPARATE, "phalcon/mvc/model/manager.zep", 1227);
+			zephir_array_append(&conditions, _1$$4, PH_SEPARATE, "phalcon/mvc/model/manager.zep", 1229);
 			ZEPHIR_CALL_METHOD(&_2$$4, record, "readattribute", NULL, 0, fields);
->>>>>>> 2682ae08
 			zephir_check_call_status();
 			zephir_array_update_string(&placeholders, SL("APR0"), &_2$$4, PH_COPY | PH_SEPARATE);
 		} else {
@@ -1915,24 +1827,14 @@
 		if (Z_TYPE_P(intermediateFields) != IS_ARRAY) {
 			ZEPHIR_CALL_METHOD(&_3$$6, relation, "getreferencedfields", NULL, 0);
 			zephir_check_call_status();
-<<<<<<< HEAD
-			ZEPHIR_INIT_LNVAR(_1);
-			ZEPHIR_CONCAT_SVSVSVSVS(_1, "[", intermediateModel, "].[", intermediateFields, "] = [", referencedModel, "].[", _2, "]");
-			zephir_array_append(&joinConditions, _1, PH_SEPARATE, "phalcon/mvc/model/manager.zep", 1242);
-=======
 			ZEPHIR_INIT_VAR(_4$$6);
 			ZEPHIR_CONCAT_SVSVSVSVS(_4$$6, "[", intermediateModel, "].[", intermediateFields, "] = [", referencedModel, "].[", _3$$6, "]");
-			zephir_array_append(&joinConditions, _4$$6, PH_SEPARATE, "phalcon/mvc/model/manager.zep", 1240);
->>>>>>> 2682ae08
+			zephir_array_append(&joinConditions, _4$$6, PH_SEPARATE, "phalcon/mvc/model/manager.zep", 1242);
 		} else {
 			ZEPHIR_THROW_EXCEPTION_DEBUG_STR(phalcon_mvc_model_exception_ce, "Not supported", "phalcon/mvc/model/manager.zep", 1244);
 			return;
 		}
-<<<<<<< HEAD
-		ZEPHIR_CALL_METHOD(&_2, this_ptr, "_mergefindparameters", &_3, 312, extraParameters, parameters);
-=======
-		ZEPHIR_CALL_METHOD(&_5$$3, this_ptr, "_mergefindparameters", &_6, 311, extraParameters, parameters);
->>>>>>> 2682ae08
+		ZEPHIR_CALL_METHOD(&_5$$3, this_ptr, "_mergefindparameters", &_6, 312, extraParameters, parameters);
 		zephir_check_call_status();
 		ZEPHIR_CALL_METHOD(&builder, this_ptr, "createbuilder", NULL, 0, _5$$3);
 		zephir_check_call_status();
@@ -1959,17 +1861,10 @@
 	if (Z_TYPE_P(fields) != IS_ARRAY) {
 		ZEPHIR_CALL_METHOD(&_10$$8, relation, "getreferencedfields", NULL, 0);
 		zephir_check_call_status();
-<<<<<<< HEAD
-		ZEPHIR_INIT_LNVAR(_1);
-		ZEPHIR_CONCAT_SVS(_1, "[", _6, "] = :APR0:");
-		zephir_array_append(&conditions, _1, PH_SEPARATE, "phalcon/mvc/model/manager.zep", 1271);
-		ZEPHIR_CALL_METHOD(&_7, record, "readattribute", NULL, 0, fields);
-=======
 		ZEPHIR_INIT_VAR(_11$$8);
 		ZEPHIR_CONCAT_SVS(_11$$8, "[", _10$$8, "] = :APR0:");
-		zephir_array_append(&conditions, _11$$8, PH_SEPARATE, "phalcon/mvc/model/manager.zep", 1269);
+		zephir_array_append(&conditions, _11$$8, PH_SEPARATE, "phalcon/mvc/model/manager.zep", 1271);
 		ZEPHIR_CALL_METHOD(&_12$$8, record, "readattribute", NULL, 0, fields);
->>>>>>> 2682ae08
 		zephir_check_call_status();
 		zephir_array_update_string(&placeholders, SL("APR0"), &_12$$8, PH_COPY | PH_SEPARATE);
 	} else {
@@ -1977,32 +1872,18 @@
 		zephir_check_call_status();
 		ZEPHIR_CALL_METHOD(&_13$$9, relation, "getreferencedfields", NULL, 0);
 		zephir_check_call_status();
-<<<<<<< HEAD
-		zephir_is_iterable(_6, &_9, &_8, 0, 0, "phalcon/mvc/model/manager.zep", 1283);
-=======
-		zephir_is_iterable(_13$$9, &_15$$9, &_14$$9, 0, 0, "phalcon/mvc/model/manager.zep", 1281);
->>>>>>> 2682ae08
+		zephir_is_iterable(_13$$9, &_15$$9, &_14$$9, 0, 0, "phalcon/mvc/model/manager.zep", 1283);
 		for (
 		  ; zephir_hash_get_current_data_ex(_15$$9, (void**) &_16$$9, &_14$$9) == SUCCESS
 		  ; zephir_hash_move_forward_ex(_15$$9, &_14$$9)
 		) {
-<<<<<<< HEAD
-			ZEPHIR_GET_HMKEY(refPosition, _9, _8);
-			ZEPHIR_GET_HVALUE(field, _10);
-			zephir_array_fetch(&_11, referencedFields, refPosition, PH_NOISY | PH_READONLY, "phalcon/mvc/model/manager.zep", 1280 TSRMLS_CC);
-			ZEPHIR_INIT_LNVAR(_12);
-			ZEPHIR_CONCAT_SVSVS(_12, "[", _11, "] = :APR", refPosition, ":");
-			zephir_array_append(&conditions, _12, PH_SEPARATE, "phalcon/mvc/model/manager.zep", 1280);
-			ZEPHIR_CALL_METHOD(&_7, record, "readattribute", &_13, 0, field);
-=======
 			ZEPHIR_GET_HMKEY(refPosition, _15$$9, _14$$9);
 			ZEPHIR_GET_HVALUE(field, _16$$9);
-			zephir_array_fetch(&_17$$10, referencedFields, refPosition, PH_NOISY | PH_READONLY, "phalcon/mvc/model/manager.zep", 1278 TSRMLS_CC);
+			zephir_array_fetch(&_17$$10, referencedFields, refPosition, PH_NOISY | PH_READONLY, "phalcon/mvc/model/manager.zep", 1280 TSRMLS_CC);
 			ZEPHIR_INIT_LNVAR(_18$$10);
 			ZEPHIR_CONCAT_SVSVS(_18$$10, "[", _17$$10, "] = :APR", refPosition, ":");
-			zephir_array_append(&conditions, _18$$10, PH_SEPARATE, "phalcon/mvc/model/manager.zep", 1278);
+			zephir_array_append(&conditions, _18$$10, PH_SEPARATE, "phalcon/mvc/model/manager.zep", 1280);
 			ZEPHIR_CALL_METHOD(&_19$$10, record, "readattribute", &_20, 0, field);
->>>>>>> 2682ae08
 			zephir_check_call_status();
 			ZEPHIR_INIT_LNVAR(_21$$10);
 			ZEPHIR_CONCAT_SV(_21$$10, "APR", refPosition);
@@ -2017,19 +1898,11 @@
 	zephir_array_update_string(&findParams, SL("bind"), &placeholders, PH_COPY | PH_SEPARATE);
 	ZEPHIR_CALL_METHOD(&_23, record, "getdi", NULL, 0);
 	zephir_check_call_status();
-<<<<<<< HEAD
-	zephir_array_update_string(&findParams, SL("di"), &_2, PH_COPY | PH_SEPARATE);
-	ZEPHIR_CALL_METHOD(&findArguments, this_ptr, "_mergefindparameters", &_3, 312, findParams, parameters);
+	zephir_array_update_string(&findParams, SL("di"), &_23, PH_COPY | PH_SEPARATE);
+	ZEPHIR_CALL_METHOD(&findArguments, this_ptr, "_mergefindparameters", &_6, 312, findParams, parameters);
 	zephir_check_call_status();
 	if (Z_TYPE_P(extraParameters) == IS_ARRAY) {
-		ZEPHIR_CALL_METHOD(&findParams, this_ptr, "_mergefindparameters", &_3, 312, findArguments, extraParameters);
-=======
-	zephir_array_update_string(&findParams, SL("di"), &_23, PH_COPY | PH_SEPARATE);
-	ZEPHIR_CALL_METHOD(&findArguments, this_ptr, "_mergefindparameters", &_6, 311, findParams, parameters);
-	zephir_check_call_status();
-	if (Z_TYPE_P(extraParameters) == IS_ARRAY) {
-		ZEPHIR_CALL_METHOD(&findParams, this_ptr, "_mergefindparameters", &_6, 311, findArguments, extraParameters);
->>>>>>> 2682ae08
+		ZEPHIR_CALL_METHOD(&findParams, this_ptr, "_mergefindparameters", &_6, 312, findArguments, extraParameters);
 		zephir_check_call_status();
 	} else {
 		ZEPHIR_CPY_WRT(findParams, findArguments);
@@ -2231,15 +2104,9 @@
 			RETURN_MM_BOOL(0);
 		}
 		ZEPHIR_OBS_VAR(relations);
-<<<<<<< HEAD
 		zephir_array_fetch(&relations, belongsTo, keyRelation, PH_NOISY, "phalcon/mvc/model/manager.zep", 1406 TSRMLS_CC);
-		zephir_array_fetch_long(&_2, relations, 0, PH_NOISY | PH_READONLY, "phalcon/mvc/model/manager.zep", 1407 TSRMLS_CC);
-		ZEPHIR_RETURN_CALL_METHOD(this_ptr, "getrelationrecords", NULL, 0, _2, method, record, parameters);
-=======
-		zephir_array_fetch(&relations, belongsTo, keyRelation, PH_NOISY, "phalcon/mvc/model/manager.zep", 1404 TSRMLS_CC);
-		zephir_array_fetch_long(&_2$$3, relations, 0, PH_NOISY | PH_READONLY, "phalcon/mvc/model/manager.zep", 1405 TSRMLS_CC);
+		zephir_array_fetch_long(&_2$$3, relations, 0, PH_NOISY | PH_READONLY, "phalcon/mvc/model/manager.zep", 1407 TSRMLS_CC);
 		ZEPHIR_RETURN_CALL_METHOD(this_ptr, "getrelationrecords", NULL, 0, _2$$3, method, record, parameters);
->>>>>>> 2682ae08
 		zephir_check_call_status();
 		RETURN_MM();
 	}
@@ -2297,15 +2164,9 @@
 			RETURN_MM_BOOL(0);
 		}
 		ZEPHIR_OBS_VAR(relations);
-<<<<<<< HEAD
 		zephir_array_fetch(&relations, hasMany, keyRelation, PH_NOISY, "phalcon/mvc/model/manager.zep", 1436 TSRMLS_CC);
-		zephir_array_fetch_long(&_2, relations, 0, PH_NOISY | PH_READONLY, "phalcon/mvc/model/manager.zep", 1437 TSRMLS_CC);
-		ZEPHIR_RETURN_CALL_METHOD(this_ptr, "getrelationrecords", NULL, 0, _2, method, record, parameters);
-=======
-		zephir_array_fetch(&relations, hasMany, keyRelation, PH_NOISY, "phalcon/mvc/model/manager.zep", 1434 TSRMLS_CC);
-		zephir_array_fetch_long(&_2$$3, relations, 0, PH_NOISY | PH_READONLY, "phalcon/mvc/model/manager.zep", 1435 TSRMLS_CC);
+		zephir_array_fetch_long(&_2$$3, relations, 0, PH_NOISY | PH_READONLY, "phalcon/mvc/model/manager.zep", 1437 TSRMLS_CC);
 		ZEPHIR_RETURN_CALL_METHOD(this_ptr, "getrelationrecords", NULL, 0, _2$$3, method, record, parameters);
->>>>>>> 2682ae08
 		zephir_check_call_status();
 		RETURN_MM();
 	}
@@ -2363,15 +2224,9 @@
 			RETURN_MM_BOOL(0);
 		}
 		ZEPHIR_OBS_VAR(relations);
-<<<<<<< HEAD
 		zephir_array_fetch(&relations, hasOne, keyRelation, PH_NOISY, "phalcon/mvc/model/manager.zep", 1466 TSRMLS_CC);
-		zephir_array_fetch_long(&_2, relations, 0, PH_NOISY | PH_READONLY, "phalcon/mvc/model/manager.zep", 1467 TSRMLS_CC);
-		ZEPHIR_RETURN_CALL_METHOD(this_ptr, "getrelationrecords", NULL, 0, _2, method, record, parameters);
-=======
-		zephir_array_fetch(&relations, hasOne, keyRelation, PH_NOISY, "phalcon/mvc/model/manager.zep", 1464 TSRMLS_CC);
-		zephir_array_fetch_long(&_2$$3, relations, 0, PH_NOISY | PH_READONLY, "phalcon/mvc/model/manager.zep", 1465 TSRMLS_CC);
+		zephir_array_fetch_long(&_2$$3, relations, 0, PH_NOISY | PH_READONLY, "phalcon/mvc/model/manager.zep", 1467 TSRMLS_CC);
 		ZEPHIR_RETURN_CALL_METHOD(this_ptr, "getrelationrecords", NULL, 0, _2$$3, method, record, parameters);
->>>>>>> 2682ae08
 		zephir_check_call_status();
 		RETURN_MM();
 	}
@@ -2538,22 +2393,13 @@
 	if (Z_TYPE_P(belongsTo) == IS_ARRAY) {
 		ZEPHIR_OBS_VAR(relations);
 		if (zephir_array_isset_fetch(&relations, belongsTo, entityName, 0 TSRMLS_CC)) {
-<<<<<<< HEAD
-			zephir_is_iterable(relations, &_1, &_0, 0, 0, "phalcon/mvc/model/manager.zep", 1566);
-=======
-			zephir_is_iterable(relations, &_1$$4, &_0$$4, 0, 0, "phalcon/mvc/model/manager.zep", 1564);
->>>>>>> 2682ae08
+			zephir_is_iterable(relations, &_1$$4, &_0$$4, 0, 0, "phalcon/mvc/model/manager.zep", 1566);
 			for (
 			  ; zephir_hash_get_current_data_ex(_1$$4, (void**) &_2$$4, &_0$$4) == SUCCESS
 			  ; zephir_hash_move_forward_ex(_1$$4, &_0$$4)
 			) {
-<<<<<<< HEAD
-				ZEPHIR_GET_HVALUE(relation, _2);
+				ZEPHIR_GET_HVALUE(relation, _2$$4);
 				zephir_array_append(&allRelations, relation, PH_SEPARATE, "phalcon/mvc/model/manager.zep", 1564);
-=======
-				ZEPHIR_GET_HVALUE(relation, _2$$4);
-				zephir_array_append(&allRelations, relation, PH_SEPARATE, "phalcon/mvc/model/manager.zep", 1562);
->>>>>>> 2682ae08
 			}
 		}
 	}
@@ -2561,22 +2407,13 @@
 	if (Z_TYPE_P(hasMany) == IS_ARRAY) {
 		ZEPHIR_OBS_NVAR(relations);
 		if (zephir_array_isset_fetch(&relations, hasMany, entityName, 0 TSRMLS_CC)) {
-<<<<<<< HEAD
-			zephir_is_iterable(relations, &_4, &_3, 0, 0, "phalcon/mvc/model/manager.zep", 1578);
-=======
-			zephir_is_iterable(relations, &_4$$7, &_3$$7, 0, 0, "phalcon/mvc/model/manager.zep", 1576);
->>>>>>> 2682ae08
+			zephir_is_iterable(relations, &_4$$7, &_3$$7, 0, 0, "phalcon/mvc/model/manager.zep", 1578);
 			for (
 			  ; zephir_hash_get_current_data_ex(_4$$7, (void**) &_5$$7, &_3$$7) == SUCCESS
 			  ; zephir_hash_move_forward_ex(_4$$7, &_3$$7)
 			) {
-<<<<<<< HEAD
-				ZEPHIR_GET_HVALUE(relation, _5);
+				ZEPHIR_GET_HVALUE(relation, _5$$7);
 				zephir_array_append(&allRelations, relation, PH_SEPARATE, "phalcon/mvc/model/manager.zep", 1576);
-=======
-				ZEPHIR_GET_HVALUE(relation, _5$$7);
-				zephir_array_append(&allRelations, relation, PH_SEPARATE, "phalcon/mvc/model/manager.zep", 1574);
->>>>>>> 2682ae08
 			}
 		}
 	}
@@ -2584,22 +2421,13 @@
 	if (Z_TYPE_P(hasOne) == IS_ARRAY) {
 		ZEPHIR_OBS_NVAR(relations);
 		if (zephir_array_isset_fetch(&relations, hasOne, entityName, 0 TSRMLS_CC)) {
-<<<<<<< HEAD
-			zephir_is_iterable(relations, &_7, &_6, 0, 0, "phalcon/mvc/model/manager.zep", 1590);
-=======
-			zephir_is_iterable(relations, &_7$$10, &_6$$10, 0, 0, "phalcon/mvc/model/manager.zep", 1588);
->>>>>>> 2682ae08
+			zephir_is_iterable(relations, &_7$$10, &_6$$10, 0, 0, "phalcon/mvc/model/manager.zep", 1590);
 			for (
 			  ; zephir_hash_get_current_data_ex(_7$$10, (void**) &_8$$10, &_6$$10) == SUCCESS
 			  ; zephir_hash_move_forward_ex(_7$$10, &_6$$10)
 			) {
-<<<<<<< HEAD
-				ZEPHIR_GET_HVALUE(relation, _8);
+				ZEPHIR_GET_HVALUE(relation, _8$$10);
 				zephir_array_append(&allRelations, relation, PH_SEPARATE, "phalcon/mvc/model/manager.zep", 1588);
-=======
-				ZEPHIR_GET_HVALUE(relation, _8$$10);
-				zephir_array_append(&allRelations, relation, PH_SEPARATE, "phalcon/mvc/model/manager.zep", 1586);
->>>>>>> 2682ae08
 			}
 		}
 	}
