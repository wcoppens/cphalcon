
#ifdef HAVE_CONFIG_H
#include "../../../../../ext_config.h"
#endif

#include <php.h>
#include "../../../../../php_ext.h"
#include "../../../../../ext.h"

#include <Zend/zend_operators.h>
#include <Zend/zend_exceptions.h>
#include <Zend/zend_interfaces.h>

#include "kernel/main.h"
#include "kernel/object.h"
#include "kernel/memory.h"
#include "ext/spl/spl_exceptions.h"
#include "kernel/exception.h"
#include "kernel/operators.h"
#include "kernel/array.h"
#include "kernel/hash.h"
#include "kernel/fcall.h"
#include "kernel/file.h"
#include "Zend/zend_closures.h"
#include "kernel/concat.h"
#include "kernel/string.h"
#include "phalcon/mvc/view/engine/volt/scanner.h"
#include "phalcon/mvc/view/engine/volt/volt.h"


/**
 * Phalcon\Mvc\View\Engine\Volt\Compiler
 *
 * This class reads and compiles Volt templates into PHP plain code
 *
 *<code>
 *	$compiler = new \Phalcon\Mvc\View\Engine\Volt\Compiler();
 *
 *	$compiler->compile('views/partials/header.volt');
 *
 *	require $compiler->getCompiledTemplatePath();
 *</code>
 */
ZEPHIR_INIT_CLASS(Phalcon_Mvc_View_Engine_Volt_Compiler) {

	ZEPHIR_REGISTER_CLASS(Phalcon\\Mvc\\View\\Engine\\Volt, Compiler, phalcon, mvc_view_engine_volt_compiler, phalcon_mvc_view_engine_volt_compiler_method_entry, 0);

	zend_declare_property_null(phalcon_mvc_view_engine_volt_compiler_ce, SL("_dependencyInjector"), ZEND_ACC_PROTECTED TSRMLS_CC);

	zend_declare_property_null(phalcon_mvc_view_engine_volt_compiler_ce, SL("_view"), ZEND_ACC_PROTECTED TSRMLS_CC);

	zend_declare_property_null(phalcon_mvc_view_engine_volt_compiler_ce, SL("_options"), ZEND_ACC_PROTECTED TSRMLS_CC);

	zend_declare_property_null(phalcon_mvc_view_engine_volt_compiler_ce, SL("_arrayHelpers"), ZEND_ACC_PROTECTED TSRMLS_CC);

	zend_declare_property_long(phalcon_mvc_view_engine_volt_compiler_ce, SL("_level"), 0, ZEND_ACC_PROTECTED TSRMLS_CC);

	zend_declare_property_long(phalcon_mvc_view_engine_volt_compiler_ce, SL("_foreachLevel"), 0, ZEND_ACC_PROTECTED TSRMLS_CC);

	zend_declare_property_long(phalcon_mvc_view_engine_volt_compiler_ce, SL("_blockLevel"), 0, ZEND_ACC_PROTECTED TSRMLS_CC);

	zend_declare_property_long(phalcon_mvc_view_engine_volt_compiler_ce, SL("_exprLevel"), 0, ZEND_ACC_PROTECTED TSRMLS_CC);

	zend_declare_property_bool(phalcon_mvc_view_engine_volt_compiler_ce, SL("_extended"), 0, ZEND_ACC_PROTECTED TSRMLS_CC);

	zend_declare_property_bool(phalcon_mvc_view_engine_volt_compiler_ce, SL("_autoescape"), 0, ZEND_ACC_PROTECTED TSRMLS_CC);

	zend_declare_property_null(phalcon_mvc_view_engine_volt_compiler_ce, SL("_extendedBlocks"), ZEND_ACC_PROTECTED TSRMLS_CC);

	zend_declare_property_null(phalcon_mvc_view_engine_volt_compiler_ce, SL("_currentBlock"), ZEND_ACC_PROTECTED TSRMLS_CC);

	zend_declare_property_null(phalcon_mvc_view_engine_volt_compiler_ce, SL("_blocks"), ZEND_ACC_PROTECTED TSRMLS_CC);

	zend_declare_property_null(phalcon_mvc_view_engine_volt_compiler_ce, SL("_forElsePointers"), ZEND_ACC_PROTECTED TSRMLS_CC);

	zend_declare_property_null(phalcon_mvc_view_engine_volt_compiler_ce, SL("_loopPointers"), ZEND_ACC_PROTECTED TSRMLS_CC);

	zend_declare_property_null(phalcon_mvc_view_engine_volt_compiler_ce, SL("_extensions"), ZEND_ACC_PROTECTED TSRMLS_CC);

	zend_declare_property_null(phalcon_mvc_view_engine_volt_compiler_ce, SL("_functions"), ZEND_ACC_PROTECTED TSRMLS_CC);

	zend_declare_property_null(phalcon_mvc_view_engine_volt_compiler_ce, SL("_filters"), ZEND_ACC_PROTECTED TSRMLS_CC);

	zend_declare_property_null(phalcon_mvc_view_engine_volt_compiler_ce, SL("_macros"), ZEND_ACC_PROTECTED TSRMLS_CC);

	zend_declare_property_null(phalcon_mvc_view_engine_volt_compiler_ce, SL("_prefix"), ZEND_ACC_PROTECTED TSRMLS_CC);

	zend_declare_property_null(phalcon_mvc_view_engine_volt_compiler_ce, SL("_currentPath"), ZEND_ACC_PROTECTED TSRMLS_CC);

	zend_declare_property_null(phalcon_mvc_view_engine_volt_compiler_ce, SL("_compiledTemplatePath"), ZEND_ACC_PROTECTED TSRMLS_CC);

	zend_class_implements(phalcon_mvc_view_engine_volt_compiler_ce TSRMLS_CC, 1, phalcon_di_injectionawareinterface_ce);
	return SUCCESS;

}

/**
 * Phalcon\Mvc\View\Engine\Volt\Compiler
 */
PHP_METHOD(Phalcon_Mvc_View_Engine_Volt_Compiler, __construct) {

	zval *view = NULL;

	zephir_fetch_params(0, 0, 1, &view);

	if (!view) {
		view = ZEPHIR_GLOBAL(global_null);
	}


	if (Z_TYPE_P(view) == IS_OBJECT) {
		zephir_update_property_this(this_ptr, SL("_view"), view TSRMLS_CC);
	}

}

/**
 * Sets the dependency injector
 */
PHP_METHOD(Phalcon_Mvc_View_Engine_Volt_Compiler, setDI) {

	zval *dependencyInjector;

	zephir_fetch_params(0, 1, 0, &dependencyInjector);



	zephir_update_property_this(this_ptr, SL("_dependencyInjector"), dependencyInjector TSRMLS_CC);

}

/**
 * Returns the internal dependency injector
 */
PHP_METHOD(Phalcon_Mvc_View_Engine_Volt_Compiler, getDI) {


	RETURN_MEMBER(this_ptr, "_dependencyInjector");

}

/**
 * Sets the compiler options
 */
PHP_METHOD(Phalcon_Mvc_View_Engine_Volt_Compiler, setOptions) {

	zval *options_param = NULL;
	zval *options = NULL;

	zephir_fetch_params(0, 1, 0, &options_param);

	options = options_param;


	zephir_update_property_this(this_ptr, SL("_options"), options TSRMLS_CC);

}

/**
 * Sets a single compiler option
 *
 * @param string option
 * @param mixed value
 */
PHP_METHOD(Phalcon_Mvc_View_Engine_Volt_Compiler, setOption) {

	zval *option_param = NULL, *value;
	zval *option = NULL;

	ZEPHIR_MM_GROW();
	zephir_fetch_params(1, 2, 0, &option_param, &value);

	if (unlikely(Z_TYPE_P(option_param) != IS_STRING && Z_TYPE_P(option_param) != IS_NULL)) {
		zephir_throw_exception_string(spl_ce_InvalidArgumentException, SL("Parameter 'option' must be a string") TSRMLS_CC);
		RETURN_MM_NULL();
	}
	if (likely(Z_TYPE_P(option_param) == IS_STRING)) {
		zephir_get_strval(option, option_param);
	} else {
		ZEPHIR_INIT_VAR(option);
		ZVAL_EMPTY_STRING(option);
	}


	zephir_update_property_array(this_ptr, SL("_options"), option, value TSRMLS_CC);
	ZEPHIR_MM_RESTORE();

}

/**
 * Returns a compiler's option
 *
 * @param string option
 * @return string
 */
PHP_METHOD(Phalcon_Mvc_View_Engine_Volt_Compiler, getOption) {

	zval *option_param = NULL, *value, *_0;
	zval *option = NULL;

	ZEPHIR_MM_GROW();
	zephir_fetch_params(1, 1, 0, &option_param);

	if (unlikely(Z_TYPE_P(option_param) != IS_STRING && Z_TYPE_P(option_param) != IS_NULL)) {
		zephir_throw_exception_string(spl_ce_InvalidArgumentException, SL("Parameter 'option' must be a string") TSRMLS_CC);
		RETURN_MM_NULL();
	}
	if (likely(Z_TYPE_P(option_param) == IS_STRING)) {
		zephir_get_strval(option, option_param);
	} else {
		ZEPHIR_INIT_VAR(option);
		ZVAL_EMPTY_STRING(option);
	}


	_0 = zephir_fetch_nproperty_this(this_ptr, SL("_options"), PH_NOISY_CC);
	if (zephir_array_isset_fetch(&value, _0, option, 1 TSRMLS_CC)) {
		RETURN_CTOR(value);
	}
	RETURN_MM_NULL();

}

/**
 * Returns the compiler options
 */
PHP_METHOD(Phalcon_Mvc_View_Engine_Volt_Compiler, getOptions) {


	RETURN_MEMBER(this_ptr, "_options");

}

/**
 * Fires an event to registered extensions
 *
 * @param string name
 * @param array arguments
 * @return mixed
 */
PHP_METHOD(Phalcon_Mvc_View_Engine_Volt_Compiler, fireExtensionEvent) {

	zval *_3 = NULL;
	int ZEPHIR_LAST_CALL_STATUS;
	HashTable *_1;
	HashPosition _0;
	zval *name_param = NULL, *arguments = NULL, *extensions, *extension = NULL, *status = NULL, **_2;
	zval *name = NULL;

	ZEPHIR_MM_GROW();
	zephir_fetch_params(1, 1, 1, &name_param, &arguments);

	if (unlikely(Z_TYPE_P(name_param) != IS_STRING && Z_TYPE_P(name_param) != IS_NULL)) {
		zephir_throw_exception_string(spl_ce_InvalidArgumentException, SL("Parameter 'name' must be a string") TSRMLS_CC);
		RETURN_MM_NULL();
	}
	if (likely(Z_TYPE_P(name_param) == IS_STRING)) {
		zephir_get_strval(name, name_param);
	} else {
		ZEPHIR_INIT_VAR(name);
		ZVAL_EMPTY_STRING(name);
	}
	if (!arguments) {
		arguments = ZEPHIR_GLOBAL(global_null);
	}


	ZEPHIR_OBS_VAR(extensions);
	zephir_read_property_this(&extensions, this_ptr, SL("_extensions"), PH_NOISY_CC);
	if (Z_TYPE_P(extensions) == IS_ARRAY) {
		zephir_is_iterable(extensions, &_1, &_0, 0, 0, "phalcon/mvc/view/engine/volt/compiler.zep", 189);
		for (
		  ; zephir_hash_get_current_data_ex(_1, (void**) &_2, &_0) == SUCCESS
		  ; zephir_hash_move_forward_ex(_1, &_0)
		) {
			ZEPHIR_GET_HVALUE(extension, _2);
			if ((zephir_method_exists(extension, name TSRMLS_CC)  == SUCCESS)) {
				if (Z_TYPE_P(arguments) == IS_ARRAY) {
					ZEPHIR_INIT_NVAR(_3);
					zephir_create_array(_3, 2, 0 TSRMLS_CC);
					zephir_array_fast_append(_3, extension);
					zephir_array_fast_append(_3, name);
					ZEPHIR_INIT_NVAR(status);
					ZEPHIR_CALL_USER_FUNC_ARRAY(status, _3, arguments);
					zephir_check_call_status();
				} else {
					ZEPHIR_INIT_NVAR(_3);
					zephir_create_array(_3, 2, 0 TSRMLS_CC);
					zephir_array_fast_append(_3, extension);
					zephir_array_fast_append(_3, name);
					ZEPHIR_INIT_NVAR(status);
					ZEPHIR_CALL_USER_FUNC(status, _3);
					zephir_check_call_status();
				}
				if (Z_TYPE_P(status) == IS_STRING) {
					RETURN_CCTOR(status);
				}
			}
		}
	}
	ZEPHIR_MM_RESTORE();

}

/**
 * Registers a Volt's extension
 */
PHP_METHOD(Phalcon_Mvc_View_Engine_Volt_Compiler, addExtension) {

	int ZEPHIR_LAST_CALL_STATUS;
	zval *extension;

	ZEPHIR_MM_GROW();
	zephir_fetch_params(1, 1, 0, &extension);



	if (Z_TYPE_P(extension) != IS_OBJECT) {
		ZEPHIR_THROW_EXCEPTION_DEBUG_STR(phalcon_mvc_view_engine_volt_exception_ce, "The extension is not valid", "phalcon/mvc/view/engine/volt/compiler.zep", 198);
		return;
	}
	if ((zephir_method_exists_ex(extension, SS("initialize") TSRMLS_CC) == SUCCESS)) {
		ZEPHIR_CALL_METHOD(NULL, extension, "initialize", NULL, 0, this_ptr);
		zephir_check_call_status();
	}
	zephir_update_property_array_append(this_ptr, SL("_extensions"), extension TSRMLS_CC);
	RETURN_THIS();

}

/**
 * Returns the list of extensions registered in Volt
 */
PHP_METHOD(Phalcon_Mvc_View_Engine_Volt_Compiler, getExtensions) {


	RETURN_MEMBER(this_ptr, "_extensions");

}

/**
 * Register a new function in the compiler
 */
PHP_METHOD(Phalcon_Mvc_View_Engine_Volt_Compiler, addFunction) {

	zval *name_param = NULL, *definition;
	zval *name = NULL;

	ZEPHIR_MM_GROW();
	zephir_fetch_params(1, 2, 0, &name_param, &definition);

	if (unlikely(Z_TYPE_P(name_param) != IS_STRING && Z_TYPE_P(name_param) != IS_NULL)) {
		zephir_throw_exception_string(spl_ce_InvalidArgumentException, SL("Parameter 'name' must be a string") TSRMLS_CC);
		RETURN_MM_NULL();
	}
	if (likely(Z_TYPE_P(name_param) == IS_STRING)) {
		zephir_get_strval(name, name_param);
	} else {
		ZEPHIR_INIT_VAR(name);
		ZVAL_EMPTY_STRING(name);
	}


	zephir_update_property_array(this_ptr, SL("_functions"), name, definition TSRMLS_CC);
	RETURN_THIS();

}

/**
 * Register the user registered functions
 */
PHP_METHOD(Phalcon_Mvc_View_Engine_Volt_Compiler, getFunctions) {


	RETURN_MEMBER(this_ptr, "_functions");

}

/**
 * Register a new filter in the compiler
 */
PHP_METHOD(Phalcon_Mvc_View_Engine_Volt_Compiler, addFilter) {

	zval *name_param = NULL, *definition;
	zval *name = NULL;

	ZEPHIR_MM_GROW();
	zephir_fetch_params(1, 2, 0, &name_param, &definition);

	if (unlikely(Z_TYPE_P(name_param) != IS_STRING && Z_TYPE_P(name_param) != IS_NULL)) {
		zephir_throw_exception_string(spl_ce_InvalidArgumentException, SL("Parameter 'name' must be a string") TSRMLS_CC);
		RETURN_MM_NULL();
	}
	if (likely(Z_TYPE_P(name_param) == IS_STRING)) {
		zephir_get_strval(name, name_param);
	} else {
		ZEPHIR_INIT_VAR(name);
		ZVAL_EMPTY_STRING(name);
	}


	zephir_update_property_array(this_ptr, SL("_filters"), name, definition TSRMLS_CC);
	RETURN_THIS();

}

/**
 * Register the user registered filters
 */
PHP_METHOD(Phalcon_Mvc_View_Engine_Volt_Compiler, getFilters) {


	RETURN_MEMBER(this_ptr, "_filters");

}

/**
 * Set a unique prefix to be used as prefix for compiled variables
 */
PHP_METHOD(Phalcon_Mvc_View_Engine_Volt_Compiler, setUniquePrefix) {

	zval *prefix_param = NULL;
	zval *prefix = NULL;

	ZEPHIR_MM_GROW();
	zephir_fetch_params(1, 1, 0, &prefix_param);

	if (unlikely(Z_TYPE_P(prefix_param) != IS_STRING && Z_TYPE_P(prefix_param) != IS_NULL)) {
		zephir_throw_exception_string(spl_ce_InvalidArgumentException, SL("Parameter 'prefix' must be a string") TSRMLS_CC);
		RETURN_MM_NULL();
	}
	if (likely(Z_TYPE_P(prefix_param) == IS_STRING)) {
		zephir_get_strval(prefix, prefix_param);
	} else {
		ZEPHIR_INIT_VAR(prefix);
		ZVAL_EMPTY_STRING(prefix);
	}


	zephir_update_property_this(this_ptr, SL("_prefix"), prefix TSRMLS_CC);
	RETURN_THIS();

}

/**
 * Return a unique prefix to be used as prefix for compiled variables and contexts
 */
PHP_METHOD(Phalcon_Mvc_View_Engine_Volt_Compiler, getUniquePrefix) {

	zval *_1;
	int ZEPHIR_LAST_CALL_STATUS;
	zval *prefix = NULL, *calculatedPrefix, *_0;

	ZEPHIR_MM_GROW();

	ZEPHIR_OBS_VAR(prefix);
	zephir_read_property_this(&prefix, this_ptr, SL("_prefix"), PH_NOISY_CC);
	if (!(zephir_is_true(prefix))) {
		ZEPHIR_INIT_NVAR(prefix);
		_0 = zephir_fetch_nproperty_this(this_ptr, SL("_currentPath"), PH_NOISY_CC);
		zephir_unique_path_key(prefix, _0 TSRMLS_CC);
		zephir_update_property_this(this_ptr, SL("_prefix"), prefix TSRMLS_CC);
	}
	if (Z_TYPE_P(prefix) == IS_OBJECT) {
		if (zephir_instance_of_ev(prefix, zend_ce_closure TSRMLS_CC)) {
			ZEPHIR_INIT_VAR(_1);
			zephir_create_array(_1, 1, 0 TSRMLS_CC);
			zephir_array_fast_append(_1, this_ptr);
			ZEPHIR_INIT_VAR(calculatedPrefix);
			ZEPHIR_CALL_USER_FUNC_ARRAY(calculatedPrefix, prefix, _1);
			zephir_check_call_status();
			zephir_update_property_this(this_ptr, SL("_prefix"), calculatedPrefix TSRMLS_CC);
			ZEPHIR_CPY_WRT(prefix, calculatedPrefix);
		}
	}
	if (Z_TYPE_P(prefix) != IS_STRING) {
		ZEPHIR_THROW_EXCEPTION_DEBUG_STR(phalcon_mvc_view_engine_volt_exception_ce, "The unique compilation prefix is invalid", "phalcon/mvc/view/engine/volt/compiler.zep", 292);
		return;
	}
	RETURN_CCTOR(prefix);

}

/**
 * Resolves attribute reading
 */
PHP_METHOD(Phalcon_Mvc_View_Engine_Volt_Compiler, attributeReader) {

	zend_bool _5;
	zephir_fcall_cache_entry *_4 = NULL;
	int ZEPHIR_LAST_CALL_STATUS;
	zval *expr_param = NULL, *exprCode, *left, *leftType, *variable, *level, *dependencyInjector, *leftCode = NULL, *right, *_0, *_1 = NULL, *_2 = NULL, *_3 = NULL, *_6, *_7;
	zval *expr = NULL;

	ZEPHIR_MM_GROW();
	zephir_fetch_params(1, 1, 0, &expr_param);

	expr = expr_param;


	ZEPHIR_INIT_VAR(exprCode);
	ZVAL_NULL(exprCode);
	ZEPHIR_OBS_VAR(left);
	zephir_array_fetch_string(&left, expr, SL("left"), PH_NOISY, "phalcon/mvc/view/engine/volt/compiler.zep", 308 TSRMLS_CC);
	zephir_array_fetch_string(&_0, left, SL("type"), PH_NOISY | PH_READONLY, "phalcon/mvc/view/engine/volt/compiler.zep", 310 TSRMLS_CC);
	if (ZEPHIR_IS_LONG(_0, 265)) {
		ZEPHIR_OBS_VAR(variable);
		zephir_array_fetch_string(&variable, left, SL("value"), PH_NOISY, "phalcon/mvc/view/engine/volt/compiler.zep", 312 TSRMLS_CC);
		if (ZEPHIR_IS_STRING(variable, "loop")) {
			ZEPHIR_OBS_VAR(level);
			zephir_read_property_this(&level, this_ptr, SL("_foreachLevel"), PH_NOISY_CC);
			ZEPHIR_CALL_METHOD(&_1, this_ptr, "getuniqueprefix", NULL, 0);
			zephir_check_call_status();
			ZEPHIR_INIT_VAR(_2);
			ZEPHIR_CONCAT_SVVS(_2, "$", _1, level, "loop");
			zephir_concat_self(&exprCode, _2 TSRMLS_CC);
			zephir_update_property_array(this_ptr, SL("_loopPointers"), level, level TSRMLS_CC);
		} else {
			ZEPHIR_OBS_VAR(dependencyInjector);
			zephir_read_property_this(&dependencyInjector, this_ptr, SL("_dependencyInjector"), PH_NOISY_CC);
			if (Z_TYPE_P(dependencyInjector) == IS_OBJECT) {
				ZEPHIR_CALL_METHOD(&_1, dependencyInjector, "has", NULL, 0, variable);
				zephir_check_call_status();
				if (zephir_is_true(_1)) {
					ZEPHIR_INIT_LNVAR(_2);
					ZEPHIR_CONCAT_SV(_2, "$this->", variable);
					zephir_concat_self(&exprCode, _2 TSRMLS_CC);
				} else {
					ZEPHIR_INIT_VAR(_3);
					ZEPHIR_CONCAT_SV(_3, "$", variable);
					zephir_concat_self(&exprCode, _3 TSRMLS_CC);
				}
			} else {
				ZEPHIR_INIT_LNVAR(_3);
				ZEPHIR_CONCAT_SV(_3, "$", variable);
				zephir_concat_self(&exprCode, _3 TSRMLS_CC);
			}
		}
	} else {
		ZEPHIR_CALL_METHOD(&leftCode, this_ptr, "expression", &_4, 380, left);
		zephir_check_call_status();
		ZEPHIR_OBS_VAR(leftType);
		zephir_array_fetch_string(&leftType, left, SL("type"), PH_NOISY, "phalcon/mvc/view/engine/volt/compiler.zep", 339 TSRMLS_CC);
		_5 = !ZEPHIR_IS_LONG(leftType, '.');
		if (_5) {
			_5 = !ZEPHIR_IS_LONG(leftType, 350);
		}
		if (_5) {
			zephir_concat_self(&exprCode, leftCode TSRMLS_CC);
		} else {
			zephir_concat_self(&exprCode, leftCode TSRMLS_CC);
		}
	}
	zephir_concat_self_str(&exprCode, SL("->") TSRMLS_CC);
	ZEPHIR_OBS_VAR(right);
	zephir_array_fetch_string(&right, expr, SL("right"), PH_NOISY, "phalcon/mvc/view/engine/volt/compiler.zep", 349 TSRMLS_CC);
	zephir_array_fetch_string(&_6, right, SL("type"), PH_NOISY | PH_READONLY, "phalcon/mvc/view/engine/volt/compiler.zep", 351 TSRMLS_CC);
	if (ZEPHIR_IS_LONG(_6, 265)) {
		zephir_array_fetch_string(&_7, right, SL("value"), PH_NOISY | PH_READONLY, "phalcon/mvc/view/engine/volt/compiler.zep", 352 TSRMLS_CC);
		zephir_concat_self(&exprCode, _7 TSRMLS_CC);
	} else {
		ZEPHIR_CALL_METHOD(&_1, this_ptr, "expression", &_4, 380, right);
		zephir_check_call_status();
		zephir_concat_self(&exprCode, _1 TSRMLS_CC);
	}
	RETURN_CCTOR(exprCode);

}

/**
 * Resolves function intermediate code into PHP function calls
 */
PHP_METHOD(Phalcon_Mvc_View_Engine_Volt_Compiler, functionCall) {

	zend_bool _6;
	zephir_fcall_cache_entry *_0 = NULL;
	int ZEPHIR_LAST_CALL_STATUS;
	zval *expr_param = NULL, *code = NULL, *funcArguments = NULL, *arguments = NULL, *nameExpr, *nameType, *name, *extensions, *functions, *definition, *extendedBlocks, *block, *currentBlock, *exprLevel, *escapedCode = NULL, *method = NULL, *arrayHelpers = NULL, *className, *_2 = NULL, *_3, *_4, *_5, *_7 = NULL;
	zval *expr = NULL, *_1 = NULL;

	ZEPHIR_MM_GROW();
	zephir_fetch_params(1, 1, 0, &expr_param);

	expr = expr_param;


	ZEPHIR_INIT_VAR(code);
	ZVAL_NULL(code);
	ZEPHIR_INIT_VAR(funcArguments);
	ZVAL_NULL(funcArguments);
	ZEPHIR_OBS_NVAR(funcArguments);
	if (zephir_array_isset_string_fetch(&funcArguments, expr, SS("arguments"), 0 TSRMLS_CC)) {
		ZEPHIR_CALL_METHOD(&arguments, this_ptr, "expression", &_0, 380, funcArguments);
		zephir_check_call_status();
	} else {
		ZEPHIR_INIT_NVAR(arguments);
		ZVAL_STRING(arguments, "", 1);
	}
	ZEPHIR_OBS_VAR(nameExpr);
	zephir_array_fetch_string(&nameExpr, expr, SL("name"), PH_NOISY, "phalcon/mvc/view/engine/volt/compiler.zep", 379 TSRMLS_CC);
	ZEPHIR_OBS_VAR(nameType);
	zephir_array_fetch_string(&nameType, nameExpr, SL("type"), PH_NOISY, "phalcon/mvc/view/engine/volt/compiler.zep", 379 TSRMLS_CC);
	if (ZEPHIR_IS_LONG(nameType, 265)) {
		ZEPHIR_OBS_VAR(name);
		zephir_array_fetch_string(&name, nameExpr, SL("value"), PH_NOISY, "phalcon/mvc/view/engine/volt/compiler.zep", 386 TSRMLS_CC);
		ZEPHIR_OBS_VAR(extensions);
		zephir_read_property_this(&extensions, this_ptr, SL("_extensions"), PH_NOISY_CC);
		if (Z_TYPE_P(extensions) == IS_ARRAY) {
			ZEPHIR_INIT_VAR(_1);
			zephir_create_array(_1, 3, 0 TSRMLS_CC);
			zephir_array_fast_append(_1, name);
			zephir_array_fast_append(_1, arguments);
			zephir_array_fast_append(_1, funcArguments);
			ZEPHIR_INIT_VAR(_2);
			ZVAL_STRING(_2, "compileFunction", ZEPHIR_TEMP_PARAM_COPY);
			ZEPHIR_CALL_METHOD(&code, this_ptr, "fireextensionevent", NULL, 381, _2, _1);
			zephir_check_temp_parameter(_2);
			zephir_check_call_status();
			if (Z_TYPE_P(code) == IS_STRING) {
				RETURN_CCTOR(code);
			}
		}
		ZEPHIR_OBS_VAR(functions);
		zephir_read_property_this(&functions, this_ptr, SL("_functions"), PH_NOISY_CC);
		if (Z_TYPE_P(functions) == IS_ARRAY) {
			ZEPHIR_OBS_VAR(definition);
			if (zephir_array_isset_fetch(&definition, functions, name, 0 TSRMLS_CC)) {
				if (Z_TYPE_P(definition) == IS_STRING) {
					ZEPHIR_CONCAT_VSVS(return_value, definition, "(", arguments, ")");
					RETURN_MM();
				}
				if (Z_TYPE_P(definition) == IS_OBJECT) {
					if (zephir_instance_of_ev(definition, zend_ce_closure TSRMLS_CC)) {
						ZEPHIR_INIT_NVAR(_1);
						zephir_create_array(_1, 2, 0 TSRMLS_CC);
						zephir_array_fast_append(_1, arguments);
						zephir_array_fast_append(_1, funcArguments);
						ZEPHIR_CALL_USER_FUNC_ARRAY(return_value, definition, _1);
						zephir_check_call_status();
						RETURN_MM();
					}
				}
				ZEPHIR_INIT_NVAR(_2);
				object_init_ex(_2, phalcon_mvc_view_engine_volt_exception_ce);
				zephir_array_fetch_string(&_3, expr, SL("file"), PH_NOISY | PH_READONLY, "phalcon/mvc/view/engine/volt/compiler.zep", 427 TSRMLS_CC);
				zephir_array_fetch_string(&_4, expr, SL("line"), PH_NOISY | PH_READONLY, "phalcon/mvc/view/engine/volt/compiler.zep", 427 TSRMLS_CC);
				ZEPHIR_INIT_VAR(_5);
				ZEPHIR_CONCAT_SVSVSV(_5, "Invalid definition for user function '", name, "' in ", _3, " on line ", _4);
				ZEPHIR_CALL_METHOD(NULL, _2, "__construct", NULL, 9, _5);
				zephir_check_call_status();
				zephir_throw_exception_debug(_2, "phalcon/mvc/view/engine/volt/compiler.zep", 427 TSRMLS_CC);
				ZEPHIR_MM_RESTORE();
				return;
			}
		}
		_6 = ZEPHIR_IS_STRING(name, "get_content");
		if (!(_6)) {
			_6 = ZEPHIR_IS_STRING(name, "content");
		}
		if (_6) {
			RETURN_MM_STRING("$this->getContent()", 1);
		}
		if (ZEPHIR_IS_STRING(name, "partial")) {
			ZEPHIR_CONCAT_SVS(return_value, "$this->partial(", arguments, ")");
			RETURN_MM();
		}
		if (ZEPHIR_IS_STRING(name, "super")) {
			ZEPHIR_OBS_VAR(extendedBlocks);
			zephir_read_property_this(&extendedBlocks, this_ptr, SL("_extendedBlocks"), PH_NOISY_CC);
			if (Z_TYPE_P(extendedBlocks) == IS_ARRAY) {
				ZEPHIR_OBS_VAR(currentBlock);
				zephir_read_property_this(&currentBlock, this_ptr, SL("_currentBlock"), PH_NOISY_CC);
				ZEPHIR_OBS_VAR(block);
				if (zephir_array_isset_fetch(&block, extendedBlocks, currentBlock, 0 TSRMLS_CC)) {
					ZEPHIR_OBS_VAR(exprLevel);
					zephir_read_property_this(&exprLevel, this_ptr, SL("_exprLevel"), PH_NOISY_CC);
					if (Z_TYPE_P(block) == IS_ARRAY) {
						ZEPHIR_CALL_METHOD(&code, this_ptr, "_statementlistorextends", NULL, 382, block);
						zephir_check_call_status();
						if (ZEPHIR_IS_LONG(exprLevel, 1)) {
							ZEPHIR_CPY_WRT(escapedCode, code);
						} else {
							ZEPHIR_INIT_NVAR(escapedCode);
							zephir_addslashes(escapedCode, code TSRMLS_CC);
						}
					} else {
						if (ZEPHIR_IS_LONG(exprLevel, 1)) {
							ZEPHIR_CPY_WRT(escapedCode, block);
						} else {
							ZEPHIR_INIT_NVAR(escapedCode);
							zephir_addslashes(escapedCode, block TSRMLS_CC);
						}
					}
					if (ZEPHIR_IS_LONG(exprLevel, 1)) {
						RETURN_CCTOR(escapedCode);
					}
					ZEPHIR_CONCAT_SVS(return_value, "'", escapedCode, "'");
					RETURN_MM();
				}
			}
			RETURN_MM_STRING("''", 1);
		}
		ZEPHIR_INIT_NVAR(_2);
		zephir_camelize(_2, name);
		ZEPHIR_CALL_FUNCTION(&method, "lcfirst", NULL, 65, _2);
		zephir_check_call_status();
		ZEPHIR_INIT_VAR(className);
		ZVAL_STRING(className, "Phalcon\\Tag", 1);
		if ((zephir_method_exists(className, method TSRMLS_CC)  == SUCCESS)) {
			ZEPHIR_OBS_VAR(arrayHelpers);
			zephir_read_property_this(&arrayHelpers, this_ptr, SL("_arrayHelpers"), PH_NOISY_CC);
			if (Z_TYPE_P(arrayHelpers) != IS_ARRAY) {
				ZEPHIR_INIT_NVAR(arrayHelpers);
				zephir_create_array(arrayHelpers, 18, 0 TSRMLS_CC);
				zephir_array_update_string(&arrayHelpers, SL("link_to"), &ZEPHIR_GLOBAL(global_true), PH_COPY | PH_SEPARATE);
				zephir_array_update_string(&arrayHelpers, SL("image"), &ZEPHIR_GLOBAL(global_true), PH_COPY | PH_SEPARATE);
				zephir_array_update_string(&arrayHelpers, SL("form"), &ZEPHIR_GLOBAL(global_true), PH_COPY | PH_SEPARATE);
				zephir_array_update_string(&arrayHelpers, SL("select"), &ZEPHIR_GLOBAL(global_true), PH_COPY | PH_SEPARATE);
				zephir_array_update_string(&arrayHelpers, SL("select_static"), &ZEPHIR_GLOBAL(global_true), PH_COPY | PH_SEPARATE);
				zephir_array_update_string(&arrayHelpers, SL("submit_button"), &ZEPHIR_GLOBAL(global_true), PH_COPY | PH_SEPARATE);
				zephir_array_update_string(&arrayHelpers, SL("radio_field"), &ZEPHIR_GLOBAL(global_true), PH_COPY | PH_SEPARATE);
				zephir_array_update_string(&arrayHelpers, SL("check_field"), &ZEPHIR_GLOBAL(global_true), PH_COPY | PH_SEPARATE);
				zephir_array_update_string(&arrayHelpers, SL("file_field"), &ZEPHIR_GLOBAL(global_true), PH_COPY | PH_SEPARATE);
				zephir_array_update_string(&arrayHelpers, SL("hidden_field"), &ZEPHIR_GLOBAL(global_true), PH_COPY | PH_SEPARATE);
				zephir_array_update_string(&arrayHelpers, SL("password_field"), &ZEPHIR_GLOBAL(global_true), PH_COPY | PH_SEPARATE);
				zephir_array_update_string(&arrayHelpers, SL("text_area"), &ZEPHIR_GLOBAL(global_true), PH_COPY | PH_SEPARATE);
				zephir_array_update_string(&arrayHelpers, SL("text_field"), &ZEPHIR_GLOBAL(global_true), PH_COPY | PH_SEPARATE);
				zephir_array_update_string(&arrayHelpers, SL("email_field"), &ZEPHIR_GLOBAL(global_true), PH_COPY | PH_SEPARATE);
				zephir_array_update_string(&arrayHelpers, SL("date_field"), &ZEPHIR_GLOBAL(global_true), PH_COPY | PH_SEPARATE);
				zephir_array_update_string(&arrayHelpers, SL("tel_field"), &ZEPHIR_GLOBAL(global_true), PH_COPY | PH_SEPARATE);
				zephir_array_update_string(&arrayHelpers, SL("numeric_field"), &ZEPHIR_GLOBAL(global_true), PH_COPY | PH_SEPARATE);
				zephir_array_update_string(&arrayHelpers, SL("image_input"), &ZEPHIR_GLOBAL(global_true), PH_COPY | PH_SEPARATE);
				zephir_update_property_this(this_ptr, SL("_arrayHelpers"), arrayHelpers TSRMLS_CC);
			}
			if (zephir_array_isset(arrayHelpers, name)) {
				ZEPHIR_CONCAT_SVSVS(return_value, "$this->tag->", method, "(array(", arguments, "))");
				RETURN_MM();
			}
			ZEPHIR_CONCAT_SVSVS(return_value, "$this->tag->", method, "(", arguments, ")");
			RETURN_MM();
		}
		if (ZEPHIR_IS_STRING(name, "url")) {
			ZEPHIR_CONCAT_SVS(return_value, "$this->url->get(", arguments, ")");
			RETURN_MM();
		}
		if (ZEPHIR_IS_STRING(name, "static_url")) {
			ZEPHIR_CONCAT_SVS(return_value, "$this->url->getStatic(", arguments, ")");
			RETURN_MM();
		}
		if (ZEPHIR_IS_STRING(name, "date")) {
			ZEPHIR_CONCAT_SVS(return_value, "date(", arguments, ")");
			RETURN_MM();
		}
		if (ZEPHIR_IS_STRING(name, "time")) {
			RETURN_MM_STRING("time()", 1);
		}
		if (ZEPHIR_IS_STRING(name, "dump")) {
			ZEPHIR_CONCAT_SVS(return_value, "var_dump(", arguments, ")");
			RETURN_MM();
		}
		if (ZEPHIR_IS_STRING(name, "version")) {
			RETURN_MM_STRING("Phalcon\\Version::get()", 1);
		}
		if (ZEPHIR_IS_STRING(name, "version_id")) {
			RETURN_MM_STRING("Phalcon\\Version::getId()", 1);
		}
		if (ZEPHIR_IS_STRING(name, "constant")) {
			ZEPHIR_CONCAT_SVS(return_value, "constant(", arguments, ")");
			RETURN_MM();
		}
		ZEPHIR_CONCAT_SVSVS(return_value, "$this->callMacro('", name, "', array(", arguments, "))");
		RETURN_MM();
	}
	ZEPHIR_CALL_METHOD(&_7, this_ptr, "expression", &_0, 380, nameExpr);
	zephir_check_call_status();
	ZEPHIR_CONCAT_VSVS(return_value, _7, "(", arguments, ")");
	RETURN_MM();

}

/**
 * Resolves filter intermediate code into a valid PHP expression
 */
PHP_METHOD(Phalcon_Mvc_View_Engine_Volt_Compiler, resolveTest) {

	zephir_fcall_cache_entry *_2 = NULL;
	int ZEPHIR_LAST_CALL_STATUS;
	zval *left = NULL;
	zval *test_param = NULL, *left_param = NULL, *type, *name = NULL, *testName, *_0 = NULL, *_1;
	zval *test = NULL;

	ZEPHIR_MM_GROW();
	zephir_fetch_params(1, 2, 0, &test_param, &left_param);

	test = test_param;
	zephir_get_strval(left, left_param);


	ZEPHIR_OBS_VAR(type);
	zephir_array_fetch_string(&type, test, SL("type"), PH_NOISY, "phalcon/mvc/view/engine/volt/compiler.zep", 579 TSRMLS_CC);
	if (ZEPHIR_IS_LONG(type, 265)) {
		ZEPHIR_OBS_VAR(name);
		zephir_array_fetch_string(&name, test, SL("value"), PH_NOISY, "phalcon/mvc/view/engine/volt/compiler.zep", 586 TSRMLS_CC);
		if (ZEPHIR_IS_STRING(name, "empty")) {
			ZEPHIR_CONCAT_SVS(return_value, "empty(", left, ")");
			RETURN_MM();
		}
		if (ZEPHIR_IS_STRING(name, "even")) {
			ZEPHIR_CONCAT_SVS(return_value, "(((", left, ") % 2) == 0)");
			RETURN_MM();
		}
		if (ZEPHIR_IS_STRING(name, "odd")) {
			ZEPHIR_CONCAT_SVS(return_value, "(((", left, ") % 2) != 0)");
			RETURN_MM();
		}
		if (ZEPHIR_IS_STRING(name, "numeric")) {
			ZEPHIR_CONCAT_SVS(return_value, "is_numeric(", left, ")");
			RETURN_MM();
		}
		if (ZEPHIR_IS_STRING(name, "scalar")) {
			ZEPHIR_CONCAT_SVS(return_value, "is_scalar(", left, ")");
			RETURN_MM();
		}
		if (ZEPHIR_IS_STRING(name, "iterable")) {
			ZEPHIR_CONCAT_SVSVS(return_value, "(is_array(", left, ") || (", left, ") instanceof Traversable)");
			RETURN_MM();
		}
	}
	if (ZEPHIR_IS_LONG(type, 350)) {
		ZEPHIR_OBS_VAR(testName);
		zephir_array_fetch_string(&testName, test, SL("name"), PH_NOISY, "phalcon/mvc/view/engine/volt/compiler.zep", 637 TSRMLS_CC);
		ZEPHIR_OBS_NVAR(name);
		if (zephir_array_isset_string_fetch(&name, testName, SS("value"), 0 TSRMLS_CC)) {
			if (ZEPHIR_IS_STRING(name, "divisibleby")) {
				zephir_array_fetch_string(&_1, test, SL("arguments"), PH_NOISY | PH_READONLY, "phalcon/mvc/view/engine/volt/compiler.zep", 641 TSRMLS_CC);
				ZEPHIR_CALL_METHOD(&_0, this_ptr, "expression", &_2, 380, _1);
				zephir_check_call_status();
				ZEPHIR_CONCAT_SVSVS(return_value, "(((", left, ") % (", _0, ")) == 0)");
				RETURN_MM();
			}
			if (ZEPHIR_IS_STRING(name, "sameas")) {
				zephir_array_fetch_string(&_1, test, SL("arguments"), PH_NOISY | PH_READONLY, "phalcon/mvc/view/engine/volt/compiler.zep", 648 TSRMLS_CC);
				ZEPHIR_CALL_METHOD(&_0, this_ptr, "expression", &_2, 380, _1);
				zephir_check_call_status();
				ZEPHIR_CONCAT_SVSVS(return_value, "(", left, ") === (", _0, ")");
				RETURN_MM();
			}
			if (ZEPHIR_IS_STRING(name, "type")) {
				zephir_array_fetch_string(&_1, test, SL("arguments"), PH_NOISY | PH_READONLY, "phalcon/mvc/view/engine/volt/compiler.zep", 655 TSRMLS_CC);
				ZEPHIR_CALL_METHOD(&_0, this_ptr, "expression", &_2, 380, _1);
				zephir_check_call_status();
				ZEPHIR_CONCAT_SVSVS(return_value, "gettype(", left, ") === (", _0, ")");
				RETURN_MM();
			}
		}
	}
	ZEPHIR_CALL_METHOD(&_0, this_ptr, "expression", &_2, 380, test);
	zephir_check_call_status();
	ZEPHIR_CONCAT_VSV(return_value, left, " == ", _0);
	RETURN_MM();

}

/**
 * Resolves filter intermediate code into PHP function calls
 */
PHP_METHOD(Phalcon_Mvc_View_Engine_Volt_Compiler, resolveFilter) {

	zend_bool _6, _7, _8;
	int ZEPHIR_LAST_CALL_STATUS;
	zval *left = NULL;
	zval *filter_param = NULL, *left_param = NULL, *code = NULL, *type, *functionName, *name = NULL, *file, *line, *extensions, *filters, *funcArguments = NULL, *arguments = NULL, *definition, *_0 = NULL, *_1, *_2, *_3 = NULL;
	zval *filter = NULL, *_4 = NULL, *_5;

	ZEPHIR_MM_GROW();
	zephir_fetch_params(1, 2, 0, &filter_param, &left_param);

	filter = filter_param;
	zephir_get_strval(left, left_param);


	ZEPHIR_INIT_VAR(code);
	ZVAL_NULL(code);
	ZEPHIR_OBS_VAR(type);
	zephir_array_fetch_string(&type, filter, SL("type"), PH_NOISY, "phalcon/mvc/view/engine/volt/compiler.zep", 674 TSRMLS_CC);
	if (ZEPHIR_IS_LONG(type, 265)) {
		ZEPHIR_OBS_VAR(name);
		zephir_array_fetch_string(&name, filter, SL("value"), PH_NOISY, "phalcon/mvc/view/engine/volt/compiler.zep", 680 TSRMLS_CC);
	} else {
		if (!ZEPHIR_IS_LONG(type, 350)) {
			ZEPHIR_INIT_VAR(_0);
			object_init_ex(_0, phalcon_mvc_view_engine_volt_exception_ce);
			zephir_array_fetch_string(&_1, filter, SL("file"), PH_NOISY | PH_READONLY, "phalcon/mvc/view/engine/volt/compiler.zep", 688 TSRMLS_CC);
			zephir_array_fetch_string(&_2, filter, SL("line"), PH_NOISY | PH_READONLY, "phalcon/mvc/view/engine/volt/compiler.zep", 688 TSRMLS_CC);
			ZEPHIR_INIT_VAR(_3);
			ZEPHIR_CONCAT_SVSV(_3, "Unknown filter type in ", _1, " on line ", _2);
			ZEPHIR_CALL_METHOD(NULL, _0, "__construct", NULL, 9, _3);
			zephir_check_call_status();
			zephir_throw_exception_debug(_0, "phalcon/mvc/view/engine/volt/compiler.zep", 688 TSRMLS_CC);
			ZEPHIR_MM_RESTORE();
			return;
		}
		ZEPHIR_OBS_VAR(functionName);
		zephir_array_fetch_string(&functionName, filter, SL("name"), PH_NOISY, "phalcon/mvc/view/engine/volt/compiler.zep", 691 TSRMLS_CC);
		ZEPHIR_OBS_NVAR(name);
		zephir_array_fetch_string(&name, functionName, SL("value"), PH_NOISY, "phalcon/mvc/view/engine/volt/compiler.zep", 692 TSRMLS_CC);
	}
	ZEPHIR_INIT_VAR(funcArguments);
	ZVAL_NULL(funcArguments);
	ZEPHIR_INIT_VAR(arguments);
	ZVAL_NULL(arguments);
	ZEPHIR_OBS_NVAR(funcArguments);
	if (zephir_array_isset_string_fetch(&funcArguments, filter, SS("arguments"), 0 TSRMLS_CC)) {
		if (!ZEPHIR_IS_STRING(name, "default")) {
			ZEPHIR_OBS_VAR(file);
			zephir_array_fetch_string(&file, filter, SL("file"), PH_NOISY, "phalcon/mvc/view/engine/volt/compiler.zep", 707 TSRMLS_CC);
			ZEPHIR_OBS_VAR(line);
			zephir_array_fetch_string(&line, filter, SL("line"), PH_NOISY, "phalcon/mvc/view/engine/volt/compiler.zep", 707 TSRMLS_CC);
			ZEPHIR_INIT_VAR(_4);
			zephir_create_array(_4, 3, 0 TSRMLS_CC);
			ZEPHIR_INIT_VAR(_5);
			zephir_create_array(_5, 4, 0 TSRMLS_CC);
			add_assoc_long_ex(_5, SS("type"), 364);
			zephir_array_update_string(&_5, SL("value"), &left, PH_COPY | PH_SEPARATE);
			zephir_array_update_string(&_5, SL("file"), &file, PH_COPY | PH_SEPARATE);
			zephir_array_update_string(&_5, SL("line"), &line, PH_COPY | PH_SEPARATE);
			zephir_array_update_string(&_4, SL("expr"), &_5, PH_COPY | PH_SEPARATE);
			zephir_array_update_string(&_4, SL("file"), &file, PH_COPY | PH_SEPARATE);
			zephir_array_update_string(&_4, SL("line"), &line, PH_COPY | PH_SEPARATE);
<<<<<<< HEAD
			Z_SET_ISREF_P(funcArguments);
			ZEPHIR_CALL_FUNCTION(NULL, "array_unshift", NULL, 383, funcArguments, _4);
			Z_UNSET_ISREF_P(funcArguments);
=======
			ZEPHIR_MAKE_REF(funcArguments);
			ZEPHIR_CALL_FUNCTION(NULL, "array_unshift", NULL, 380, funcArguments, _4);
			ZEPHIR_UNREF(funcArguments);
>>>>>>> 58cb694b
			zephir_check_call_status();
		}
		ZEPHIR_CALL_METHOD(&arguments, this_ptr, "expression", NULL, 380, funcArguments);
		zephir_check_call_status();
	} else {
		ZEPHIR_CPY_WRT(arguments, left);
	}
	ZEPHIR_OBS_VAR(extensions);
	zephir_read_property_this(&extensions, this_ptr, SL("_extensions"), PH_NOISY_CC);
	if (Z_TYPE_P(extensions) == IS_ARRAY) {
		ZEPHIR_INIT_NVAR(_4);
		zephir_create_array(_4, 3, 0 TSRMLS_CC);
		zephir_array_fast_append(_4, name);
		zephir_array_fast_append(_4, arguments);
		zephir_array_fast_append(_4, funcArguments);
		ZEPHIR_INIT_NVAR(_0);
		ZVAL_STRING(_0, "compileFilter", ZEPHIR_TEMP_PARAM_COPY);
		ZEPHIR_CALL_METHOD(&code, this_ptr, "fireextensionevent", NULL, 381, _0, _4);
		zephir_check_temp_parameter(_0);
		zephir_check_call_status();
		if (Z_TYPE_P(code) == IS_STRING) {
			RETURN_CCTOR(code);
		}
	}
	ZEPHIR_OBS_VAR(filters);
	zephir_read_property_this(&filters, this_ptr, SL("_filters"), PH_NOISY_CC);
	if (Z_TYPE_P(filters) == IS_ARRAY) {
		ZEPHIR_OBS_VAR(definition);
		if (zephir_array_isset_fetch(&definition, filters, name, 0 TSRMLS_CC)) {
			if (Z_TYPE_P(definition) == IS_STRING) {
				ZEPHIR_CONCAT_VSVS(return_value, definition, "(", arguments, ")");
				RETURN_MM();
			}
			if (Z_TYPE_P(definition) == IS_OBJECT) {
				if (zephir_instance_of_ev(definition, zend_ce_closure TSRMLS_CC)) {
					ZEPHIR_INIT_NVAR(_4);
					zephir_create_array(_4, 2, 0 TSRMLS_CC);
					zephir_array_fast_append(_4, arguments);
					zephir_array_fast_append(_4, funcArguments);
					ZEPHIR_CALL_USER_FUNC_ARRAY(return_value, definition, _4);
					zephir_check_call_status();
					RETURN_MM();
				}
			}
			ZEPHIR_INIT_NVAR(_0);
			object_init_ex(_0, phalcon_mvc_view_engine_volt_exception_ce);
			zephir_array_fetch_string(&_1, filter, SL("file"), PH_NOISY | PH_READONLY, "phalcon/mvc/view/engine/volt/compiler.zep", 770 TSRMLS_CC);
			zephir_array_fetch_string(&_2, filter, SL("line"), PH_NOISY | PH_READONLY, "phalcon/mvc/view/engine/volt/compiler.zep", 770 TSRMLS_CC);
			ZEPHIR_INIT_LNVAR(_3);
			ZEPHIR_CONCAT_SVSVSV(_3, "Invalid definition for user filter '", name, "' in ", _1, " on line ", _2);
			ZEPHIR_CALL_METHOD(NULL, _0, "__construct", NULL, 9, _3);
			zephir_check_call_status();
			zephir_throw_exception_debug(_0, "phalcon/mvc/view/engine/volt/compiler.zep", 770 TSRMLS_CC);
			ZEPHIR_MM_RESTORE();
			return;
		}
	}
	if (ZEPHIR_IS_STRING(name, "length")) {
		ZEPHIR_CONCAT_SVS(return_value, "$this->length(", arguments, ")");
		RETURN_MM();
	}
	_6 = ZEPHIR_IS_STRING(name, "e");
	if (!(_6)) {
		_6 = ZEPHIR_IS_STRING(name, "escape");
	}
	if (_6) {
		ZEPHIR_CONCAT_SVS(return_value, "$this->escaper->escapeHtml(", arguments, ")");
		RETURN_MM();
	}
	if (ZEPHIR_IS_STRING(name, "escape_css")) {
		ZEPHIR_CONCAT_SVS(return_value, "$this->escaper->escapeCss(", arguments, ")");
		RETURN_MM();
	}
	if (ZEPHIR_IS_STRING(name, "escape_js")) {
		ZEPHIR_CONCAT_SVS(return_value, "$this->escaper->escapeJs(", arguments, ")");
		RETURN_MM();
	}
	if (ZEPHIR_IS_STRING(name, "escape_attr")) {
		ZEPHIR_CONCAT_SVS(return_value, "$this->escaper->escapeHtmlAttr(", arguments, ")");
		RETURN_MM();
	}
	if (ZEPHIR_IS_STRING(name, "trim")) {
		ZEPHIR_CONCAT_SVS(return_value, "trim(", arguments, ")");
		RETURN_MM();
	}
	if (ZEPHIR_IS_STRING(name, "left_trim")) {
		ZEPHIR_CONCAT_SVS(return_value, "ltrim(", arguments, ")");
		RETURN_MM();
	}
	if (ZEPHIR_IS_STRING(name, "right_trim")) {
		ZEPHIR_CONCAT_SVS(return_value, "rtrim(", arguments, ")");
		RETURN_MM();
	}
	if (ZEPHIR_IS_STRING(name, "striptags")) {
		ZEPHIR_CONCAT_SVS(return_value, "strip_tags(", arguments, ")");
		RETURN_MM();
	}
	if (ZEPHIR_IS_STRING(name, "url_encode")) {
		ZEPHIR_CONCAT_SVS(return_value, "urlencode(", arguments, ")");
		RETURN_MM();
	}
	if (ZEPHIR_IS_STRING(name, "slashes")) {
		ZEPHIR_CONCAT_SVS(return_value, "addslashes(", arguments, ")");
		RETURN_MM();
	}
	if (ZEPHIR_IS_STRING(name, "stripslashes")) {
		ZEPHIR_CONCAT_SVS(return_value, "stripslashes(", arguments, ")");
		RETURN_MM();
	}
	if (ZEPHIR_IS_STRING(name, "nl2br")) {
		ZEPHIR_CONCAT_SVS(return_value, "nl2br(", arguments, ")");
		RETURN_MM();
	}
	if (ZEPHIR_IS_STRING(name, "keys")) {
		ZEPHIR_CONCAT_SVS(return_value, "array_keys(", arguments, ")");
		RETURN_MM();
	}
	if (ZEPHIR_IS_STRING(name, "join")) {
		ZEPHIR_CONCAT_SVS(return_value, "join(", arguments, ")");
		RETURN_MM();
	}
	_7 = ZEPHIR_IS_STRING(name, "lower");
	if (!(_7)) {
		_7 = ZEPHIR_IS_STRING(name, "lowercase");
	}
	if (_7) {
		ZEPHIR_CONCAT_SVS(return_value, "Phalcon\\Text::lower(", arguments, ")");
		RETURN_MM();
	}
	_8 = ZEPHIR_IS_STRING(name, "upper");
	if (!(_8)) {
		_8 = ZEPHIR_IS_STRING(name, "uppercase");
	}
	if (_8) {
		ZEPHIR_CONCAT_SVS(return_value, "Phalcon\\Text::upper(", arguments, ")");
		RETURN_MM();
	}
	if (ZEPHIR_IS_STRING(name, "capitalize")) {
		ZEPHIR_CONCAT_SVS(return_value, "ucwords(", arguments, ")");
		RETURN_MM();
	}
	if (ZEPHIR_IS_STRING(name, "sort")) {
		ZEPHIR_CONCAT_SVS(return_value, "$this->sort(", arguments, ")");
		RETURN_MM();
	}
	if (ZEPHIR_IS_STRING(name, "json_encode")) {
		ZEPHIR_CONCAT_SVS(return_value, "json_encode(", arguments, ")");
		RETURN_MM();
	}
	if (ZEPHIR_IS_STRING(name, "json_decode")) {
		ZEPHIR_CONCAT_SVS(return_value, "json_decode(", arguments, ")");
		RETURN_MM();
	}
	if (ZEPHIR_IS_STRING(name, "format")) {
		ZEPHIR_CONCAT_SVS(return_value, "sprintf(", arguments, ")");
		RETURN_MM();
	}
	if (ZEPHIR_IS_STRING(name, "abs")) {
		ZEPHIR_CONCAT_SVS(return_value, "abs(", arguments, ")");
		RETURN_MM();
	}
	if (ZEPHIR_IS_STRING(name, "slice")) {
		ZEPHIR_CONCAT_SVS(return_value, "$this->slice(", arguments, ")");
		RETURN_MM();
	}
	if (ZEPHIR_IS_STRING(name, "default")) {
		ZEPHIR_CONCAT_SVSVSVS(return_value, "(empty(", left, ") ? (", arguments, ") : (", left, "))");
		RETURN_MM();
	}
	if (ZEPHIR_IS_STRING(name, "convert_encoding")) {
		ZEPHIR_CONCAT_SVS(return_value, "$this->convertEncoding(", arguments, ")");
		RETURN_MM();
	}
	ZEPHIR_INIT_NVAR(_0);
	object_init_ex(_0, phalcon_mvc_view_engine_volt_exception_ce);
	zephir_array_fetch_string(&_1, filter, SL("file"), PH_NOISY | PH_READONLY, "phalcon/mvc/view/engine/volt/compiler.zep", 959 TSRMLS_CC);
	zephir_array_fetch_string(&_2, filter, SL("line"), PH_NOISY | PH_READONLY, "phalcon/mvc/view/engine/volt/compiler.zep", 959 TSRMLS_CC);
	ZEPHIR_INIT_LNVAR(_3);
	ZEPHIR_CONCAT_SVSVSV(_3, "Unknown filter \"", name, "\" in ", _1, " on line ", _2);
	ZEPHIR_CALL_METHOD(NULL, _0, "__construct", NULL, 9, _3);
	zephir_check_call_status();
	zephir_throw_exception_debug(_0, "phalcon/mvc/view/engine/volt/compiler.zep", 959 TSRMLS_CC);
	ZEPHIR_MM_RESTORE();
	return;

}

/**
 * Resolves an expression node in an AST volt tree
 */
PHP_METHOD(Phalcon_Mvc_View_Engine_Volt_Compiler, expression) {

	HashTable *_4;
	HashPosition _3;
	zephir_fcall_cache_entry *_2 = NULL, *_7 = NULL, *_9 = NULL, *_10 = NULL, *_12 = NULL, *_15 = NULL, *_18 = NULL;
	int ZEPHIR_LAST_CALL_STATUS;
	zval *expr_param = NULL, *exprCode = NULL, *extensions, *items = NULL, *singleExpr = NULL, *singleExprCode = NULL, *name = NULL, *left = NULL, *leftCode = NULL, *right = NULL, *rightCode = NULL, *type = NULL, *startCode = NULL, *endCode = NULL, *start = NULL, *end = NULL, *_1 = NULL, **_5, *_6, *_8 = NULL, *_11, _13 = zval_used_for_init, _14 = zval_used_for_init, *_16 = NULL, *_17;
	zval *expr = NULL, *_0 = NULL;

	ZEPHIR_MM_GROW();
	zephir_fetch_params(1, 1, 0, &expr_param);

	expr = expr_param;


	ZEPHIR_INIT_VAR(exprCode);
	ZVAL_NULL(exprCode);
	RETURN_ON_FAILURE(zephir_property_incr(this_ptr, SL("_exprLevel") TSRMLS_CC));
	ZEPHIR_OBS_VAR(extensions);
	zephir_read_property_this(&extensions, this_ptr, SL("_extensions"), PH_NOISY_CC);
	while (1) {
		if (Z_TYPE_P(extensions) == IS_ARRAY) {
			ZEPHIR_INIT_NVAR(_0);
			zephir_create_array(_0, 1, 0 TSRMLS_CC);
			zephir_array_fast_append(_0, expr);
			ZEPHIR_INIT_NVAR(_1);
			ZVAL_STRING(_1, "resolveExpression", ZEPHIR_TEMP_PARAM_COPY);
			ZEPHIR_CALL_METHOD(&exprCode, this_ptr, "fireextensionevent", &_2, 381, _1, _0);
			zephir_check_temp_parameter(_1);
			zephir_check_call_status();
			if (Z_TYPE_P(exprCode) == IS_STRING) {
				break;
			}
		}
		ZEPHIR_OBS_NVAR(type);
		if (!(zephir_array_isset_string_fetch(&type, expr, SS("type"), 0 TSRMLS_CC))) {
			ZEPHIR_INIT_NVAR(items);
			array_init(items);
			zephir_is_iterable(expr, &_4, &_3, 0, 0, "phalcon/mvc/view/engine/volt/compiler.zep", 1000);
			for (
			  ; zephir_hash_get_current_data_ex(_4, (void**) &_5, &_3) == SUCCESS
			  ; zephir_hash_move_forward_ex(_4, &_3)
			) {
				ZEPHIR_GET_HVALUE(singleExpr, _5);
				zephir_array_fetch_string(&_6, singleExpr, SL("expr"), PH_NOISY | PH_READONLY, "phalcon/mvc/view/engine/volt/compiler.zep", 993 TSRMLS_CC);
				ZEPHIR_CALL_METHOD(&singleExprCode, this_ptr, "expression", &_7, 380, _6);
				zephir_check_call_status();
				ZEPHIR_OBS_NVAR(name);
				if (zephir_array_isset_string_fetch(&name, singleExpr, SS("name"), 0 TSRMLS_CC)) {
					ZEPHIR_INIT_LNVAR(_8);
					ZEPHIR_CONCAT_SVSV(_8, "'", name, "' => ", singleExprCode);
					zephir_array_append(&items, _8, PH_SEPARATE, "phalcon/mvc/view/engine/volt/compiler.zep", 995);
				} else {
					zephir_array_append(&items, singleExprCode, PH_SEPARATE, "phalcon/mvc/view/engine/volt/compiler.zep", 997);
				}
			}
			ZEPHIR_INIT_NVAR(exprCode);
			zephir_fast_join_str(exprCode, SL(", "), items TSRMLS_CC);
			break;
		}
		if (ZEPHIR_IS_LONG(type, '.')) {
			ZEPHIR_CALL_METHOD(&exprCode, this_ptr, "attributereader", &_9, 0, expr);
			zephir_check_call_status();
			break;
		}
		ZEPHIR_OBS_NVAR(left);
		if (zephir_array_isset_string_fetch(&left, expr, SS("left"), 0 TSRMLS_CC)) {
			ZEPHIR_CALL_METHOD(&leftCode, this_ptr, "expression", &_7, 380, left);
			zephir_check_call_status();
		}
		if (ZEPHIR_IS_LONG(type, 311)) {
			zephir_array_fetch_string(&_6, expr, SL("right"), PH_NOISY | PH_READONLY, "phalcon/mvc/view/engine/volt/compiler.zep", 1023 TSRMLS_CC);
			ZEPHIR_CALL_METHOD(&exprCode, this_ptr, "resolvetest", &_10, 0, _6, leftCode);
			zephir_check_call_status();
			break;
		}
		if (ZEPHIR_IS_LONG(type, 124)) {
			zephir_array_fetch_string(&_11, expr, SL("right"), PH_NOISY | PH_READONLY, "phalcon/mvc/view/engine/volt/compiler.zep", 1031 TSRMLS_CC);
			ZEPHIR_CALL_METHOD(&exprCode, this_ptr, "resolvefilter", &_12, 384, _11, leftCode);
			zephir_check_call_status();
			break;
		}
		ZEPHIR_OBS_NVAR(right);
		if (zephir_array_isset_string_fetch(&right, expr, SS("right"), 0 TSRMLS_CC)) {
			ZEPHIR_CALL_METHOD(&rightCode, this_ptr, "expression", &_7, 380, right);
			zephir_check_call_status();
		}
		ZEPHIR_INIT_NVAR(exprCode);
		ZVAL_NULL(exprCode);
		do {
			if (ZEPHIR_IS_LONG(type, '!')) {
				ZEPHIR_INIT_NVAR(exprCode);
				ZEPHIR_CONCAT_SV(exprCode, "!", rightCode);
				break;
			}
			if (ZEPHIR_IS_LONG(type, '*')) {
				ZEPHIR_INIT_NVAR(exprCode);
				ZEPHIR_CONCAT_VSV(exprCode, leftCode, " * ", rightCode);
				break;
			}
			if (ZEPHIR_IS_LONG(type, '+')) {
				ZEPHIR_INIT_NVAR(exprCode);
				ZEPHIR_CONCAT_VSV(exprCode, leftCode, " + ", rightCode);
				break;
			}
			if (ZEPHIR_IS_LONG(type, '-')) {
				ZEPHIR_INIT_NVAR(exprCode);
				ZEPHIR_CONCAT_VSV(exprCode, leftCode, " - ", rightCode);
				break;
			}
			if (ZEPHIR_IS_LONG(type, '/')) {
				ZEPHIR_INIT_NVAR(exprCode);
				ZEPHIR_CONCAT_VSV(exprCode, leftCode, " / ", rightCode);
				break;
			}
			if (ZEPHIR_IS_LONG(type, 37)) {
				ZEPHIR_INIT_NVAR(exprCode);
				ZEPHIR_CONCAT_VSV(exprCode, leftCode, " % ", rightCode);
				break;
			}
			if (ZEPHIR_IS_LONG(type, '<')) {
				ZEPHIR_INIT_NVAR(exprCode);
				ZEPHIR_CONCAT_VSV(exprCode, leftCode, " < ", rightCode);
				break;
			}
			if (ZEPHIR_IS_LONG(type, 61)) {
				ZEPHIR_INIT_NVAR(exprCode);
				ZEPHIR_CONCAT_VSV(exprCode, leftCode, " > ", rightCode);
				break;
			}
			if (ZEPHIR_IS_LONG(type, 62)) {
				ZEPHIR_INIT_NVAR(exprCode);
				ZEPHIR_CONCAT_VSV(exprCode, leftCode, " > ", rightCode);
				break;
			}
			if (ZEPHIR_IS_LONG(type, 126)) {
				ZEPHIR_INIT_NVAR(exprCode);
				ZEPHIR_CONCAT_VSV(exprCode, leftCode, " . ", rightCode);
				break;
			}
			if (ZEPHIR_IS_LONG(type, 278)) {
				ZEPHIR_INIT_NVAR(exprCode);
				ZEPHIR_CONCAT_SVSVS(exprCode, "pow(", leftCode, ", ", rightCode, ")");
				break;
			}
			if (ZEPHIR_IS_LONG(type, 360)) {
				ZEPHIR_INIT_NVAR(exprCode);
				if (zephir_array_isset_string(expr, SS("left"))) {
					ZEPHIR_CONCAT_SVS(exprCode, "array(", leftCode, ")");
				} else {
					ZVAL_STRING(exprCode, "array()", 1);
				}
				break;
			}
			if (ZEPHIR_IS_LONG(type, 258)) {
				ZEPHIR_OBS_NVAR(exprCode);
				zephir_array_fetch_string(&exprCode, expr, SL("value"), PH_NOISY, "phalcon/mvc/view/engine/volt/compiler.zep", 1098 TSRMLS_CC);
				break;
			}
			if (ZEPHIR_IS_LONG(type, 259)) {
				ZEPHIR_OBS_NVAR(exprCode);
				zephir_array_fetch_string(&exprCode, expr, SL("value"), PH_NOISY, "phalcon/mvc/view/engine/volt/compiler.zep", 1102 TSRMLS_CC);
				break;
			}
			if (ZEPHIR_IS_LONG(type, 260)) {
				ZEPHIR_INIT_NVAR(_1);
				zephir_array_fetch_string(&_6, expr, SL("value"), PH_NOISY | PH_READONLY, "phalcon/mvc/view/engine/volt/compiler.zep", 1106 TSRMLS_CC);
				ZEPHIR_SINIT_NVAR(_13);
				ZVAL_STRING(&_13, "'", 0);
				ZEPHIR_SINIT_NVAR(_14);
				ZVAL_STRING(&_14, "\\'", 0);
				zephir_fast_str_replace(&_1, &_13, &_14, _6 TSRMLS_CC);
				ZEPHIR_INIT_NVAR(exprCode);
				ZEPHIR_CONCAT_SVS(exprCode, "'", _1, "'");
				break;
			}
			if (ZEPHIR_IS_LONG(type, 261)) {
				ZEPHIR_INIT_NVAR(exprCode);
				ZVAL_STRING(exprCode, "null", 1);
				break;
			}
			if (ZEPHIR_IS_LONG(type, 262)) {
				ZEPHIR_INIT_NVAR(exprCode);
				ZVAL_STRING(exprCode, "false", 1);
				break;
			}
			if (ZEPHIR_IS_LONG(type, 263)) {
				ZEPHIR_INIT_NVAR(exprCode);
				ZVAL_STRING(exprCode, "true", 1);
				break;
			}
			if (ZEPHIR_IS_LONG(type, 265)) {
				zephir_array_fetch_string(&_11, expr, SL("value"), PH_NOISY | PH_READONLY, "phalcon/mvc/view/engine/volt/compiler.zep", 1122 TSRMLS_CC);
				ZEPHIR_INIT_NVAR(exprCode);
				ZEPHIR_CONCAT_SV(exprCode, "$", _11);
				break;
			}
			if (ZEPHIR_IS_LONG(type, 266)) {
				ZEPHIR_INIT_NVAR(exprCode);
				ZEPHIR_CONCAT_VSV(exprCode, leftCode, " && ", rightCode);
				break;
			}
			if (ZEPHIR_IS_LONG(type, 267)) {
				ZEPHIR_INIT_NVAR(exprCode);
				ZEPHIR_CONCAT_VSV(exprCode, leftCode, " || ", rightCode);
				break;
			}
			if (ZEPHIR_IS_LONG(type, 270)) {
				ZEPHIR_INIT_NVAR(exprCode);
				ZEPHIR_CONCAT_VSV(exprCode, leftCode, " <= ", rightCode);
				break;
			}
			if (ZEPHIR_IS_LONG(type, 271)) {
				ZEPHIR_INIT_NVAR(exprCode);
				ZEPHIR_CONCAT_VSV(exprCode, leftCode, " >= ", rightCode);
				break;
			}
			if (ZEPHIR_IS_LONG(type, 272)) {
				ZEPHIR_INIT_NVAR(exprCode);
				ZEPHIR_CONCAT_VSV(exprCode, leftCode, " == ", rightCode);
				break;
			}
			if (ZEPHIR_IS_LONG(type, 273)) {
				ZEPHIR_INIT_NVAR(exprCode);
				ZEPHIR_CONCAT_VSV(exprCode, leftCode, " != ", rightCode);
				break;
			}
			if (ZEPHIR_IS_LONG(type, 274)) {
				ZEPHIR_INIT_NVAR(exprCode);
				ZEPHIR_CONCAT_VSV(exprCode, leftCode, " === ", rightCode);
				break;
			}
			if (ZEPHIR_IS_LONG(type, 275)) {
				ZEPHIR_INIT_NVAR(exprCode);
				ZEPHIR_CONCAT_VSV(exprCode, leftCode, " !== ", rightCode);
				break;
			}
			if (ZEPHIR_IS_LONG(type, 276)) {
				ZEPHIR_INIT_NVAR(exprCode);
				ZEPHIR_CONCAT_SVSVS(exprCode, "range(", leftCode, ", ", rightCode, ")");
				break;
			}
			if (ZEPHIR_IS_LONG(type, 350)) {
				ZEPHIR_CALL_METHOD(&exprCode, this_ptr, "functioncall", &_15, 0, expr);
				zephir_check_call_status();
				break;
			}
			if (ZEPHIR_IS_LONG(type, 356)) {
				ZEPHIR_INIT_NVAR(exprCode);
				ZEPHIR_CONCAT_SVS(exprCode, "(", leftCode, ")");
				break;
			}
			if (ZEPHIR_IS_LONG(type, 361)) {
				ZEPHIR_INIT_NVAR(exprCode);
				ZEPHIR_CONCAT_VSVS(exprCode, leftCode, "[", rightCode, "]");
				break;
			}
			if (ZEPHIR_IS_LONG(type, 365)) {
				ZEPHIR_OBS_NVAR(start);
				if (zephir_array_isset_string_fetch(&start, expr, SS("start"), 0 TSRMLS_CC)) {
					ZEPHIR_CALL_METHOD(&startCode, this_ptr, "expression", &_7, 380, start);
					zephir_check_call_status();
				} else {
					ZEPHIR_INIT_NVAR(startCode);
					ZVAL_STRING(startCode, "null", 1);
				}
				ZEPHIR_OBS_NVAR(end);
				if (zephir_array_isset_string_fetch(&end, expr, SS("end"), 0 TSRMLS_CC)) {
					ZEPHIR_CALL_METHOD(&endCode, this_ptr, "expression", &_7, 380, end);
					zephir_check_call_status();
				} else {
					ZEPHIR_INIT_NVAR(endCode);
					ZVAL_STRING(endCode, "null", 1);
				}
				ZEPHIR_INIT_NVAR(exprCode);
				ZEPHIR_CONCAT_SVSVSVS(exprCode, "$this->slice(", leftCode, ", ", startCode, ", ", endCode, ")");
				break;
			}
			if (ZEPHIR_IS_LONG(type, 362)) {
				ZEPHIR_INIT_NVAR(exprCode);
				ZEPHIR_CONCAT_SVS(exprCode, "!isset(", leftCode, ")");
				break;
			}
			if (ZEPHIR_IS_LONG(type, 363)) {
				ZEPHIR_INIT_NVAR(exprCode);
				ZEPHIR_CONCAT_SVS(exprCode, "isset(", leftCode, ")");
				break;
			}
			if (ZEPHIR_IS_LONG(type, 392)) {
				ZEPHIR_INIT_NVAR(exprCode);
				ZEPHIR_CONCAT_SVS(exprCode, "!empty(", leftCode, ")");
				break;
			}
			if (ZEPHIR_IS_LONG(type, 386)) {
				ZEPHIR_INIT_NVAR(exprCode);
				ZEPHIR_CONCAT_SVS(exprCode, "empty(", leftCode, ")");
				break;
			}
			if (ZEPHIR_IS_LONG(type, 393)) {
				ZEPHIR_INIT_NVAR(exprCode);
				ZEPHIR_CONCAT_SVS(exprCode, "!(((", leftCode, ") % 2) == 0)");
				break;
			}
			if (ZEPHIR_IS_LONG(type, 387)) {
				ZEPHIR_INIT_NVAR(exprCode);
				ZEPHIR_CONCAT_SVS(exprCode, "(((", leftCode, ") % 2) == 0)");
				break;
			}
			if (ZEPHIR_IS_LONG(type, 394)) {
				ZEPHIR_INIT_NVAR(exprCode);
				ZEPHIR_CONCAT_SVS(exprCode, "!(((", leftCode, ") % 2) != 0)");
				break;
			}
			if (ZEPHIR_IS_LONG(type, 388)) {
				ZEPHIR_INIT_NVAR(exprCode);
				ZEPHIR_CONCAT_SVS(exprCode, "(((", leftCode, ") % 2) != 0)");
				break;
			}
			if (ZEPHIR_IS_LONG(type, 395)) {
				ZEPHIR_INIT_NVAR(exprCode);
				ZEPHIR_CONCAT_SVS(exprCode, "!is_numeric(", leftCode, ")");
				break;
			}
			if (ZEPHIR_IS_LONG(type, 389)) {
				ZEPHIR_INIT_NVAR(exprCode);
				ZEPHIR_CONCAT_SVS(exprCode, "is_numeric(", leftCode, ")");
				break;
			}
			if (ZEPHIR_IS_LONG(type, 396)) {
				ZEPHIR_INIT_NVAR(exprCode);
				ZEPHIR_CONCAT_SVS(exprCode, "!is_scalar(", leftCode, ")");
				break;
			}
			if (ZEPHIR_IS_LONG(type, 390)) {
				ZEPHIR_INIT_NVAR(exprCode);
				ZEPHIR_CONCAT_SVS(exprCode, "is_scalar(", leftCode, ")");
				break;
			}
			if (ZEPHIR_IS_LONG(type, 397)) {
				ZEPHIR_INIT_NVAR(exprCode);
				ZEPHIR_CONCAT_SVSVS(exprCode, "!(is_array(", leftCode, ") || (", leftCode, ") instanceof Traversable)");
				break;
			}
			if (ZEPHIR_IS_LONG(type, 391)) {
				ZEPHIR_INIT_NVAR(exprCode);
				ZEPHIR_CONCAT_SVSVS(exprCode, "(is_array(", leftCode, ") || (", leftCode, ") instanceof Traversable)");
				break;
			}
			if (ZEPHIR_IS_LONG(type, 309)) {
				ZEPHIR_INIT_NVAR(exprCode);
				ZEPHIR_CONCAT_SVSVS(exprCode, "$this->isIncluded(", leftCode, ", ", rightCode, ")");
				break;
			}
			if (ZEPHIR_IS_LONG(type, 367)) {
				ZEPHIR_INIT_NVAR(exprCode);
				ZEPHIR_CONCAT_SVSVS(exprCode, "!$this->isIncluded(", leftCode, ", ", rightCode, ")");
				break;
			}
			if (ZEPHIR_IS_LONG(type, 366)) {
				zephir_array_fetch_string(&_6, expr, SL("ternary"), PH_NOISY | PH_READONLY, "phalcon/mvc/view/engine/volt/compiler.zep", 1261 TSRMLS_CC);
				ZEPHIR_CALL_METHOD(&_16, this_ptr, "expression", &_7, 380, _6);
				zephir_check_call_status();
				ZEPHIR_INIT_NVAR(exprCode);
				ZEPHIR_CONCAT_SVSVSVS(exprCode, "(", _16, " ? ", leftCode, " : ", rightCode, ")");
				break;
			}
			if (ZEPHIR_IS_LONG(type, 368)) {
				ZEPHIR_INIT_NVAR(exprCode);
				ZEPHIR_CONCAT_SV(exprCode, "-", rightCode);
				break;
			}
			if (ZEPHIR_IS_LONG(type, 369)) {
				ZEPHIR_INIT_NVAR(exprCode);
				ZEPHIR_CONCAT_SV(exprCode, "+", rightCode);
				break;
			}
			if (ZEPHIR_IS_LONG(type, 364)) {
				ZEPHIR_OBS_NVAR(exprCode);
				zephir_array_fetch_string(&exprCode, expr, SL("value"), PH_NOISY, "phalcon/mvc/view/engine/volt/compiler.zep", 1273 TSRMLS_CC);
				break;
			}
			ZEPHIR_INIT_NVAR(_1);
			object_init_ex(_1, phalcon_mvc_view_engine_volt_exception_ce);
			zephir_array_fetch_string(&_11, expr, SL("file"), PH_NOISY | PH_READONLY, "phalcon/mvc/view/engine/volt/compiler.zep", 1277 TSRMLS_CC);
			zephir_array_fetch_string(&_17, expr, SL("line"), PH_NOISY | PH_READONLY, "phalcon/mvc/view/engine/volt/compiler.zep", 1277 TSRMLS_CC);
			ZEPHIR_INIT_LNVAR(_8);
			ZEPHIR_CONCAT_SVSVSV(_8, "Unknown expression ", type, " in ", _11, " on line ", _17);
			ZEPHIR_CALL_METHOD(NULL, _1, "__construct", &_18, 9, _8);
			zephir_check_call_status();
			zephir_throw_exception_debug(_1, "phalcon/mvc/view/engine/volt/compiler.zep", 1277 TSRMLS_CC);
			ZEPHIR_MM_RESTORE();
			return;
		} while(0);

		break;
	}
	RETURN_ON_FAILURE(zephir_property_decr(this_ptr, SL("_exprLevel") TSRMLS_CC));
	RETURN_CCTOR(exprCode);

}

/**
 * Compiles a block of statements
 *
 * @param array statements
 * @return string|array
 */
PHP_METHOD(Phalcon_Mvc_View_Engine_Volt_Compiler, _statementListOrExtends) {

	int ZEPHIR_LAST_CALL_STATUS;
	HashTable *_1;
	HashPosition _0;
	zend_bool isStatementList;
	zval *statements, *statement = NULL, **_2;

	ZEPHIR_MM_GROW();
	zephir_fetch_params(1, 1, 0, &statements);



	if (Z_TYPE_P(statements) != IS_ARRAY) {
		RETVAL_ZVAL(statements, 1, 0);
		RETURN_MM();
	}
	isStatementList = 1;
	if (!(zephir_array_isset_string(statements, SS("type")))) {
		zephir_is_iterable(statements, &_1, &_0, 0, 0, "phalcon/mvc/view/engine/volt/compiler.zep", 1317);
		for (
		  ; zephir_hash_get_current_data_ex(_1, (void**) &_2, &_0) == SUCCESS
		  ; zephir_hash_move_forward_ex(_1, &_0)
		) {
			ZEPHIR_GET_HVALUE(statement, _2);
			if (Z_TYPE_P(statement) != IS_ARRAY) {
				isStatementList = 0;
				break;
			}
		}
	}
	if (isStatementList == 1) {
		ZEPHIR_RETURN_CALL_METHOD(this_ptr, "_statementlist", NULL, 385, statements);
		zephir_check_call_status();
		RETURN_MM();
	}
	RETVAL_ZVAL(statements, 1, 0);
	RETURN_MM();

}

/**
 * Compiles a "foreach" intermediate code representation into plain PHP code
 */
PHP_METHOD(Phalcon_Mvc_View_Engine_Volt_Compiler, compileForeach) {

	HashTable *_2;
	HashPosition _1;
	zephir_fcall_cache_entry *_0 = NULL;
	int ZEPHIR_LAST_CALL_STATUS;
	zend_bool extendsMode;
	zval *statement_param = NULL, *extendsMode_param = NULL, *compilation, *prefix = NULL, *level, *prefixLevel, *expr, *exprCode = NULL, *bstatement = NULL, *type = NULL, *blockStatements, *forElse = NULL, *code = NULL, *loopContext, *iterator = NULL, *key, *ifExpr, *variable, **_3, *_4 = NULL, *_5, *_6 = NULL, *_7 = NULL, *_8 = NULL, *_9 = NULL, *_10 = NULL, *_11 = NULL, *_12, *_13 = NULL;
	zval *statement = NULL;

	ZEPHIR_MM_GROW();
	zephir_fetch_params(1, 1, 1, &statement_param, &extendsMode_param);

	statement = statement_param;
	if (!extendsMode_param) {
		extendsMode = 0;
	} else {
		extendsMode = zephir_get_boolval(extendsMode_param);
	}


	if (!(zephir_array_isset_string(statement, SS("expr")))) {
		ZEPHIR_THROW_EXCEPTION_DEBUG_STR(phalcon_mvc_view_engine_volt_exception_ce, "Corrupted statement", "phalcon/mvc/view/engine/volt/compiler.zep", 1345);
		return;
	}
	ZEPHIR_INIT_VAR(compilation);
	ZVAL_STRING(compilation, "", 1);
	ZEPHIR_INIT_VAR(forElse);
	ZVAL_NULL(forElse);
	RETURN_ON_FAILURE(zephir_property_incr(this_ptr, SL("_foreachLevel") TSRMLS_CC));
	ZEPHIR_CALL_METHOD(&prefix, this_ptr, "getuniqueprefix", NULL, 0);
	zephir_check_call_status();
	ZEPHIR_OBS_VAR(level);
	zephir_read_property_this(&level, this_ptr, SL("_foreachLevel"), PH_NOISY_CC);
	ZEPHIR_INIT_VAR(prefixLevel);
	ZEPHIR_CONCAT_VV(prefixLevel, prefix, level);
	ZEPHIR_OBS_VAR(expr);
	zephir_array_fetch_string(&expr, statement, SL("expr"), PH_NOISY, "phalcon/mvc/view/engine/volt/compiler.zep", 1363 TSRMLS_CC);
	ZEPHIR_CALL_METHOD(&exprCode, this_ptr, "expression", &_0, 380, expr);
	zephir_check_call_status();
	ZEPHIR_OBS_VAR(blockStatements);
	zephir_array_fetch_string(&blockStatements, statement, SL("block_statements"), PH_NOISY, "phalcon/mvc/view/engine/volt/compiler.zep", 1369 TSRMLS_CC);
	ZEPHIR_INIT_NVAR(forElse);
	ZVAL_BOOL(forElse, 0);
	if (Z_TYPE_P(blockStatements) == IS_ARRAY) {
		zephir_is_iterable(blockStatements, &_2, &_1, 0, 0, "phalcon/mvc/view/engine/volt/compiler.zep", 1395);
		for (
		  ; zephir_hash_get_current_data_ex(_2, (void**) &_3, &_1) == SUCCESS
		  ; zephir_hash_move_forward_ex(_2, &_1)
		) {
			ZEPHIR_GET_HVALUE(bstatement, _3);
			if (Z_TYPE_P(bstatement) != IS_ARRAY) {
				break;
			}
			ZEPHIR_OBS_NVAR(type);
			if (!(zephir_array_isset_string_fetch(&type, bstatement, SS("type"), 0 TSRMLS_CC))) {
				break;
			}
			if (ZEPHIR_IS_LONG(type, 321)) {
				ZEPHIR_INIT_LNVAR(_4);
				ZEPHIR_CONCAT_SVS(_4, "<?php $", prefixLevel, "iterated = false; ?>");
				zephir_concat_self(&compilation, _4 TSRMLS_CC);
				ZEPHIR_CPY_WRT(forElse, prefixLevel);
				zephir_update_property_array(this_ptr, SL("_forElsePointers"), level, forElse TSRMLS_CC);
				break;
			}
		}
	}
<<<<<<< HEAD
	ZEPHIR_CALL_METHOD(&code, this_ptr, "_statementlist", NULL, 385, blockStatements, (extendsMode ? ZEPHIR_GLOBAL(global_true) : ZEPHIR_GLOBAL(global_false)));
=======
	ZEPHIR_INIT_VAR(_5);
	if (extendsMode) {
		ZVAL_BOOL(_5, 1);
	} else {
		ZVAL_BOOL(_5, 0);
	}
	ZEPHIR_CALL_METHOD(&code, this_ptr, "_statementlist", NULL, 382, blockStatements, _5);
>>>>>>> 58cb694b
	zephir_check_call_status();
	ZEPHIR_OBS_VAR(loopContext);
	zephir_read_property_this(&loopContext, this_ptr, SL("_loopPointers"), PH_NOISY_CC);
	if (zephir_array_isset(loopContext, level)) {
		ZEPHIR_INIT_LNVAR(_4);
		ZEPHIR_CONCAT_SVSVS(_4, "<?php $", prefixLevel, "iterator = ", exprCode, "; ");
		zephir_concat_self(&compilation, _4 TSRMLS_CC);
		ZEPHIR_INIT_VAR(_6);
		ZEPHIR_CONCAT_SVS(_6, "$", prefixLevel, "incr = 0; ");
		zephir_concat_self(&compilation, _6 TSRMLS_CC);
		ZEPHIR_INIT_VAR(_7);
		ZEPHIR_CONCAT_SVS(_7, "$", prefixLevel, "loop = new stdClass(); ");
		zephir_concat_self(&compilation, _7 TSRMLS_CC);
		ZEPHIR_INIT_VAR(_8);
		ZEPHIR_CONCAT_SVSVS(_8, "$", prefixLevel, "loop->length = count($", prefixLevel, "iterator); ");
		zephir_concat_self(&compilation, _8 TSRMLS_CC);
		ZEPHIR_INIT_VAR(_9);
		ZEPHIR_CONCAT_SVS(_9, "$", prefixLevel, "loop->index = 1; ");
		zephir_concat_self(&compilation, _9 TSRMLS_CC);
		ZEPHIR_INIT_VAR(_10);
		ZEPHIR_CONCAT_SVS(_10, "$", prefixLevel, "loop->index0 = 1; ");
		zephir_concat_self(&compilation, _10 TSRMLS_CC);
		ZEPHIR_INIT_VAR(_11);
		ZEPHIR_CONCAT_SVSVS(_11, "$", prefixLevel, "loop->revindex = $", prefixLevel, "loop->length; ");
		zephir_concat_self(&compilation, _11 TSRMLS_CC);
		ZEPHIR_INIT_VAR(_12);
		ZEPHIR_CONCAT_SVSVS(_12, "$", prefixLevel, "loop->revindex0 = $", prefixLevel, "loop->length - 1; ?>");
		zephir_concat_self(&compilation, _12 TSRMLS_CC);
		ZEPHIR_INIT_VAR(iterator);
		ZEPHIR_CONCAT_SVS(iterator, "$", prefixLevel, "iterator");
	} else {
		ZEPHIR_CPY_WRT(iterator, exprCode);
	}
	ZEPHIR_OBS_VAR(variable);
	zephir_array_fetch_string(&variable, statement, SL("variable"), PH_NOISY, "phalcon/mvc/view/engine/volt/compiler.zep", 1424 TSRMLS_CC);
	ZEPHIR_OBS_VAR(key);
	if (zephir_array_isset_string_fetch(&key, statement, SS("key"), 0 TSRMLS_CC)) {
		ZEPHIR_INIT_LNVAR(_6);
		ZEPHIR_CONCAT_SVSVSVS(_6, "<?php foreach (", iterator, " as $", key, " => $", variable, ") { ");
		zephir_concat_self(&compilation, _6 TSRMLS_CC);
	} else {
		ZEPHIR_INIT_LNVAR(_6);
		ZEPHIR_CONCAT_SVSVS(_6, "<?php foreach (", iterator, " as $", variable, ") { ");
		zephir_concat_self(&compilation, _6 TSRMLS_CC);
	}
	ZEPHIR_OBS_VAR(ifExpr);
	if (zephir_array_isset_string_fetch(&ifExpr, statement, SS("if_expr"), 0 TSRMLS_CC)) {
<<<<<<< HEAD
		ZEPHIR_CALL_METHOD(&_12, this_ptr, "expression", &_0, 380, ifExpr);
=======
		ZEPHIR_CALL_METHOD(&_13, this_ptr, "expression", &_0, 377, ifExpr);
>>>>>>> 58cb694b
		zephir_check_call_status();
		ZEPHIR_INIT_LNVAR(_6);
		ZEPHIR_CONCAT_SVS(_6, "if (", _13, ") { ?>");
		zephir_concat_self(&compilation, _6 TSRMLS_CC);
	} else {
		zephir_concat_self_str(&compilation, SL("?>") TSRMLS_CC);
	}
	if (zephir_array_isset(loopContext, level)) {
		ZEPHIR_INIT_LNVAR(_6);
		ZEPHIR_CONCAT_SVSVS(_6, "<?php $", prefixLevel, "loop->first = ($", prefixLevel, "incr == 0); ");
		zephir_concat_self(&compilation, _6 TSRMLS_CC);
		ZEPHIR_INIT_LNVAR(_7);
		ZEPHIR_CONCAT_SVSVS(_7, "$", prefixLevel, "loop->index = $", prefixLevel, "incr + 1; ");
		zephir_concat_self(&compilation, _7 TSRMLS_CC);
		ZEPHIR_INIT_LNVAR(_8);
		ZEPHIR_CONCAT_SVSVS(_8, "$", prefixLevel, "loop->index0 = $", prefixLevel, "incr; ");
		zephir_concat_self(&compilation, _8 TSRMLS_CC);
		ZEPHIR_INIT_LNVAR(_9);
		ZEPHIR_CONCAT_SVSVSVS(_9, "$", prefixLevel, "loop->revindex = $", prefixLevel, "loop->length - $", prefixLevel, "incr; ");
		zephir_concat_self(&compilation, _9 TSRMLS_CC);
		ZEPHIR_INIT_LNVAR(_10);
		ZEPHIR_CONCAT_SVSVSVS(_10, "$", prefixLevel, "loop->revindex0 = $", prefixLevel, "loop->length - ($", prefixLevel, "incr + 1); ");
		zephir_concat_self(&compilation, _10 TSRMLS_CC);
		ZEPHIR_INIT_LNVAR(_11);
		ZEPHIR_CONCAT_SVSVSVS(_11, "$", prefixLevel, "loop->last = ($", prefixLevel, "incr == ($", prefixLevel, "loop->length - 1)); ?>");
		zephir_concat_self(&compilation, _11 TSRMLS_CC);
	}
	if (Z_TYPE_P(forElse) == IS_STRING) {
		ZEPHIR_INIT_LNVAR(_6);
		ZEPHIR_CONCAT_SVS(_6, "<?php $", forElse, "iterated = true; ?>");
		zephir_concat_self(&compilation, _6 TSRMLS_CC);
	}
	zephir_concat_self(&compilation, code TSRMLS_CC);
	if (zephir_array_isset_string(statement, SS("if_expr"))) {
		zephir_concat_self_str(&compilation, SL("<?php } ?>") TSRMLS_CC);
	}
	if (Z_TYPE_P(forElse) == IS_STRING) {
		zephir_concat_self_str(&compilation, SL("<?php } ?>") TSRMLS_CC);
	} else {
		if (zephir_array_isset(loopContext, level)) {
			ZEPHIR_INIT_LNVAR(_6);
			ZEPHIR_CONCAT_SVS(_6, "<?php $", prefixLevel, "incr++; } ?>");
			zephir_concat_self(&compilation, _6 TSRMLS_CC);
		} else {
			zephir_concat_self_str(&compilation, SL("<?php } ?>") TSRMLS_CC);
		}
	}
	RETURN_ON_FAILURE(zephir_property_decr(this_ptr, SL("_foreachLevel") TSRMLS_CC));
	RETURN_CCTOR(compilation);

}

/**
 * Generates a 'forelse' PHP code
 */
PHP_METHOD(Phalcon_Mvc_View_Engine_Volt_Compiler, compileForElse) {

	zval *level, *prefix, *_0, *_1;


	level = zephir_fetch_nproperty_this(this_ptr, SL("_foreachLevel"), PH_NOISY_CC);
	_0 = zephir_fetch_nproperty_this(this_ptr, SL("_forElsePointers"), PH_NOISY_CC);
	if (zephir_array_isset_fetch(&prefix, _0, level, 1 TSRMLS_CC)) {
		_1 = zephir_fetch_nproperty_this(this_ptr, SL("_loopPointers"), PH_NOISY_CC);
		if (zephir_array_isset(_1, level)) {
			ZEPHIR_CONCAT_SVSVS(return_value, "<?php $", prefix, "incr++; } if (!$", prefix, "iterated) { ?>");
			return;
		}
		ZEPHIR_CONCAT_SVS(return_value, "<?php } if (!$", prefix, "iterated) { ?>");
		return;
	}
	RETURN_STRING("", 1);

}

/**
 * Compiles a 'if' statement returning PHP code
 */
PHP_METHOD(Phalcon_Mvc_View_Engine_Volt_Compiler, compileIf) {

	zephir_fcall_cache_entry *_4 = NULL;
	int ZEPHIR_LAST_CALL_STATUS;
	zend_bool extendsMode;
	zval *statement_param = NULL, *extendsMode_param = NULL, *compilation, *blockStatements, *expr, *_0 = NULL, *_1 = NULL, *_2, *_3, *_5 = NULL, *_6, *_7;
	zval *statement = NULL;

	ZEPHIR_MM_GROW();
	zephir_fetch_params(1, 1, 1, &statement_param, &extendsMode_param);

	statement = statement_param;
	if (!extendsMode_param) {
		extendsMode = 0;
	} else {
		extendsMode = zephir_get_boolval(extendsMode_param);
	}


	ZEPHIR_OBS_VAR(expr);
	if (!(zephir_array_isset_string_fetch(&expr, statement, SS("expr"), 0 TSRMLS_CC))) {
		ZEPHIR_THROW_EXCEPTION_DEBUG_STR(phalcon_mvc_view_engine_volt_exception_ce, "Corrupt statement", "phalcon/mvc/view/engine/volt/compiler.zep", 1515);
		return;
	}
	ZEPHIR_CALL_METHOD(&_0, this_ptr, "expression", NULL, 380, expr);
	zephir_check_call_status();
	zephir_array_fetch_string(&_2, statement, SL("true_statements"), PH_NOISY | PH_READONLY, "phalcon/mvc/view/engine/volt/compiler.zep", 1521 TSRMLS_CC);
<<<<<<< HEAD
	ZEPHIR_CALL_METHOD(&_1, this_ptr, "_statementlist", &_3, 385, _2, (extendsMode ? ZEPHIR_GLOBAL(global_true) : ZEPHIR_GLOBAL(global_false)));
=======
	ZEPHIR_INIT_VAR(_3);
	if (extendsMode) {
		ZVAL_BOOL(_3, 1);
	} else {
		ZVAL_BOOL(_3, 0);
	}
	ZEPHIR_CALL_METHOD(&_1, this_ptr, "_statementlist", &_4, 382, _2, _3);
>>>>>>> 58cb694b
	zephir_check_call_status();
	ZEPHIR_INIT_VAR(compilation);
	ZEPHIR_CONCAT_SVSV(compilation, "<?php if (", _0, ") { ?>", _1);
	ZEPHIR_OBS_VAR(blockStatements);
	if (zephir_array_isset_string_fetch(&blockStatements, statement, SS("false_statements"), 0 TSRMLS_CC)) {
<<<<<<< HEAD
		ZEPHIR_CALL_METHOD(&_4, this_ptr, "_statementlist", &_3, 385, blockStatements, (extendsMode ? ZEPHIR_GLOBAL(global_true) : ZEPHIR_GLOBAL(global_false)));
=======
		ZEPHIR_INIT_VAR(_6);
		if (extendsMode) {
			ZVAL_BOOL(_6, 1);
		} else {
			ZVAL_BOOL(_6, 0);
		}
		ZEPHIR_CALL_METHOD(&_5, this_ptr, "_statementlist", &_4, 382, blockStatements, _6);
>>>>>>> 58cb694b
		zephir_check_call_status();
		ZEPHIR_INIT_VAR(_7);
		ZEPHIR_CONCAT_SV(_7, "<?php } else { ?>", _5);
		zephir_concat_self(&compilation, _7 TSRMLS_CC);
	}
	zephir_concat_self_str(&compilation, SL("<?php } ?>") TSRMLS_CC);
	RETURN_CCTOR(compilation);

}

/**
 * Compiles a "elseif" statement returning PHP code
 */
PHP_METHOD(Phalcon_Mvc_View_Engine_Volt_Compiler, compileElseIf) {

	int ZEPHIR_LAST_CALL_STATUS;
	zval *statement_param = NULL, *expr, *_0 = NULL;
	zval *statement = NULL;

	ZEPHIR_MM_GROW();
	zephir_fetch_params(1, 1, 0, &statement_param);

	statement = statement_param;


	ZEPHIR_OBS_VAR(expr);
	if (!(zephir_array_isset_string_fetch(&expr, statement, SS("expr"), 0 TSRMLS_CC))) {
		ZEPHIR_THROW_EXCEPTION_DEBUG_STR(phalcon_mvc_view_engine_volt_exception_ce, "Corrupt statement", "phalcon/mvc/view/engine/volt/compiler.zep", 1550);
		return;
	}
	ZEPHIR_CALL_METHOD(&_0, this_ptr, "expression", NULL, 380, expr);
	zephir_check_call_status();
	ZEPHIR_CONCAT_SVS(return_value, "<?php } elseif (", _0, ") { ?>");
	RETURN_MM();

}

/**
 * Compiles a "cache" statement returning PHP code
 */
PHP_METHOD(Phalcon_Mvc_View_Engine_Volt_Compiler, compileCache) {

	zephir_fcall_cache_entry *_0 = NULL;
	int ZEPHIR_LAST_CALL_STATUS;
	zend_bool extendsMode;
	zval *statement_param = NULL, *extendsMode_param = NULL, *compilation, *expr, *exprCode = NULL, *lifetime = NULL, *_1 = NULL, *_2 = NULL, *_3, *_4, *_5 = NULL, *_6 = NULL, *_7, *_8;
	zval *statement = NULL;

	ZEPHIR_MM_GROW();
	zephir_fetch_params(1, 1, 1, &statement_param, &extendsMode_param);

	statement = statement_param;
	if (!extendsMode_param) {
		extendsMode = 0;
	} else {
		extendsMode = zephir_get_boolval(extendsMode_param);
	}


	ZEPHIR_OBS_VAR(expr);
	if (!(zephir_array_isset_string_fetch(&expr, statement, SS("expr"), 0 TSRMLS_CC))) {
		ZEPHIR_THROW_EXCEPTION_DEBUG_STR(phalcon_mvc_view_engine_volt_exception_ce, "Corrupt statement", "phalcon/mvc/view/engine/volt/compiler.zep", 1570);
		return;
	}
	ZEPHIR_CALL_METHOD(&exprCode, this_ptr, "expression", &_0, 380, expr);
	zephir_check_call_status();
	ZEPHIR_CALL_METHOD(&_1, this_ptr, "expression", &_0, 380, expr);
	zephir_check_call_status();
	ZEPHIR_INIT_VAR(compilation);
	ZEPHIR_CONCAT_SVS(compilation, "<?php $_cache[", _1, "] = $this->di->get('viewCache'); ");
	ZEPHIR_OBS_VAR(lifetime);
	if (zephir_array_isset_string_fetch(&lifetime, statement, SS("lifetime"), 0 TSRMLS_CC)) {
		ZEPHIR_INIT_VAR(_2);
		ZEPHIR_CONCAT_SVS(_2, "$_cacheKey[", exprCode, "]");
		zephir_concat_self(&compilation, _2 TSRMLS_CC);
		zephir_array_fetch_string(&_3, lifetime, SL("type"), PH_NOISY | PH_READONLY, "phalcon/mvc/view/engine/volt/compiler.zep", 1580 TSRMLS_CC);
		if (ZEPHIR_IS_LONG(_3, 265)) {
			zephir_array_fetch_string(&_4, lifetime, SL("value"), PH_NOISY | PH_READONLY, "phalcon/mvc/view/engine/volt/compiler.zep", 1581 TSRMLS_CC);
			ZEPHIR_INIT_VAR(_5);
			ZEPHIR_CONCAT_SVSVSVS(_5, " = $_cache[", exprCode, "]->start(", exprCode, ", $", _4, "); ");
			zephir_concat_self(&compilation, _5 TSRMLS_CC);
		} else {
			zephir_array_fetch_string(&_4, lifetime, SL("value"), PH_NOISY | PH_READONLY, "phalcon/mvc/view/engine/volt/compiler.zep", 1583 TSRMLS_CC);
			ZEPHIR_INIT_LNVAR(_5);
			ZEPHIR_CONCAT_SVSVSVS(_5, " = $_cache[", exprCode, "]->start(", exprCode, ", ", _4, "); ");
			zephir_concat_self(&compilation, _5 TSRMLS_CC);
		}
	} else {
		ZEPHIR_INIT_LNVAR(_2);
		ZEPHIR_CONCAT_SVSVSVS(_2, "$_cacheKey[", exprCode, "] = $_cache[", exprCode, "]->start(", exprCode, "); ");
		zephir_concat_self(&compilation, _2 TSRMLS_CC);
	}
	ZEPHIR_INIT_LNVAR(_2);
	ZEPHIR_CONCAT_SVS(_2, "if ($_cacheKey[", exprCode, "] === null) { ?>");
	zephir_concat_self(&compilation, _2 TSRMLS_CC);
	zephir_array_fetch_string(&_3, statement, SL("block_statements"), PH_NOISY | PH_READONLY, "phalcon/mvc/view/engine/volt/compiler.zep", 1593 TSRMLS_CC);
<<<<<<< HEAD
	ZEPHIR_CALL_METHOD(&_6, this_ptr, "_statementlist", NULL, 385, _3, (extendsMode ? ZEPHIR_GLOBAL(global_true) : ZEPHIR_GLOBAL(global_false)));
=======
	ZEPHIR_INIT_VAR(_7);
	if (extendsMode) {
		ZVAL_BOOL(_7, 1);
	} else {
		ZVAL_BOOL(_7, 0);
	}
	ZEPHIR_CALL_METHOD(&_6, this_ptr, "_statementlist", NULL, 382, _3, _7);
>>>>>>> 58cb694b
	zephir_check_call_status();
	zephir_concat_self(&compilation, _6 TSRMLS_CC);
	ZEPHIR_OBS_NVAR(lifetime);
	if (zephir_array_isset_string_fetch(&lifetime, statement, SS("lifetime"), 0 TSRMLS_CC)) {
		zephir_array_fetch_string(&_4, lifetime, SL("type"), PH_NOISY | PH_READONLY, "phalcon/mvc/view/engine/volt/compiler.zep", 1599 TSRMLS_CC);
		if (ZEPHIR_IS_LONG(_4, 265)) {
			zephir_array_fetch_string(&_8, lifetime, SL("value"), PH_NOISY | PH_READONLY, "phalcon/mvc/view/engine/volt/compiler.zep", 1600 TSRMLS_CC);
			ZEPHIR_INIT_LNVAR(_5);
			ZEPHIR_CONCAT_SVSVSVS(_5, "<?php $_cache[", exprCode, "]->save(", exprCode, ", null, $", _8, "); ");
			zephir_concat_self(&compilation, _5 TSRMLS_CC);
		} else {
			zephir_array_fetch_string(&_4, lifetime, SL("value"), PH_NOISY | PH_READONLY, "phalcon/mvc/view/engine/volt/compiler.zep", 1602 TSRMLS_CC);
			ZEPHIR_INIT_LNVAR(_5);
			ZEPHIR_CONCAT_SVSVSVS(_5, "<?php $_cache[", exprCode, "]->save(", exprCode, ", null, ", _4, "); ");
			zephir_concat_self(&compilation, _5 TSRMLS_CC);
		}
		ZEPHIR_INIT_LNVAR(_5);
		ZEPHIR_CONCAT_SVS(_5, "} else { echo $_cacheKey[", exprCode, "]; } ?>");
		zephir_concat_self(&compilation, _5 TSRMLS_CC);
	} else {
		ZEPHIR_INIT_LNVAR(_2);
		ZEPHIR_CONCAT_SVSVSVS(_2, "<?php $_cache[", exprCode, "]->save(", exprCode, "); } else { echo $_cacheKey[", exprCode, "]; } ?>");
		zephir_concat_self(&compilation, _2 TSRMLS_CC);
	}
	RETURN_CCTOR(compilation);

}

/**
 * Compiles a "set" statement returning PHP code
 */
PHP_METHOD(Phalcon_Mvc_View_Engine_Volt_Compiler, compileSet) {

	zephir_fcall_cache_entry *_4 = NULL;
	int ZEPHIR_LAST_CALL_STATUS;
	HashTable *_1;
	HashPosition _0;
	zval *statement_param = NULL, *assignments, *assignment = NULL, *exprCode = NULL, *target = NULL, *compilation, **_2, *_3, *_5, *_6, *_7 = NULL;
	zval *statement = NULL;

	ZEPHIR_MM_GROW();
	zephir_fetch_params(1, 1, 0, &statement_param);

	statement = statement_param;


	ZEPHIR_OBS_VAR(assignments);
	if (!(zephir_array_isset_string_fetch(&assignments, statement, SS("assignments"), 0 TSRMLS_CC))) {
		ZEPHIR_THROW_EXCEPTION_DEBUG_STR(phalcon_mvc_view_engine_volt_exception_ce, "Corrupted statement", "phalcon/mvc/view/engine/volt/compiler.zep", 1623);
		return;
	}
	ZEPHIR_INIT_VAR(compilation);
	ZVAL_STRING(compilation, "<?php", 1);
	zephir_is_iterable(assignments, &_1, &_0, 0, 0, "phalcon/mvc/view/engine/volt/compiler.zep", 1669);
	for (
	  ; zephir_hash_get_current_data_ex(_1, (void**) &_2, &_0) == SUCCESS
	  ; zephir_hash_move_forward_ex(_1, &_0)
	) {
		ZEPHIR_GET_HVALUE(assignment, _2);
		zephir_array_fetch_string(&_3, assignment, SL("expr"), PH_NOISY | PH_READONLY, "phalcon/mvc/view/engine/volt/compiler.zep", 1633 TSRMLS_CC);
		ZEPHIR_CALL_METHOD(&exprCode, this_ptr, "expression", &_4, 380, _3);
		zephir_check_call_status();
		zephir_array_fetch_string(&_5, assignment, SL("variable"), PH_NOISY | PH_READONLY, "phalcon/mvc/view/engine/volt/compiler.zep", 1638 TSRMLS_CC);
		ZEPHIR_CALL_METHOD(&target, this_ptr, "expression", &_4, 380, _5);
		zephir_check_call_status();
		zephir_array_fetch_string(&_6, assignment, SL("op"), PH_NOISY | PH_READONLY, "phalcon/mvc/view/engine/volt/compiler.zep", 1644 TSRMLS_CC);
		do {
			if (ZEPHIR_IS_LONG(_6, 281)) {
				ZEPHIR_INIT_LNVAR(_7);
				ZEPHIR_CONCAT_SVSVS(_7, " ", target, " += ", exprCode, ";");
				zephir_concat_self(&compilation, _7 TSRMLS_CC);
				break;
			}
			if (ZEPHIR_IS_LONG(_6, 282)) {
				ZEPHIR_INIT_LNVAR(_7);
				ZEPHIR_CONCAT_SVSVS(_7, " ", target, " -= ", exprCode, ";");
				zephir_concat_self(&compilation, _7 TSRMLS_CC);
				break;
			}
			if (ZEPHIR_IS_LONG(_6, 283)) {
				ZEPHIR_INIT_LNVAR(_7);
				ZEPHIR_CONCAT_SVSVS(_7, " ", target, " *= ", exprCode, ";");
				zephir_concat_self(&compilation, _7 TSRMLS_CC);
				break;
			}
			if (ZEPHIR_IS_LONG(_6, 284)) {
				ZEPHIR_INIT_LNVAR(_7);
				ZEPHIR_CONCAT_SVSVS(_7, " ", target, " /= ", exprCode, ";");
				zephir_concat_self(&compilation, _7 TSRMLS_CC);
				break;
			}
			ZEPHIR_INIT_LNVAR(_7);
			ZEPHIR_CONCAT_SVSVS(_7, " ", target, " = ", exprCode, ";");
			zephir_concat_self(&compilation, _7 TSRMLS_CC);
			break;
		} while(0);

	}
	zephir_concat_self_str(&compilation, SL(" ?>") TSRMLS_CC);
	RETURN_CCTOR(compilation);

}

/**
 * Compiles a "do" statement returning PHP code
 */
PHP_METHOD(Phalcon_Mvc_View_Engine_Volt_Compiler, compileDo) {

	int ZEPHIR_LAST_CALL_STATUS;
	zval *statement_param = NULL, *expr, *_0 = NULL;
	zval *statement = NULL;

	ZEPHIR_MM_GROW();
	zephir_fetch_params(1, 1, 0, &statement_param);

	statement = statement_param;


	ZEPHIR_OBS_VAR(expr);
	if (!(zephir_array_isset_string_fetch(&expr, statement, SS("expr"), 0 TSRMLS_CC))) {
		ZEPHIR_THROW_EXCEPTION_DEBUG_STR(phalcon_mvc_view_engine_volt_exception_ce, "Corrupted statement", "phalcon/mvc/view/engine/volt/compiler.zep", 1684);
		return;
	}
	ZEPHIR_CALL_METHOD(&_0, this_ptr, "expression", NULL, 380, expr);
	zephir_check_call_status();
	ZEPHIR_CONCAT_SVS(return_value, "<?php ", _0, "; ?>");
	RETURN_MM();

}

/**
 * Compiles a "return" statement returning PHP code
 */
PHP_METHOD(Phalcon_Mvc_View_Engine_Volt_Compiler, compileReturn) {

	int ZEPHIR_LAST_CALL_STATUS;
	zval *statement_param = NULL, *expr, *_0 = NULL;
	zval *statement = NULL;

	ZEPHIR_MM_GROW();
	zephir_fetch_params(1, 1, 0, &statement_param);

	statement = statement_param;


	ZEPHIR_OBS_VAR(expr);
	if (!(zephir_array_isset_string_fetch(&expr, statement, SS("expr"), 0 TSRMLS_CC))) {
		ZEPHIR_THROW_EXCEPTION_DEBUG_STR(phalcon_mvc_view_engine_volt_exception_ce, "Corrupted statement", "phalcon/mvc/view/engine/volt/compiler.zep", 1704);
		return;
	}
	ZEPHIR_CALL_METHOD(&_0, this_ptr, "expression", NULL, 380, expr);
	zephir_check_call_status();
	ZEPHIR_CONCAT_SVS(return_value, "<?php return ", _0, "; ?>");
	RETURN_MM();

}

/**
 * Compiles a "autoescape" statement returning PHP code
 */
PHP_METHOD(Phalcon_Mvc_View_Engine_Volt_Compiler, compileAutoEscape) {

	int ZEPHIR_LAST_CALL_STATUS;
	zend_bool extendsMode;
	zval *statement_param = NULL, *extendsMode_param = NULL, *autoescape, *oldAutoescape, *compilation = NULL, *_0, *_1;
	zval *statement = NULL;

	ZEPHIR_MM_GROW();
	zephir_fetch_params(1, 2, 0, &statement_param, &extendsMode_param);

	statement = statement_param;
	extendsMode = zephir_get_boolval(extendsMode_param);


	ZEPHIR_OBS_VAR(autoescape);
	if (!(zephir_array_isset_string_fetch(&autoescape, statement, SS("enable"), 0 TSRMLS_CC))) {
		ZEPHIR_THROW_EXCEPTION_DEBUG_STR(phalcon_mvc_view_engine_volt_exception_ce, "Corrupted statement", "phalcon/mvc/view/engine/volt/compiler.zep", 1724);
		return;
	}
	ZEPHIR_OBS_VAR(oldAutoescape);
	zephir_read_property_this(&oldAutoescape, this_ptr, SL("_autoescape"), PH_NOISY_CC);
	zephir_update_property_this(this_ptr, SL("_autoescape"), autoescape TSRMLS_CC);
	zephir_array_fetch_string(&_0, statement, SL("block_statements"), PH_NOISY | PH_READONLY, "phalcon/mvc/view/engine/volt/compiler.zep", 1733 TSRMLS_CC);
<<<<<<< HEAD
	ZEPHIR_CALL_METHOD(&compilation, this_ptr, "_statementlist", NULL, 385, _0, (extendsMode ? ZEPHIR_GLOBAL(global_true) : ZEPHIR_GLOBAL(global_false)));
=======
	ZEPHIR_INIT_VAR(_1);
	if (extendsMode) {
		ZVAL_BOOL(_1, 1);
	} else {
		ZVAL_BOOL(_1, 0);
	}
	ZEPHIR_CALL_METHOD(&compilation, this_ptr, "_statementlist", NULL, 382, _0, _1);
>>>>>>> 58cb694b
	zephir_check_call_status();
	zephir_update_property_this(this_ptr, SL("_autoescape"), oldAutoescape TSRMLS_CC);
	RETURN_CCTOR(compilation);

}

/**
 * Compiles a '{{' '}}' statement returning PHP code
 *
 * @param array   statement
 * @param boolean extendsMode
 * @return string
 */
PHP_METHOD(Phalcon_Mvc_View_Engine_Volt_Compiler, compileEcho) {

	int ZEPHIR_LAST_CALL_STATUS;
	zval *statement_param = NULL, *expr, *exprCode = NULL, *name, *_0, *_1, *_2, *_3;
	zval *statement = NULL;

	ZEPHIR_MM_GROW();
	zephir_fetch_params(1, 1, 0, &statement_param);

	statement = statement_param;


	ZEPHIR_OBS_VAR(expr);
	if (!(zephir_array_isset_string_fetch(&expr, statement, SS("expr"), 0 TSRMLS_CC))) {
		ZEPHIR_THROW_EXCEPTION_DEBUG_STR(phalcon_mvc_view_engine_volt_exception_ce, "Corrupt statement", "phalcon/mvc/view/engine/volt/compiler.zep", 1754);
		return;
	}
	ZEPHIR_CALL_METHOD(&exprCode, this_ptr, "expression", NULL, 380, expr);
	zephir_check_call_status();
	zephir_array_fetch_string(&_0, expr, SL("type"), PH_NOISY | PH_READONLY, "phalcon/mvc/view/engine/volt/compiler.zep", 1762 TSRMLS_CC);
	if (ZEPHIR_IS_LONG(_0, 350)) {
		zephir_array_fetch_string(&name, expr, SL("name"), PH_NOISY | PH_READONLY, "phalcon/mvc/view/engine/volt/compiler.zep", 1764 TSRMLS_CC);
		zephir_array_fetch_string(&_1, name, SL("type"), PH_NOISY | PH_READONLY, "phalcon/mvc/view/engine/volt/compiler.zep", 1766 TSRMLS_CC);
		if (ZEPHIR_IS_LONG(_1, 265)) {
			zephir_array_fetch_string(&_2, name, SL("value"), PH_NOISY | PH_READONLY, "phalcon/mvc/view/engine/volt/compiler.zep", 1771 TSRMLS_CC);
			if (ZEPHIR_IS_STRING(_2, "super")) {
				RETURN_CCTOR(exprCode);
			}
		}
	}
	_3 = zephir_fetch_nproperty_this(this_ptr, SL("_autoescape"), PH_NOISY_CC);
	if (zephir_is_true(_3)) {
		ZEPHIR_CONCAT_SVS(return_value, "<?php echo $this->escaper->escapeHtml(", exprCode, "); ?>");
		RETURN_MM();
	}
	ZEPHIR_CONCAT_SVS(return_value, "<?php echo ", exprCode, "; ?>");
	RETURN_MM();

}

/**
 * Compiles a 'include' statement returning PHP code
 */
PHP_METHOD(Phalcon_Mvc_View_Engine_Volt_Compiler, compileInclude) {

	zephir_fcall_cache_entry *_3 = NULL;
	int ZEPHIR_LAST_CALL_STATUS;
	zval *statement_param = NULL, *pathExpr, *path = NULL, *subCompiler, *finalPath = NULL, *compilation = NULL, *params, *_0, *_1, *_2 = NULL;
	zval *statement = NULL;

	ZEPHIR_MM_GROW();
	zephir_fetch_params(1, 1, 0, &statement_param);

	statement = statement_param;


	ZEPHIR_OBS_VAR(pathExpr);
	if (!(zephir_array_isset_string_fetch(&pathExpr, statement, SS("path"), 0 TSRMLS_CC))) {
		ZEPHIR_THROW_EXCEPTION_DEBUG_STR(phalcon_mvc_view_engine_volt_exception_ce, "Corrupted statement", "phalcon/mvc/view/engine/volt/compiler.zep", 1799);
		return;
	}
	zephir_array_fetch_string(&_0, pathExpr, SL("type"), PH_NOISY | PH_READONLY, "phalcon/mvc/view/engine/volt/compiler.zep", 1806 TSRMLS_CC);
	if (ZEPHIR_IS_LONG(_0, 260)) {
		if (!(zephir_array_isset_string(statement, SS("params")))) {
			ZEPHIR_OBS_VAR(path);
			zephir_array_fetch_string(&path, pathExpr, SL("value"), PH_NOISY, "phalcon/mvc/view/engine/volt/compiler.zep", 1816 TSRMLS_CC);
			ZEPHIR_CALL_METHOD(&finalPath, this_ptr, "getfinalpath", NULL, 0, path);
			zephir_check_call_status();
			ZEPHIR_INIT_VAR(subCompiler);
			if (zephir_clone(subCompiler, this_ptr TSRMLS_CC) == FAILURE) {
				RETURN_MM();
			}
			ZEPHIR_INIT_VAR(_1);
			ZVAL_BOOL(_1, 0);
			ZEPHIR_CALL_METHOD(&compilation, subCompiler, "compile", NULL, 0, finalPath, _1);
			zephir_check_call_status();
			if (Z_TYPE_P(compilation) == IS_NULL) {
				ZEPHIR_CALL_METHOD(&_2, subCompiler, "getcompiledtemplatepath", NULL, 0);
				zephir_check_call_status();
				ZEPHIR_INIT_NVAR(compilation);
				zephir_file_get_contents(compilation, _2 TSRMLS_CC);
			}
			RETURN_CCTOR(compilation);
		}
	}
	ZEPHIR_CALL_METHOD(&path, this_ptr, "expression", &_3, 380, pathExpr);
	zephir_check_call_status();
	ZEPHIR_OBS_VAR(params);
	if (!(zephir_array_isset_string_fetch(&params, statement, SS("params"), 0 TSRMLS_CC))) {
		ZEPHIR_CONCAT_SVS(return_value, "<?php $this->partial(", path, "); ?>");
		RETURN_MM();
	}
	ZEPHIR_CALL_METHOD(&_2, this_ptr, "expression", &_3, 380, params);
	zephir_check_call_status();
	ZEPHIR_CONCAT_SVSVS(return_value, "<?php $this->partial(", path, ", ", _2, "); ?>");
	RETURN_MM();

}

/**
 * Compiles macros
 */
PHP_METHOD(Phalcon_Mvc_View_Engine_Volt_Compiler, compileMacro) {

	zephir_fcall_cache_entry *_11 = NULL;
	HashTable *_4;
	HashPosition _3;
	int ZEPHIR_LAST_CALL_STATUS;
	zend_bool extendsMode;
	zval *statement_param = NULL, *extendsMode_param = NULL, *code, *name, *defaultValue = NULL, *macroName, *parameters, *position = NULL, *parameter = NULL, *variableName = NULL, *blockStatements, *_0, *_1 = NULL, *_2 = NULL, **_5, *_6 = NULL, *_7 = NULL, *_8 = NULL, *_9 = NULL, *_10 = NULL, *_12 = NULL;
	zval *statement = NULL;

	ZEPHIR_MM_GROW();
	zephir_fetch_params(1, 2, 0, &statement_param, &extendsMode_param);

	statement = statement_param;
	extendsMode = zephir_get_boolval(extendsMode_param);


	ZEPHIR_OBS_VAR(name);
	if (!(zephir_array_isset_string_fetch(&name, statement, SS("name"), 0 TSRMLS_CC))) {
		ZEPHIR_THROW_EXCEPTION_DEBUG_STR(phalcon_mvc_view_engine_volt_exception_ce, "Corrupted statement", "phalcon/mvc/view/engine/volt/compiler.zep", 1866);
		return;
	}
	_0 = zephir_fetch_nproperty_this(this_ptr, SL("_macros"), PH_NOISY_CC);
	if (zephir_array_isset(_0, name)) {
		ZEPHIR_INIT_VAR(_1);
		object_init_ex(_1, phalcon_mvc_view_engine_volt_exception_ce);
		ZEPHIR_INIT_VAR(_2);
		ZEPHIR_CONCAT_SVS(_2, "Macro '", name, "' is already defined");
		ZEPHIR_CALL_METHOD(NULL, _1, "__construct", NULL, 9, _2);
		zephir_check_call_status();
		zephir_throw_exception_debug(_1, "phalcon/mvc/view/engine/volt/compiler.zep", 1873 TSRMLS_CC);
		ZEPHIR_MM_RESTORE();
		return;
	}
	zephir_update_property_array(this_ptr, SL("_macros"), name, name TSRMLS_CC);
	ZEPHIR_INIT_VAR(macroName);
	ZEPHIR_CONCAT_SVS(macroName, "$this->_macros['", name, "']");
	ZEPHIR_INIT_VAR(code);
	ZVAL_STRING(code, "<?php ", 1);
	ZEPHIR_OBS_VAR(parameters);
	if (!(zephir_array_isset_string_fetch(&parameters, statement, SS("parameters"), 0 TSRMLS_CC))) {
		ZEPHIR_INIT_LNVAR(_2);
		ZEPHIR_CONCAT_VS(_2, macroName, " = function() { ?>");
		zephir_concat_self(&code, _2 TSRMLS_CC);
	} else {
		ZEPHIR_INIT_LNVAR(_2);
		ZEPHIR_CONCAT_VS(_2, macroName, " = function($__p = null) { ");
		zephir_concat_self(&code, _2 TSRMLS_CC);
		zephir_is_iterable(parameters, &_4, &_3, 0, 0, "phalcon/mvc/view/engine/volt/compiler.zep", 1911);
		for (
		  ; zephir_hash_get_current_data_ex(_4, (void**) &_5, &_3) == SUCCESS
		  ; zephir_hash_move_forward_ex(_4, &_3)
		) {
			ZEPHIR_GET_HMKEY(position, _4, _3);
			ZEPHIR_GET_HVALUE(parameter, _5);
			ZEPHIR_OBS_NVAR(variableName);
			zephir_array_fetch_string(&variableName, parameter, SL("variable"), PH_NOISY, "phalcon/mvc/view/engine/volt/compiler.zep", 1895 TSRMLS_CC);
			ZEPHIR_INIT_LNVAR(_6);
			ZEPHIR_CONCAT_SVS(_6, "if (isset($__p[", position, "])) { ");
			zephir_concat_self(&code, _6 TSRMLS_CC);
			ZEPHIR_INIT_LNVAR(_7);
			ZEPHIR_CONCAT_SVSVS(_7, "$", variableName, " = $__p[", position, "];");
			zephir_concat_self(&code, _7 TSRMLS_CC);
			zephir_concat_self_str(&code, SL(" } else { ") TSRMLS_CC);
			ZEPHIR_INIT_LNVAR(_8);
			ZEPHIR_CONCAT_SVS(_8, "if (isset($__p[\"", variableName, "\"])) { ");
			zephir_concat_self(&code, _8 TSRMLS_CC);
			ZEPHIR_INIT_LNVAR(_9);
			ZEPHIR_CONCAT_SVSVS(_9, "$", variableName, " = $__p[\"", variableName, "\"];");
			zephir_concat_self(&code, _9 TSRMLS_CC);
			zephir_concat_self_str(&code, SL(" } else { ") TSRMLS_CC);
			ZEPHIR_OBS_NVAR(defaultValue);
			if (zephir_array_isset_string_fetch(&defaultValue, parameter, SS("default"), 0 TSRMLS_CC)) {
				ZEPHIR_CALL_METHOD(&_10, this_ptr, "expression", &_11, 380, defaultValue);
				zephir_check_call_status();
				ZEPHIR_INIT_LNVAR(_12);
				ZEPHIR_CONCAT_SVSVS(_12, "$", variableName, " = ", _10, ";");
				zephir_concat_self(&code, _12 TSRMLS_CC);
			} else {
				ZEPHIR_INIT_LNVAR(_12);
				ZEPHIR_CONCAT_SVSVS(_12, " throw new \\Phalcon\\Mvc\\View\\Exception(\"Macro '", name, "' was called without parameter: ", variableName, "\"); ");
				zephir_concat_self(&code, _12 TSRMLS_CC);
			}
			zephir_concat_self_str(&code, SL(" } } ") TSRMLS_CC);
		}
		zephir_concat_self_str(&code, SL(" ?>") TSRMLS_CC);
	}
	ZEPHIR_OBS_VAR(blockStatements);
	if (zephir_array_isset_string_fetch(&blockStatements, statement, SS("block_statements"), 0 TSRMLS_CC)) {
<<<<<<< HEAD
		ZEPHIR_CALL_METHOD(&_10, this_ptr, "_statementlist", NULL, 385, blockStatements, (extendsMode ? ZEPHIR_GLOBAL(global_true) : ZEPHIR_GLOBAL(global_false)));
=======
		ZEPHIR_INIT_NVAR(_1);
		if (extendsMode) {
			ZVAL_BOOL(_1, 1);
		} else {
			ZVAL_BOOL(_1, 0);
		}
		ZEPHIR_CALL_METHOD(&_10, this_ptr, "_statementlist", NULL, 382, blockStatements, _1);
>>>>>>> 58cb694b
		zephir_check_call_status();
		ZEPHIR_INIT_LNVAR(_2);
		ZEPHIR_CONCAT_VS(_2, _10, "<?php }; ");
		zephir_concat_self(&code, _2 TSRMLS_CC);
	} else {
		zephir_concat_self_str(&code, SL("<?php }; ") TSRMLS_CC);
	}
	if (zephir_is_php_version(50300)) {
		zephir_concat_self_str(&code, SL(" ?>") TSRMLS_CC);
	} else {
		ZEPHIR_INIT_LNVAR(_2);
		ZEPHIR_CONCAT_VSVS(_2, macroName, " = \\Closure::bind(", macroName, ", $this); ?>");
		zephir_concat_self(&code, _2 TSRMLS_CC);
	}
	RETURN_CCTOR(code);

}

/**
 * Compiles calls to macros
 *
 * @param array    statement
 * @param boolean  extendsMode
 * @return string
 */
PHP_METHOD(Phalcon_Mvc_View_Engine_Volt_Compiler, compileCall) {

	zend_bool extendsMode;
	zval *statement_param = NULL, *extendsMode_param = NULL;
	zval *statement = NULL;

	zephir_fetch_params(0, 2, 0, &statement_param, &extendsMode_param);

	statement = statement_param;
	extendsMode = zephir_get_boolval(extendsMode_param);



}

/**
 * Traverses a statement list compiling each of its nodes
 */
PHP_METHOD(Phalcon_Mvc_View_Engine_Volt_Compiler, _statementList) {

	zephir_fcall_cache_entry *_8 = NULL, *_10 = NULL, *_12 = NULL, *_13 = NULL, *_14 = NULL, *_15 = NULL, *_16 = NULL, *_17 = NULL, *_18 = NULL, *_19 = NULL, *_20 = NULL, *_21 = NULL, *_22 = NULL, *_23 = NULL, *_24 = NULL, *_25 = NULL, *_26 = NULL;
	int ZEPHIR_LAST_CALL_STATUS;
	HashTable *_2;
	HashPosition _1;
	zend_bool extendsMode, _0;
	zval *statements_param = NULL, *extendsMode_param = NULL, *extended = NULL, *blockMode = NULL, *compilation = NULL, *extensions, *statement = NULL, *tempCompilation = NULL, *type = NULL, *blockName = NULL, *blockStatements = NULL, *blocks = NULL, *path = NULL, *finalPath = NULL, *subCompiler = NULL, *level, **_3, *_4 = NULL, *_5, *_6, *_7 = NULL, *_11 = NULL;
	zval *statements = NULL, *_9 = NULL;

	ZEPHIR_MM_GROW();
	zephir_fetch_params(1, 1, 1, &statements_param, &extendsMode_param);

	statements = statements_param;
	if (!extendsMode_param) {
		extendsMode = 0;
	} else {
		extendsMode = zephir_get_boolval(extendsMode_param);
	}


	if (!(zephir_fast_count_int(statements TSRMLS_CC))) {
		RETURN_MM_STRING("", 1);
	}
	ZEPHIR_OBS_VAR(extended);
	zephir_read_property_this(&extended, this_ptr, SL("_extended"), PH_NOISY_CC);
	_0 = zephir_is_true(extended);
	if (!(_0)) {
		_0 = extendsMode;
	}
	ZEPHIR_INIT_VAR(blockMode);
	ZVAL_BOOL(blockMode, _0);
	if (ZEPHIR_IS_TRUE_IDENTICAL(blockMode)) {
		RETURN_ON_FAILURE(zephir_property_incr(this_ptr, SL("_blockLevel") TSRMLS_CC));
	}
	RETURN_ON_FAILURE(zephir_property_incr(this_ptr, SL("_level") TSRMLS_CC));
	ZEPHIR_INIT_VAR(compilation);
	ZVAL_NULL(compilation);
	ZEPHIR_OBS_VAR(extensions);
	zephir_read_property_this(&extensions, this_ptr, SL("_extensions"), PH_NOISY_CC);
<<<<<<< HEAD
	zephir_is_iterable(statements, &_2, &_1, 0, 0, "phalcon/mvc/view/engine/volt/compiler.zep", 2180);
=======
	zephir_is_iterable(statements, &_2, &_1, 0, 0, "phalcon/mvc/view/engine/volt/compiler.zep", 2192);
>>>>>>> 58cb694b
	for (
	  ; zephir_hash_get_current_data_ex(_2, (void**) &_3, &_1) == SUCCESS
	  ; zephir_hash_move_forward_ex(_2, &_1)
	) {
		ZEPHIR_GET_HVALUE(statement, _3);
		if (Z_TYPE_P(statement) != IS_ARRAY) {
<<<<<<< HEAD
			ZEPHIR_THROW_EXCEPTION_DEBUG_STR(phalcon_mvc_view_engine_volt_exception_ce, "Corrupted statement", "phalcon/mvc/view/engine/volt/compiler.zep", 1985);
=======
			ZEPHIR_THROW_EXCEPTION_DEBUG_STR(phalcon_mvc_view_engine_volt_exception_ce, "Corrupted statement", "phalcon/mvc/view/engine/volt/compiler.zep", 1992);
>>>>>>> 58cb694b
			return;
		}
		if (!(zephir_array_isset_string(statement, SS("type")))) {
			ZEPHIR_INIT_NVAR(_4);
			object_init_ex(_4, phalcon_mvc_view_engine_volt_exception_ce);
<<<<<<< HEAD
			zephir_array_fetch_string(&_5, statement, SL("file"), PH_NOISY | PH_READONLY, "phalcon/mvc/view/engine/volt/compiler.zep", 1992 TSRMLS_CC);
			zephir_array_fetch_string(&_6, statement, SL("line"), PH_NOISY | PH_READONLY, "phalcon/mvc/view/engine/volt/compiler.zep", 1992 TSRMLS_CC);
=======
			zephir_array_fetch_string(&_5, statement, SL("file"), PH_NOISY | PH_READONLY, "phalcon/mvc/view/engine/volt/compiler.zep", 1999 TSRMLS_CC);
			zephir_array_fetch_string(&_6, statement, SL("line"), PH_NOISY | PH_READONLY, "phalcon/mvc/view/engine/volt/compiler.zep", 1999 TSRMLS_CC);
>>>>>>> 58cb694b
			ZEPHIR_INIT_LNVAR(_7);
			ZEPHIR_CONCAT_SVSV(_7, "Invalid statement in ", _5, " on line ", _6);
			ZEPHIR_CALL_METHOD(NULL, _4, "__construct", &_8, 9, _7);
			zephir_check_call_status();
<<<<<<< HEAD
			zephir_throw_exception_debug(_4, "phalcon/mvc/view/engine/volt/compiler.zep", 1992 TSRMLS_CC);
=======
			zephir_throw_exception_debug(_4, "phalcon/mvc/view/engine/volt/compiler.zep", 1999 TSRMLS_CC);
>>>>>>> 58cb694b
			ZEPHIR_MM_RESTORE();
			return;
		}
		if (Z_TYPE_P(extensions) == IS_ARRAY) {
			ZEPHIR_INIT_NVAR(_9);
			zephir_create_array(_9, 1, 0 TSRMLS_CC);
			zephir_array_fast_append(_9, statement);
			ZEPHIR_INIT_NVAR(_4);
			ZVAL_STRING(_4, "compileStatement", ZEPHIR_TEMP_PARAM_COPY);
			ZEPHIR_CALL_METHOD(&tempCompilation, this_ptr, "fireextensionevent", &_10, 381, _4, _9);
			zephir_check_temp_parameter(_4);
			zephir_check_call_status();
			if (Z_TYPE_P(tempCompilation) == IS_STRING) {
				zephir_concat_self(&compilation, tempCompilation TSRMLS_CC);
				continue;
			}
		}
		ZEPHIR_OBS_NVAR(type);
<<<<<<< HEAD
		zephir_array_fetch_string(&type, statement, SL("type"), PH_NOISY, "phalcon/mvc/view/engine/volt/compiler.zep", 2013 TSRMLS_CC);
		do {
			if (ZEPHIR_IS_LONG(type, 357)) {
				zephir_array_fetch_string(&_5, statement, SL("value"), PH_NOISY | PH_READONLY, "phalcon/mvc/view/engine/volt/compiler.zep", 2021 TSRMLS_CC);
=======
		zephir_array_fetch_string(&type, statement, SL("type"), PH_NOISY, "phalcon/mvc/view/engine/volt/compiler.zep", 2020 TSRMLS_CC);
		do {
			if (ZEPHIR_IS_LONG(type, 357)) {
				zephir_array_fetch_string(&_5, statement, SL("value"), PH_NOISY | PH_READONLY, "phalcon/mvc/view/engine/volt/compiler.zep", 2028 TSRMLS_CC);
>>>>>>> 58cb694b
				zephir_concat_self(&compilation, _5 TSRMLS_CC);
				break;
			}
			if (ZEPHIR_IS_LONG(type, 300)) {
				ZEPHIR_INIT_NVAR(_4);
				if (extendsMode) {
					ZVAL_BOOL(_4, 1);
				} else {
					ZVAL_BOOL(_4, 0);
				}
				ZEPHIR_CALL_METHOD(&_11, this_ptr, "compileif", &_12, 0, statement, _4);
				zephir_check_call_status();
				zephir_concat_self(&compilation, _11 TSRMLS_CC);
				break;
			}
			if (ZEPHIR_IS_LONG(type, 302)) {
				ZEPHIR_CALL_METHOD(&_11, this_ptr, "compileelseif", &_13, 0, statement);
				zephir_check_call_status();
				zephir_concat_self(&compilation, _11 TSRMLS_CC);
				break;
			}
			if (ZEPHIR_IS_LONG(type, 304)) {
				ZEPHIR_INIT_NVAR(_4);
				if (extendsMode) {
					ZVAL_BOOL(_4, 1);
				} else {
					ZVAL_BOOL(_4, 0);
				}
				ZEPHIR_CALL_METHOD(&_11, this_ptr, "compileforeach", &_14, 0, statement, _4);
				zephir_check_call_status();
				zephir_concat_self(&compilation, _11 TSRMLS_CC);
				break;
			}
			if (ZEPHIR_IS_LONG(type, 306)) {
				ZEPHIR_CALL_METHOD(&_11, this_ptr, "compileset", &_15, 0, statement);
				zephir_check_call_status();
				zephir_concat_self(&compilation, _11 TSRMLS_CC);
				break;
			}
			if (ZEPHIR_IS_LONG(type, 359)) {
				ZEPHIR_CALL_METHOD(&_11, this_ptr, "compileecho", &_16, 0, statement);
				zephir_check_call_status();
				zephir_concat_self(&compilation, _11 TSRMLS_CC);
				break;
			}
			if (ZEPHIR_IS_LONG(type, 307)) {
				ZEPHIR_OBS_NVAR(blockName);
<<<<<<< HEAD
				zephir_array_fetch_string(&blockName, statement, SL("name"), PH_NOISY, "phalcon/mvc/view/engine/volt/compiler.zep", 2049 TSRMLS_CC);
=======
				zephir_array_fetch_string(&blockName, statement, SL("name"), PH_NOISY, "phalcon/mvc/view/engine/volt/compiler.zep", 2056 TSRMLS_CC);
>>>>>>> 58cb694b
				ZEPHIR_OBS_NVAR(blockStatements);
				zephir_array_isset_string_fetch(&blockStatements, statement, SS("block_statements"), 0 TSRMLS_CC);
				ZEPHIR_OBS_NVAR(blocks);
				zephir_read_property_this(&blocks, this_ptr, SL("_blocks"), PH_NOISY_CC);
				if (zephir_is_true(blockMode)) {
					if (Z_TYPE_P(blocks) != IS_ARRAY) {
						ZEPHIR_INIT_NVAR(blocks);
						array_init(blocks);
					}
					if (Z_TYPE_P(compilation) != IS_NULL) {
<<<<<<< HEAD
						zephir_array_append(&blocks, compilation, PH_SEPARATE, "phalcon/mvc/view/engine/volt/compiler.zep", 2064);
=======
						zephir_array_append(&blocks, compilation, PH_SEPARATE, "phalcon/mvc/view/engine/volt/compiler.zep", 2071);
>>>>>>> 58cb694b
						ZEPHIR_INIT_NVAR(compilation);
						ZVAL_NULL(compilation);
					}
					zephir_array_update_zval(&blocks, blockName, &blockStatements, PH_COPY | PH_SEPARATE);
					zephir_update_property_this(this_ptr, SL("_blocks"), blocks TSRMLS_CC);
				} else {
					if (Z_TYPE_P(blockStatements) == IS_ARRAY) {
<<<<<<< HEAD
						ZEPHIR_CALL_METHOD(&_11, this_ptr, "_statementlist", &_17, 385, blockStatements, (extendsMode ? ZEPHIR_GLOBAL(global_true) : ZEPHIR_GLOBAL(global_false)));
=======
						ZEPHIR_INIT_NVAR(_4);
						if (extendsMode) {
							ZVAL_BOOL(_4, 1);
						} else {
							ZVAL_BOOL(_4, 0);
						}
						ZEPHIR_CALL_METHOD(&_11, this_ptr, "_statementlist", &_17, 382, blockStatements, _4);
>>>>>>> 58cb694b
						zephir_check_call_status();
						zephir_concat_self(&compilation, _11 TSRMLS_CC);
					}
				}
				break;
			}
			if (ZEPHIR_IS_LONG(type, 310)) {
				ZEPHIR_OBS_NVAR(path);
<<<<<<< HEAD
				zephir_array_fetch_string(&path, statement, SL("path"), PH_NOISY, "phalcon/mvc/view/engine/volt/compiler.zep", 2086 TSRMLS_CC);
				zephir_array_fetch_string(&_5, path, SL("value"), PH_NOISY | PH_READONLY, "phalcon/mvc/view/engine/volt/compiler.zep", 2088 TSRMLS_CC);
				ZEPHIR_CALL_METHOD(&finalPath, this_ptr, "getfinalpath", &_18, 0, _5);
				zephir_check_call_status();
=======
				zephir_array_fetch_string(&path, statement, SL("path"), PH_NOISY, "phalcon/mvc/view/engine/volt/compiler.zep", 2093 TSRMLS_CC);
				ZEPHIR_OBS_NVAR(view);
				zephir_read_property_this(&view, this_ptr, SL("_view"), PH_NOISY_CC);
				if (Z_TYPE_P(view) == IS_OBJECT) {
					ZEPHIR_CALL_METHOD(&_11, view, "getviewsdir", NULL, 0);
					zephir_check_call_status();
					zephir_array_fetch_string(&_5, path, SL("value"), PH_NOISY | PH_READONLY, "phalcon/mvc/view/engine/volt/compiler.zep", 2097 TSRMLS_CC);
					ZEPHIR_INIT_NVAR(finalPath);
					ZEPHIR_CONCAT_VV(finalPath, _11, _5);
				} else {
					ZEPHIR_OBS_NVAR(finalPath);
					zephir_array_fetch_string(&finalPath, path, SL("value"), PH_NOISY, "phalcon/mvc/view/engine/volt/compiler.zep", 2099 TSRMLS_CC);
				}
>>>>>>> 58cb694b
				ZEPHIR_INIT_NVAR(extended);
				ZVAL_BOOL(extended, 1);
				ZEPHIR_INIT_NVAR(subCompiler);
				if (zephir_clone(subCompiler, this_ptr TSRMLS_CC) == FAILURE) {
					RETURN_MM();
				}
				ZEPHIR_CALL_METHOD(&tempCompilation, subCompiler, "compile", NULL, 0, finalPath, extended);
				zephir_check_call_status();
				if (Z_TYPE_P(tempCompilation) == IS_NULL) {
					ZEPHIR_CALL_METHOD(&_11, subCompiler, "getcompiledtemplatepath", NULL, 0);
					zephir_check_call_status();
					ZEPHIR_INIT_NVAR(tempCompilation);
					zephir_file_get_contents(tempCompilation, _11 TSRMLS_CC);
				}
				if (1) {
					zephir_update_property_this(this_ptr, SL("_extended"), ZEPHIR_GLOBAL(global_true) TSRMLS_CC);
				} else {
					zephir_update_property_this(this_ptr, SL("_extended"), ZEPHIR_GLOBAL(global_false) TSRMLS_CC);
				}
				zephir_update_property_this(this_ptr, SL("_extendedBlocks"), tempCompilation TSRMLS_CC);
				ZEPHIR_CPY_WRT(blockMode, extended);
				break;
			}
			if (ZEPHIR_IS_LONG(type, 313)) {
				ZEPHIR_CALL_METHOD(&_11, this_ptr, "compileinclude", &_19, 0, statement);
				zephir_check_call_status();
				zephir_concat_self(&compilation, _11 TSRMLS_CC);
				break;
			}
			if (ZEPHIR_IS_LONG(type, 314)) {
				ZEPHIR_INIT_NVAR(_4);
				if (extendsMode) {
					ZVAL_BOOL(_4, 1);
				} else {
					ZVAL_BOOL(_4, 0);
				}
				ZEPHIR_CALL_METHOD(&_11, this_ptr, "compilecache", &_20, 0, statement, _4);
				zephir_check_call_status();
				zephir_concat_self(&compilation, _11 TSRMLS_CC);
				break;
			}
			if (ZEPHIR_IS_LONG(type, 316)) {
				ZEPHIR_CALL_METHOD(&_11, this_ptr, "compiledo", &_21, 0, statement);
				zephir_check_call_status();
				zephir_concat_self(&compilation, _11 TSRMLS_CC);
				break;
			}
			if (ZEPHIR_IS_LONG(type, 327)) {
				ZEPHIR_CALL_METHOD(&_11, this_ptr, "compilereturn", &_22, 0, statement);
				zephir_check_call_status();
				zephir_concat_self(&compilation, _11 TSRMLS_CC);
				break;
			}
			if (ZEPHIR_IS_LONG(type, 317)) {
				ZEPHIR_INIT_NVAR(_4);
				if (extendsMode) {
					ZVAL_BOOL(_4, 1);
				} else {
					ZVAL_BOOL(_4, 0);
				}
				ZEPHIR_CALL_METHOD(&_11, this_ptr, "compileautoescape", &_23, 0, statement, _4);
				zephir_check_call_status();
				zephir_concat_self(&compilation, _11 TSRMLS_CC);
				break;
			}
			if (ZEPHIR_IS_LONG(type, 319)) {
				zephir_concat_self_str(&compilation, SL("<?php continue; ?>") TSRMLS_CC);
				break;
			}
			if (ZEPHIR_IS_LONG(type, 320)) {
				zephir_concat_self_str(&compilation, SL("<?php break; ?>") TSRMLS_CC);
				break;
			}
			if (ZEPHIR_IS_LONG(type, 321)) {
				ZEPHIR_CALL_METHOD(&_11, this_ptr, "compileforelse", &_24, 0);
				zephir_check_call_status();
				zephir_concat_self(&compilation, _11 TSRMLS_CC);
				break;
			}
			if (ZEPHIR_IS_LONG(type, 322)) {
				ZEPHIR_INIT_NVAR(_4);
				if (extendsMode) {
					ZVAL_BOOL(_4, 1);
				} else {
					ZVAL_BOOL(_4, 0);
				}
				ZEPHIR_CALL_METHOD(&_11, this_ptr, "compilemacro", &_25, 0, statement, _4);
				zephir_check_call_status();
				zephir_concat_self(&compilation, _11 TSRMLS_CC);
				break;
			}
			if (ZEPHIR_IS_LONG(type, 325)) {
				ZEPHIR_INIT_NVAR(_4);
				if (extendsMode) {
					ZVAL_BOOL(_4, 1);
				} else {
					ZVAL_BOOL(_4, 0);
				}
				ZEPHIR_CALL_METHOD(&_11, this_ptr, "compilecall", &_26, 0, statement, _4);
				zephir_check_call_status();
				zephir_concat_self(&compilation, _11 TSRMLS_CC);
				break;
			}
			if (ZEPHIR_IS_LONG(type, 358)) {
				break;
			}
			ZEPHIR_INIT_NVAR(_4);
			object_init_ex(_4, phalcon_mvc_view_engine_volt_exception_ce);
<<<<<<< HEAD
			zephir_array_fetch_string(&_5, statement, SL("file"), PH_NOISY | PH_READONLY, "phalcon/mvc/view/engine/volt/compiler.zep", 2172 TSRMLS_CC);
			zephir_array_fetch_string(&_6, statement, SL("line"), PH_NOISY | PH_READONLY, "phalcon/mvc/view/engine/volt/compiler.zep", 2172 TSRMLS_CC);
=======
			zephir_array_fetch_string(&_5, statement, SL("file"), PH_NOISY | PH_READONLY, "phalcon/mvc/view/engine/volt/compiler.zep", 2184 TSRMLS_CC);
			zephir_array_fetch_string(&_6, statement, SL("line"), PH_NOISY | PH_READONLY, "phalcon/mvc/view/engine/volt/compiler.zep", 2184 TSRMLS_CC);
>>>>>>> 58cb694b
			ZEPHIR_INIT_LNVAR(_7);
			ZEPHIR_CONCAT_SVSVSV(_7, "Unknown statement ", type, " in ", _5, " on line ", _6);
			ZEPHIR_CALL_METHOD(NULL, _4, "__construct", &_8, 9, _7);
			zephir_check_call_status();
<<<<<<< HEAD
			zephir_throw_exception_debug(_4, "phalcon/mvc/view/engine/volt/compiler.zep", 2172 TSRMLS_CC);
=======
			zephir_throw_exception_debug(_4, "phalcon/mvc/view/engine/volt/compiler.zep", 2184 TSRMLS_CC);
>>>>>>> 58cb694b
			ZEPHIR_MM_RESTORE();
			return;
		} while(0);

	}
	if (ZEPHIR_IS_TRUE_IDENTICAL(blockMode)) {
		level = zephir_fetch_nproperty_this(this_ptr, SL("_blockLevel"), PH_NOISY_CC);
		if (ZEPHIR_IS_LONG(level, 1)) {
			if (Z_TYPE_P(compilation) != IS_NULL) {
				zephir_update_property_array_append(this_ptr, SL("_blocks"), compilation TSRMLS_CC);
			}
		}
		RETURN_ON_FAILURE(zephir_property_decr(this_ptr, SL("_blockLevel") TSRMLS_CC));
	}
	RETURN_ON_FAILURE(zephir_property_decr(this_ptr, SL("_level") TSRMLS_CC));
	RETURN_CCTOR(compilation);

}

/**
 * Compiles a Volt source code returning a PHP plain version
 */
PHP_METHOD(Phalcon_Mvc_View_Engine_Volt_Compiler, _compileSource) {

	HashTable *_3;
	HashPosition _2;
	zephir_fcall_cache_entry *_1 = NULL;
	int ZEPHIR_LAST_CALL_STATUS;
	zend_bool extendsMode;
	zval *viewCode_param = NULL, *extendsMode_param = NULL, *currentPath, *intermediate, *extended, *finalCompilation, *blocks, *extendedBlocks, *name = NULL, *block = NULL, *blockCompilation = NULL, *localBlock = NULL, *compilation = NULL, *options, *autoescape, *_0, **_4;
	zval *viewCode = NULL;

	ZEPHIR_MM_GROW();
	zephir_fetch_params(1, 1, 1, &viewCode_param, &extendsMode_param);

	if (unlikely(Z_TYPE_P(viewCode_param) != IS_STRING && Z_TYPE_P(viewCode_param) != IS_NULL)) {
		zephir_throw_exception_string(spl_ce_InvalidArgumentException, SL("Parameter 'viewCode' must be a string") TSRMLS_CC);
		RETURN_MM_NULL();
	}
	if (likely(Z_TYPE_P(viewCode_param) == IS_STRING)) {
		zephir_get_strval(viewCode, viewCode_param);
	} else {
		ZEPHIR_INIT_VAR(viewCode);
		ZVAL_EMPTY_STRING(viewCode);
	}
	if (!extendsMode_param) {
		extendsMode = 0;
	} else {
		extendsMode = zephir_get_boolval(extendsMode_param);
	}


	ZEPHIR_OBS_VAR(currentPath);
	zephir_read_property_this(&currentPath, this_ptr, SL("_currentPath"), PH_NOISY_CC);
	ZEPHIR_OBS_VAR(options);
	zephir_read_property_this(&options, this_ptr, SL("_options"), PH_NOISY_CC);
	if (Z_TYPE_P(options) == IS_ARRAY) {
		ZEPHIR_OBS_VAR(autoescape);
		if (zephir_array_isset_string_fetch(&autoescape, options, SS("autoescape"), 0 TSRMLS_CC)) {
			if (Z_TYPE_P(autoescape) != IS_BOOL) {
<<<<<<< HEAD
				ZEPHIR_THROW_EXCEPTION_DEBUG_STR(phalcon_mvc_view_engine_volt_exception_ce, "'autoescape' must be boolean", "phalcon/mvc/view/engine/volt/compiler.zep", 2217);
=======
				ZEPHIR_THROW_EXCEPTION_DEBUG_STR(phalcon_mvc_view_engine_volt_exception_ce, "'autoescape' must be boolean", "phalcon/mvc/view/engine/volt/compiler.zep", 2229);
>>>>>>> 58cb694b
				return;
			}
			zephir_update_property_this(this_ptr, SL("_autoescape"), autoescape TSRMLS_CC);
		}
	}
	ZEPHIR_INIT_VAR(intermediate);
	ZEPHIR_LAST_CALL_STATUS = phvolt_parse_view(intermediate, viewCode, currentPath TSRMLS_CC);
	zephir_check_call_status();
	if (Z_TYPE_P(intermediate) != IS_ARRAY) {
<<<<<<< HEAD
		ZEPHIR_THROW_EXCEPTION_DEBUG_STR(phalcon_mvc_view_engine_volt_exception_ce, "Invalid intermediate representation", "phalcon/mvc/view/engine/volt/compiler.zep", 2229);
		return;
	}
	ZEPHIR_CALL_METHOD(&compilation, this_ptr, "_statementlist", &_0, 385, intermediate, (extendsMode ? ZEPHIR_GLOBAL(global_true) : ZEPHIR_GLOBAL(global_false)));
=======
		ZEPHIR_THROW_EXCEPTION_DEBUG_STR(phalcon_mvc_view_engine_volt_exception_ce, "Invalid intermediate representation", "phalcon/mvc/view/engine/volt/compiler.zep", 2241);
		return;
	}
	ZEPHIR_INIT_VAR(_0);
	if (extendsMode) {
		ZVAL_BOOL(_0, 1);
	} else {
		ZVAL_BOOL(_0, 0);
	}
	ZEPHIR_CALL_METHOD(&compilation, this_ptr, "_statementlist", &_1, 382, intermediate, _0);
>>>>>>> 58cb694b
	zephir_check_call_status();
	ZEPHIR_OBS_VAR(extended);
	zephir_read_property_this(&extended, this_ptr, SL("_extended"), PH_NOISY_CC);
	if (ZEPHIR_IS_TRUE_IDENTICAL(extended)) {
		ZEPHIR_INIT_VAR(finalCompilation);
		if (extendsMode == 1) {
			array_init(finalCompilation);
		} else {
			ZVAL_NULL(finalCompilation);
		}
		ZEPHIR_OBS_VAR(blocks);
		zephir_read_property_this(&blocks, this_ptr, SL("_blocks"), PH_NOISY_CC);
		ZEPHIR_OBS_VAR(extendedBlocks);
		zephir_read_property_this(&extendedBlocks, this_ptr, SL("_extendedBlocks"), PH_NOISY_CC);
<<<<<<< HEAD
		zephir_is_iterable(extendedBlocks, &_2, &_1, 0, 0, "phalcon/mvc/view/engine/volt/compiler.zep", 2295);
=======
		zephir_is_iterable(extendedBlocks, &_3, &_2, 0, 0, "phalcon/mvc/view/engine/volt/compiler.zep", 2307);
>>>>>>> 58cb694b
		for (
		  ; zephir_hash_get_current_data_ex(_3, (void**) &_4, &_2) == SUCCESS
		  ; zephir_hash_move_forward_ex(_3, &_2)
		) {
			ZEPHIR_GET_HMKEY(name, _3, _2);
			ZEPHIR_GET_HVALUE(block, _4);
			if (Z_TYPE_P(name) == IS_STRING) {
				if (zephir_array_isset(blocks, name)) {
					ZEPHIR_OBS_NVAR(localBlock);
<<<<<<< HEAD
					zephir_array_fetch(&localBlock, blocks, name, PH_NOISY, "phalcon/mvc/view/engine/volt/compiler.zep", 2263 TSRMLS_CC);
					zephir_update_property_this(this_ptr, SL("_currentBlock"), name TSRMLS_CC);
					ZEPHIR_CALL_METHOD(&blockCompilation, this_ptr, "_statementlist", &_0, 385, localBlock);
					zephir_check_call_status();
				} else {
					if (Z_TYPE_P(block) == IS_ARRAY) {
						ZEPHIR_CALL_METHOD(&blockCompilation, this_ptr, "_statementlist", &_0, 385, block);
=======
					zephir_array_fetch(&localBlock, blocks, name, PH_NOISY, "phalcon/mvc/view/engine/volt/compiler.zep", 2275 TSRMLS_CC);
					zephir_update_property_this(this_ptr, SL("_currentBlock"), name TSRMLS_CC);
					ZEPHIR_CALL_METHOD(&blockCompilation, this_ptr, "_statementlist", &_1, 382, localBlock);
					zephir_check_call_status();
				} else {
					if (Z_TYPE_P(block) == IS_ARRAY) {
						ZEPHIR_CALL_METHOD(&blockCompilation, this_ptr, "_statementlist", &_1, 382, block);
>>>>>>> 58cb694b
						zephir_check_call_status();
					} else {
						ZEPHIR_CPY_WRT(blockCompilation, block);
					}
				}
				if (extendsMode == 1) {
					zephir_array_update_zval(&finalCompilation, name, &blockCompilation, PH_COPY | PH_SEPARATE);
				} else {
					zephir_concat_self(&finalCompilation, blockCompilation TSRMLS_CC);
				}
			} else {
				if (extendsMode == 1) {
<<<<<<< HEAD
					zephir_array_append(&finalCompilation, block, PH_SEPARATE, "phalcon/mvc/view/engine/volt/compiler.zep", 2288);
=======
					zephir_array_append(&finalCompilation, block, PH_SEPARATE, "phalcon/mvc/view/engine/volt/compiler.zep", 2300);
>>>>>>> 58cb694b
				} else {
					zephir_concat_self(&finalCompilation, block TSRMLS_CC);
				}
			}
		}
		RETURN_CCTOR(finalCompilation);
	}
	if (extendsMode == 1) {
		RETURN_MM_MEMBER(this_ptr, "_blocks");
	}
	RETURN_CCTOR(compilation);

}

/**
 * Compiles a template into a string
 *
 *<code>
 * echo $compiler->compileString('{{ "hello world" }}');
 *</code>
 */
PHP_METHOD(Phalcon_Mvc_View_Engine_Volt_Compiler, compileString) {

	int ZEPHIR_LAST_CALL_STATUS;
	zend_bool extendsMode;
	zval *viewCode_param = NULL, *extendsMode_param = NULL, *_0, *_1;
	zval *viewCode = NULL;

	ZEPHIR_MM_GROW();
	zephir_fetch_params(1, 1, 1, &viewCode_param, &extendsMode_param);

	if (unlikely(Z_TYPE_P(viewCode_param) != IS_STRING && Z_TYPE_P(viewCode_param) != IS_NULL)) {
		zephir_throw_exception_string(spl_ce_InvalidArgumentException, SL("Parameter 'viewCode' must be a string") TSRMLS_CC);
		RETURN_MM_NULL();
	}
	if (likely(Z_TYPE_P(viewCode_param) == IS_STRING)) {
		zephir_get_strval(viewCode, viewCode_param);
	} else {
		ZEPHIR_INIT_VAR(viewCode);
		ZVAL_EMPTY_STRING(viewCode);
	}
	if (!extendsMode_param) {
		extendsMode = 0;
	} else {
		extendsMode = zephir_get_boolval(extendsMode_param);
	}


	ZEPHIR_INIT_ZVAL_NREF(_0);
	ZVAL_STRING(_0, "eval code", 1);
	zephir_update_property_this(this_ptr, SL("_currentPath"), _0 TSRMLS_CC);
	ZEPHIR_INIT_VAR(_1);
	if (extendsMode) {
		ZVAL_BOOL(_1, 1);
	} else {
		ZVAL_BOOL(_1, 0);
	}
	ZEPHIR_RETURN_CALL_METHOD(this_ptr, "_compilesource", NULL, 0, viewCode, _1);
	zephir_check_call_status();
	RETURN_MM();

}

/**
 * Compiles a template into a file forcing the destination path
 *
 *<code>
 *	$compiler->compile('views/layouts/main.volt', 'views/layouts/main.volt.php');
 *</code>
 *
 * @param string path
 * @param string compiledPath
 * @param boolean extendsMode
 * @return string|array
 */
PHP_METHOD(Phalcon_Mvc_View_Engine_Volt_Compiler, compileFile) {

	int ZEPHIR_LAST_CALL_STATUS;
	zend_bool extendsMode;
	zval *path_param = NULL, *compiledPath_param = NULL, *extendsMode_param = NULL, *viewCode, *compilation = NULL, *finalCompilation = NULL, *_0 = NULL;
	zval *path = NULL, *compiledPath = NULL, *_1 = NULL;

	ZEPHIR_MM_GROW();
	zephir_fetch_params(1, 2, 1, &path_param, &compiledPath_param, &extendsMode_param);

	if (unlikely(Z_TYPE_P(path_param) != IS_STRING && Z_TYPE_P(path_param) != IS_NULL)) {
		zephir_throw_exception_string(spl_ce_InvalidArgumentException, SL("Parameter 'path' must be a string") TSRMLS_CC);
		RETURN_MM_NULL();
	}
	if (likely(Z_TYPE_P(path_param) == IS_STRING)) {
		zephir_get_strval(path, path_param);
	} else {
		ZEPHIR_INIT_VAR(path);
		ZVAL_EMPTY_STRING(path);
	}
	if (unlikely(Z_TYPE_P(compiledPath_param) != IS_STRING && Z_TYPE_P(compiledPath_param) != IS_NULL)) {
		zephir_throw_exception_string(spl_ce_InvalidArgumentException, SL("Parameter 'compiledPath' must be a string") TSRMLS_CC);
		RETURN_MM_NULL();
	}
	if (likely(Z_TYPE_P(compiledPath_param) == IS_STRING)) {
		zephir_get_strval(compiledPath, compiledPath_param);
	} else {
		ZEPHIR_INIT_VAR(compiledPath);
		ZVAL_EMPTY_STRING(compiledPath);
	}
	if (!extendsMode_param) {
		extendsMode = 0;
	} else {
		extendsMode = zephir_get_boolval(extendsMode_param);
	}


	if (ZEPHIR_IS_EQUAL(path, compiledPath)) {
<<<<<<< HEAD
		ZEPHIR_THROW_EXCEPTION_DEBUG_STR(phalcon_mvc_view_engine_volt_exception_ce, "Template path and compilation template path cannot be the same", "phalcon/mvc/view/engine/volt/compiler.zep", 2337);
=======
		ZEPHIR_THROW_EXCEPTION_DEBUG_STR(phalcon_mvc_view_engine_volt_exception_ce, "Template path and compilation template path cannot be the same", "phalcon/mvc/view/engine/volt/compiler.zep", 2349);
>>>>>>> 58cb694b
		return;
	}
	if (!((zephir_file_exists(path TSRMLS_CC) == SUCCESS))) {
		ZEPHIR_INIT_VAR(_0);
		object_init_ex(_0, phalcon_mvc_view_engine_volt_exception_ce);
		ZEPHIR_INIT_VAR(_1);
		ZEPHIR_CONCAT_SVS(_1, "Template file ", path, " does not exist");
		ZEPHIR_CALL_METHOD(NULL, _0, "__construct", NULL, 9, _1);
		zephir_check_call_status();
<<<<<<< HEAD
		zephir_throw_exception_debug(_0, "phalcon/mvc/view/engine/volt/compiler.zep", 2344 TSRMLS_CC);
=======
		zephir_throw_exception_debug(_0, "phalcon/mvc/view/engine/volt/compiler.zep", 2356 TSRMLS_CC);
>>>>>>> 58cb694b
		ZEPHIR_MM_RESTORE();
		return;
	}
	ZEPHIR_INIT_VAR(viewCode);
	zephir_file_get_contents(viewCode, path TSRMLS_CC);
	if (ZEPHIR_IS_FALSE_IDENTICAL(viewCode)) {
		ZEPHIR_INIT_NVAR(_0);
		object_init_ex(_0, phalcon_mvc_view_engine_volt_exception_ce);
		ZEPHIR_INIT_LNVAR(_1);
		ZEPHIR_CONCAT_SVS(_1, "Template file ", path, " could not be opened");
		ZEPHIR_CALL_METHOD(NULL, _0, "__construct", NULL, 9, _1);
		zephir_check_call_status();
<<<<<<< HEAD
		zephir_throw_exception_debug(_0, "phalcon/mvc/view/engine/volt/compiler.zep", 2352 TSRMLS_CC);
=======
		zephir_throw_exception_debug(_0, "phalcon/mvc/view/engine/volt/compiler.zep", 2364 TSRMLS_CC);
>>>>>>> 58cb694b
		ZEPHIR_MM_RESTORE();
		return;
	}
	zephir_update_property_this(this_ptr, SL("_currentPath"), path TSRMLS_CC);
	ZEPHIR_INIT_NVAR(_0);
	if (extendsMode) {
		ZVAL_BOOL(_0, 1);
	} else {
		ZVAL_BOOL(_0, 0);
	}
	ZEPHIR_CALL_METHOD(&compilation, this_ptr, "_compilesource", NULL, 0, viewCode, _0);
	zephir_check_call_status();
	if (Z_TYPE_P(compilation) == IS_ARRAY) {
		ZEPHIR_CALL_FUNCTION(&finalCompilation, "serialize", NULL, 71, compilation);
		zephir_check_call_status();
	} else {
		ZEPHIR_CPY_WRT(finalCompilation, compilation);
	}
	ZEPHIR_INIT_NVAR(_0);
	zephir_file_put_contents(_0, compiledPath, finalCompilation TSRMLS_CC);
	if (ZEPHIR_IS_FALSE_IDENTICAL(_0)) {
<<<<<<< HEAD
		ZEPHIR_THROW_EXCEPTION_DEBUG_STR(phalcon_mvc_view_engine_volt_exception_ce, "Volt directory can't be written", "phalcon/mvc/view/engine/volt/compiler.zep", 2371);
=======
		ZEPHIR_THROW_EXCEPTION_DEBUG_STR(phalcon_mvc_view_engine_volt_exception_ce, "Volt directory can't be written", "phalcon/mvc/view/engine/volt/compiler.zep", 2383);
>>>>>>> 58cb694b
		return;
	}
	RETURN_CCTOR(compilation);

}

/**
 * Compiles a template into a file applying the compiler options
 * This method does not return the compiled path if the template was not compiled
 *
 *<code>
 *	$compiler->compile('views/layouts/main.volt');
 *	require $compiler->getCompiledTemplatePath();
 *</code>
 */
PHP_METHOD(Phalcon_Mvc_View_Engine_Volt_Compiler, compile) {

	zephir_fcall_cache_entry *_4 = NULL;
	zval *_2;
	int ZEPHIR_LAST_CALL_STATUS;
	zend_bool extendsMode;
	zval *templatePath_param = NULL, *extendsMode_param = NULL, *stat = NULL, *compileAlways = NULL, *prefix = NULL, *compiledPath = NULL, *compiledSeparator = NULL, *blocksCode, *compiledExtension = NULL, *compilation = NULL, *options, *realCompiledPath = NULL, *compiledTemplatePath = NULL, *templateSepPath = NULL, *_0, *_1 = NULL, *_3 = NULL, *_5, *_6 = NULL, *_7 = NULL;
	zval *templatePath = NULL;

	ZEPHIR_MM_GROW();
	zephir_fetch_params(1, 1, 1, &templatePath_param, &extendsMode_param);

	if (unlikely(Z_TYPE_P(templatePath_param) != IS_STRING && Z_TYPE_P(templatePath_param) != IS_NULL)) {
		zephir_throw_exception_string(spl_ce_InvalidArgumentException, SL("Parameter 'templatePath' must be a string") TSRMLS_CC);
		RETURN_MM_NULL();
	}
	if (likely(Z_TYPE_P(templatePath_param) == IS_STRING)) {
		zephir_get_strval(templatePath, templatePath_param);
	} else {
		ZEPHIR_INIT_VAR(templatePath);
		ZVAL_EMPTY_STRING(templatePath);
	}
	if (!extendsMode_param) {
		extendsMode = 0;
	} else {
		extendsMode = zephir_get_boolval(extendsMode_param);
	}


	if (0) {
		zephir_update_property_this(this_ptr, SL("_extended"), ZEPHIR_GLOBAL(global_true) TSRMLS_CC);
	} else {
		zephir_update_property_this(this_ptr, SL("_extended"), ZEPHIR_GLOBAL(global_false) TSRMLS_CC);
	}
	if (0) {
		zephir_update_property_this(this_ptr, SL("_extendedBlocks"), ZEPHIR_GLOBAL(global_true) TSRMLS_CC);
	} else {
		zephir_update_property_this(this_ptr, SL("_extendedBlocks"), ZEPHIR_GLOBAL(global_false) TSRMLS_CC);
	}
	zephir_update_property_this(this_ptr, SL("_blocks"), ZEPHIR_GLOBAL(global_null) TSRMLS_CC);
	ZEPHIR_INIT_ZVAL_NREF(_0);
	ZVAL_LONG(_0, 0);
	zephir_update_property_this(this_ptr, SL("_level"), _0 TSRMLS_CC);
	ZEPHIR_INIT_ZVAL_NREF(_0);
	ZVAL_LONG(_0, 0);
	zephir_update_property_this(this_ptr, SL("_foreachLevel"), _0 TSRMLS_CC);
	ZEPHIR_INIT_ZVAL_NREF(_0);
	ZVAL_LONG(_0, 0);
	zephir_update_property_this(this_ptr, SL("_blockLevel"), _0 TSRMLS_CC);
	ZEPHIR_INIT_ZVAL_NREF(_0);
	ZVAL_LONG(_0, 0);
	zephir_update_property_this(this_ptr, SL("_exprLevel"), _0 TSRMLS_CC);
	ZEPHIR_INIT_VAR(stat);
	ZVAL_BOOL(stat, 1);
	ZEPHIR_INIT_VAR(compileAlways);
	ZVAL_BOOL(compileAlways, 0);
	ZEPHIR_INIT_VAR(compiledPath);
	ZVAL_STRING(compiledPath, "", 1);
	ZEPHIR_INIT_VAR(prefix);
	ZVAL_NULL(prefix);
	ZEPHIR_INIT_VAR(compiledSeparator);
	ZVAL_STRING(compiledSeparator, "%%", 1);
	ZEPHIR_INIT_VAR(compiledExtension);
	ZVAL_STRING(compiledExtension, ".php", 1);
	ZEPHIR_INIT_VAR(compilation);
	ZVAL_NULL(compilation);
	ZEPHIR_OBS_VAR(options);
	zephir_read_property_this(&options, this_ptr, SL("_options"), PH_NOISY_CC);
	if (Z_TYPE_P(options) == IS_ARRAY) {
		if (zephir_array_isset_string(options, SS("compileAlways"))) {
			ZEPHIR_OBS_NVAR(compileAlways);
<<<<<<< HEAD
			zephir_array_fetch_string(&compileAlways, options, SL("compileAlways"), PH_NOISY, "phalcon/mvc/view/engine/volt/compiler.zep", 2418 TSRMLS_CC);
			if (Z_TYPE_P(compileAlways) != IS_BOOL) {
				ZEPHIR_THROW_EXCEPTION_DEBUG_STR(phalcon_mvc_view_engine_volt_exception_ce, "'compileAlways' must be a bool value", "phalcon/mvc/view/engine/volt/compiler.zep", 2420);
=======
			zephir_array_fetch_string(&compileAlways, options, SL("compileAlways"), PH_NOISY, "phalcon/mvc/view/engine/volt/compiler.zep", 2430 TSRMLS_CC);
			if (Z_TYPE_P(compileAlways) != IS_BOOL) {
				ZEPHIR_THROW_EXCEPTION_DEBUG_STR(phalcon_mvc_view_engine_volt_exception_ce, "'compileAlways' must be a bool value", "phalcon/mvc/view/engine/volt/compiler.zep", 2432);
>>>>>>> 58cb694b
				return;
			}
		}
		if (zephir_array_isset_string(options, SS("prefix"))) {
			ZEPHIR_OBS_NVAR(prefix);
<<<<<<< HEAD
			zephir_array_fetch_string(&prefix, options, SL("prefix"), PH_NOISY, "phalcon/mvc/view/engine/volt/compiler.zep", 2428 TSRMLS_CC);
			if (Z_TYPE_P(prefix) != IS_STRING) {
				ZEPHIR_THROW_EXCEPTION_DEBUG_STR(phalcon_mvc_view_engine_volt_exception_ce, "'prefix' must be a string", "phalcon/mvc/view/engine/volt/compiler.zep", 2430);
=======
			zephir_array_fetch_string(&prefix, options, SL("prefix"), PH_NOISY, "phalcon/mvc/view/engine/volt/compiler.zep", 2440 TSRMLS_CC);
			if (Z_TYPE_P(prefix) != IS_STRING) {
				ZEPHIR_THROW_EXCEPTION_DEBUG_STR(phalcon_mvc_view_engine_volt_exception_ce, "'prefix' must be a string", "phalcon/mvc/view/engine/volt/compiler.zep", 2442);
>>>>>>> 58cb694b
				return;
			}
		}
		if (zephir_array_isset_string(options, SS("compiledPath"))) {
			ZEPHIR_OBS_NVAR(compiledPath);
<<<<<<< HEAD
			zephir_array_fetch_string(&compiledPath, options, SL("compiledPath"), PH_NOISY, "phalcon/mvc/view/engine/volt/compiler.zep", 2438 TSRMLS_CC);
			if (Z_TYPE_P(compiledPath) != IS_STRING) {
				if (Z_TYPE_P(compiledPath) != IS_OBJECT) {
					ZEPHIR_THROW_EXCEPTION_DEBUG_STR(phalcon_mvc_view_engine_volt_exception_ce, "'compiledPath' must be a string or a closure", "phalcon/mvc/view/engine/volt/compiler.zep", 2441);
=======
			zephir_array_fetch_string(&compiledPath, options, SL("compiledPath"), PH_NOISY, "phalcon/mvc/view/engine/volt/compiler.zep", 2450 TSRMLS_CC);
			if (Z_TYPE_P(compiledPath) != IS_STRING) {
				if (Z_TYPE_P(compiledPath) != IS_OBJECT) {
					ZEPHIR_THROW_EXCEPTION_DEBUG_STR(phalcon_mvc_view_engine_volt_exception_ce, "'compiledPath' must be a string or a closure", "phalcon/mvc/view/engine/volt/compiler.zep", 2453);
>>>>>>> 58cb694b
					return;
				}
			}
		}
		if (zephir_array_isset_string(options, SS("compiledSeparator"))) {
			ZEPHIR_OBS_NVAR(compiledSeparator);
<<<<<<< HEAD
			zephir_array_fetch_string(&compiledSeparator, options, SL("compiledSeparator"), PH_NOISY, "phalcon/mvc/view/engine/volt/compiler.zep", 2450 TSRMLS_CC);
			if (Z_TYPE_P(compiledSeparator) != IS_STRING) {
				ZEPHIR_THROW_EXCEPTION_DEBUG_STR(phalcon_mvc_view_engine_volt_exception_ce, "'compiledSeparator' must be a string", "phalcon/mvc/view/engine/volt/compiler.zep", 2452);
=======
			zephir_array_fetch_string(&compiledSeparator, options, SL("compiledSeparator"), PH_NOISY, "phalcon/mvc/view/engine/volt/compiler.zep", 2462 TSRMLS_CC);
			if (Z_TYPE_P(compiledSeparator) != IS_STRING) {
				ZEPHIR_THROW_EXCEPTION_DEBUG_STR(phalcon_mvc_view_engine_volt_exception_ce, "'compiledSeparator' must be a string", "phalcon/mvc/view/engine/volt/compiler.zep", 2464);
>>>>>>> 58cb694b
				return;
			}
		}
		if (zephir_array_isset_string(options, SS("compiledExtension"))) {
			ZEPHIR_OBS_NVAR(compiledExtension);
<<<<<<< HEAD
			zephir_array_fetch_string(&compiledExtension, options, SL("compiledExtension"), PH_NOISY, "phalcon/mvc/view/engine/volt/compiler.zep", 2460 TSRMLS_CC);
			if (Z_TYPE_P(compiledExtension) != IS_STRING) {
				ZEPHIR_THROW_EXCEPTION_DEBUG_STR(phalcon_mvc_view_engine_volt_exception_ce, "'compiledExtension' must be a string", "phalcon/mvc/view/engine/volt/compiler.zep", 2462);
=======
			zephir_array_fetch_string(&compiledExtension, options, SL("compiledExtension"), PH_NOISY, "phalcon/mvc/view/engine/volt/compiler.zep", 2472 TSRMLS_CC);
			if (Z_TYPE_P(compiledExtension) != IS_STRING) {
				ZEPHIR_THROW_EXCEPTION_DEBUG_STR(phalcon_mvc_view_engine_volt_exception_ce, "'compiledExtension' must be a string", "phalcon/mvc/view/engine/volt/compiler.zep", 2474);
>>>>>>> 58cb694b
				return;
			}
		}
		if (zephir_array_isset_string(options, SS("stat"))) {
			ZEPHIR_OBS_NVAR(stat);
<<<<<<< HEAD
			zephir_array_fetch_string(&stat, options, SL("stat"), PH_NOISY, "phalcon/mvc/view/engine/volt/compiler.zep", 2470 TSRMLS_CC);
=======
			zephir_array_fetch_string(&stat, options, SL("stat"), PH_NOISY, "phalcon/mvc/view/engine/volt/compiler.zep", 2482 TSRMLS_CC);
>>>>>>> 58cb694b
		}
	}
	if (Z_TYPE_P(compiledPath) == IS_STRING) {
		if (!(ZEPHIR_IS_EMPTY(compiledPath))) {
			ZEPHIR_CALL_FUNCTION(&_1, "realpath", NULL, 63, templatePath);
			zephir_check_call_status();
			ZEPHIR_INIT_VAR(templateSepPath);
			zephir_prepare_virtual_path(templateSepPath, _1, compiledSeparator TSRMLS_CC);
		} else {
			ZEPHIR_CPY_WRT(templateSepPath, templatePath);
		}
		ZEPHIR_INIT_VAR(compiledTemplatePath);
		if (extendsMode == 1) {
			ZEPHIR_CONCAT_VVVVSVV(compiledTemplatePath, compiledPath, prefix, templateSepPath, compiledSeparator, "e", compiledSeparator, compiledExtension);
		} else {
			ZEPHIR_CONCAT_VVVV(compiledTemplatePath, compiledPath, prefix, templateSepPath, compiledExtension);
		}
	} else {
		if (Z_TYPE_P(compiledPath) == IS_OBJECT) {
			if (zephir_instance_of_ev(compiledPath, zend_ce_closure TSRMLS_CC)) {
				ZEPHIR_INIT_VAR(_2);
				zephir_create_array(_2, 3, 0 TSRMLS_CC);
				zephir_array_fast_append(_2, templatePath);
				zephir_array_fast_append(_2, options);
				ZEPHIR_INIT_VAR(_3);
				ZVAL_BOOL(_3, extendsMode);
				zephir_array_fast_append(_2, _3);
				ZEPHIR_INIT_NVAR(compiledTemplatePath);
				ZEPHIR_CALL_USER_FUNC_ARRAY(compiledTemplatePath, compiledPath, _2);
				zephir_check_call_status();
				if (Z_TYPE_P(compiledTemplatePath) != IS_STRING) {
<<<<<<< HEAD
					ZEPHIR_THROW_EXCEPTION_DEBUG_STR(phalcon_mvc_view_engine_volt_exception_ce, "compiledPath closure didn't return a valid string", "phalcon/mvc/view/engine/volt/compiler.zep", 2515);
					return;
				}
			} else {
				ZEPHIR_THROW_EXCEPTION_DEBUG_STR(phalcon_mvc_view_engine_volt_exception_ce, "compiledPath must be a string or a closure", "phalcon/mvc/view/engine/volt/compiler.zep", 2518);
=======
					ZEPHIR_THROW_EXCEPTION_DEBUG_STR(phalcon_mvc_view_engine_volt_exception_ce, "compiledPath closure didn't return a valid string", "phalcon/mvc/view/engine/volt/compiler.zep", 2527);
					return;
				}
			} else {
				ZEPHIR_THROW_EXCEPTION_DEBUG_STR(phalcon_mvc_view_engine_volt_exception_ce, "compiledPath must be a string or a closure", "phalcon/mvc/view/engine/volt/compiler.zep", 2530);
>>>>>>> 58cb694b
				return;
			}
		}
	}
	ZEPHIR_CPY_WRT(realCompiledPath, compiledTemplatePath);
	if (zephir_is_true(compileAlways)) {
		ZEPHIR_INIT_NVAR(_3);
		if (extendsMode) {
			ZVAL_BOOL(_3, 1);
		} else {
			ZVAL_BOOL(_3, 0);
		}
		ZEPHIR_CALL_METHOD(&compilation, this_ptr, "compilefile", &_4, 0, templatePath, realCompiledPath, _3);
		zephir_check_call_status();
	} else {
		if (ZEPHIR_IS_TRUE_IDENTICAL(stat)) {
			if ((zephir_file_exists(compiledTemplatePath TSRMLS_CC) == SUCCESS)) {
				ZEPHIR_INIT_VAR(_5);
				if (zephir_compare_mtime(templatePath, realCompiledPath TSRMLS_CC)) {
					ZEPHIR_INIT_VAR(_6);
					if (extendsMode) {
						ZVAL_BOOL(_6, 1);
					} else {
						ZVAL_BOOL(_6, 0);
					}
					ZEPHIR_CALL_METHOD(&compilation, this_ptr, "compilefile", &_4, 0, templatePath, realCompiledPath, _6);
					zephir_check_call_status();
				} else {
					if (extendsMode == 1) {
						ZEPHIR_INIT_VAR(blocksCode);
						zephir_file_get_contents(blocksCode, realCompiledPath TSRMLS_CC);
						if (ZEPHIR_IS_FALSE_IDENTICAL(blocksCode)) {
							ZEPHIR_INIT_NVAR(_6);
							object_init_ex(_6, phalcon_mvc_view_engine_volt_exception_ce);
							ZEPHIR_INIT_VAR(_7);
							ZEPHIR_CONCAT_SVS(_7, "Extends compilation file ", realCompiledPath, " could not be opened");
							ZEPHIR_CALL_METHOD(NULL, _6, "__construct", NULL, 9, _7);
							zephir_check_call_status();
<<<<<<< HEAD
							zephir_throw_exception_debug(_5, "phalcon/mvc/view/engine/volt/compiler.zep", 2552 TSRMLS_CC);
=======
							zephir_throw_exception_debug(_6, "phalcon/mvc/view/engine/volt/compiler.zep", 2564 TSRMLS_CC);
>>>>>>> 58cb694b
							ZEPHIR_MM_RESTORE();
							return;
						}
						if (zephir_is_true(blocksCode)) {
							ZEPHIR_CALL_FUNCTION(&compilation, "unserialize", NULL, 72, blocksCode);
							zephir_check_call_status();
						} else {
							ZEPHIR_INIT_NVAR(compilation);
							array_init(compilation);
						}
					}
				}
			} else {
				ZEPHIR_INIT_NVAR(_3);
				if (extendsMode) {
					ZVAL_BOOL(_3, 1);
				} else {
					ZVAL_BOOL(_3, 0);
				}
				ZEPHIR_CALL_METHOD(&compilation, this_ptr, "compilefile", &_4, 0, templatePath, realCompiledPath, _3);
				zephir_check_call_status();
			}
		} else {
			if (!((zephir_file_exists(realCompiledPath TSRMLS_CC) == SUCCESS))) {
				ZEPHIR_INIT_NVAR(_3);
				object_init_ex(_3, phalcon_mvc_view_engine_volt_exception_ce);
				ZEPHIR_INIT_LNVAR(_7);
				ZEPHIR_CONCAT_SVS(_7, "Compiled template file ", realCompiledPath, " does not exist");
				ZEPHIR_CALL_METHOD(NULL, _3, "__construct", NULL, 9, _7);
				zephir_check_call_status();
<<<<<<< HEAD
				zephir_throw_exception_debug(_3, "phalcon/mvc/view/engine/volt/compiler.zep", 2578 TSRMLS_CC);
=======
				zephir_throw_exception_debug(_3, "phalcon/mvc/view/engine/volt/compiler.zep", 2590 TSRMLS_CC);
>>>>>>> 58cb694b
				ZEPHIR_MM_RESTORE();
				return;
			}
		}
	}
	zephir_update_property_this(this_ptr, SL("_compiledTemplatePath"), realCompiledPath TSRMLS_CC);
	RETURN_CCTOR(compilation);

}

/**
 * Returns the path that is currently being compiled
 */
PHP_METHOD(Phalcon_Mvc_View_Engine_Volt_Compiler, getTemplatePath) {


	RETURN_MEMBER(this_ptr, "_currentPath");

}

/**
 * Returns the path to the last compiled template
 */
PHP_METHOD(Phalcon_Mvc_View_Engine_Volt_Compiler, getCompiledTemplatePath) {


	RETURN_MEMBER(this_ptr, "_compiledTemplatePath");

}

/**
 * Parses a Volt template returning its intermediate representation
 *
 *<code>
 *	print_r($compiler->parse('{{ 3 + 2 }}'));
 *</code>
 *
 * @param string viewCode
 * @return array
 */
PHP_METHOD(Phalcon_Mvc_View_Engine_Volt_Compiler, parse) {

	int ZEPHIR_LAST_CALL_STATUS;
	zval *viewCode_param = NULL, *currentPath;
	zval *viewCode = NULL;

	ZEPHIR_MM_GROW();
	zephir_fetch_params(1, 1, 0, &viewCode_param);

	if (unlikely(Z_TYPE_P(viewCode_param) != IS_STRING && Z_TYPE_P(viewCode_param) != IS_NULL)) {
		zephir_throw_exception_string(spl_ce_InvalidArgumentException, SL("Parameter 'viewCode' must be a string") TSRMLS_CC);
		RETURN_MM_NULL();
	}
	if (likely(Z_TYPE_P(viewCode_param) == IS_STRING)) {
		zephir_get_strval(viewCode, viewCode_param);
	} else {
		ZEPHIR_INIT_VAR(viewCode);
		ZVAL_EMPTY_STRING(viewCode);
	}
	ZEPHIR_INIT_VAR(currentPath);
	ZVAL_STRING(currentPath, "eval code", 1);


	ZEPHIR_LAST_CALL_STATUS = phvolt_parse_view(return_value, viewCode, currentPath TSRMLS_CC);
	zephir_check_call_status();
	RETURN_MM();

}

/**
 * Gets the final path with VIEW
 */
PHP_METHOD(Phalcon_Mvc_View_Engine_Volt_Compiler, getFinalPath) {

	HashTable *_1;
	HashPosition _0;
	int ZEPHIR_LAST_CALL_STATUS;
	zval *path_param = NULL, *view, *viewsDirs = NULL, *viewsDir = NULL, **_2, *_3 = NULL;
	zval *path = NULL;

	ZEPHIR_MM_GROW();
	zephir_fetch_params(1, 1, 0, &path_param);

	zephir_get_strval(path, path_param);


	ZEPHIR_OBS_VAR(view);
	zephir_read_property_this(&view, this_ptr, SL("_view"), PH_NOISY_CC);
	if (Z_TYPE_P(view) == IS_OBJECT) {
		ZEPHIR_CALL_METHOD(&viewsDirs, view, "getviewsdir", NULL, 0);
		zephir_check_call_status();
		if (Z_TYPE_P(viewsDirs) == IS_ARRAY) {
			zephir_is_iterable(viewsDirs, &_1, &_0, 0, 0, "phalcon/mvc/view/engine/volt/compiler.zep", 2640);
			for (
			  ; zephir_hash_get_current_data_ex(_1, (void**) &_2, &_0) == SUCCESS
			  ; zephir_hash_move_forward_ex(_1, &_0)
			) {
				ZEPHIR_GET_HVALUE(viewsDir, _2);
				ZEPHIR_INIT_LNVAR(_3);
				ZEPHIR_CONCAT_VV(_3, viewsDir, path);
				if ((zephir_file_exists(_3 TSRMLS_CC) == SUCCESS)) {
					ZEPHIR_CONCAT_VV(return_value, viewsDir, path);
					RETURN_MM();
				}
			}
			ZEPHIR_CONCAT_VV(return_value, viewsDir, path);
			RETURN_MM();
		} else {
			ZEPHIR_CONCAT_VV(return_value, viewsDirs, path);
			RETURN_MM();
		}
	}
	RETURN_CTOR(path);

}
<|MERGE_RESOLUTION|>--- conflicted
+++ resolved
@@ -927,15 +927,9 @@
 			zephir_array_update_string(&_4, SL("expr"), &_5, PH_COPY | PH_SEPARATE);
 			zephir_array_update_string(&_4, SL("file"), &file, PH_COPY | PH_SEPARATE);
 			zephir_array_update_string(&_4, SL("line"), &line, PH_COPY | PH_SEPARATE);
-<<<<<<< HEAD
-			Z_SET_ISREF_P(funcArguments);
+			ZEPHIR_MAKE_REF(funcArguments);
 			ZEPHIR_CALL_FUNCTION(NULL, "array_unshift", NULL, 383, funcArguments, _4);
-			Z_UNSET_ISREF_P(funcArguments);
-=======
-			ZEPHIR_MAKE_REF(funcArguments);
-			ZEPHIR_CALL_FUNCTION(NULL, "array_unshift", NULL, 380, funcArguments, _4);
 			ZEPHIR_UNREF(funcArguments);
->>>>>>> 58cb694b
 			zephir_check_call_status();
 		}
 		ZEPHIR_CALL_METHOD(&arguments, this_ptr, "expression", NULL, 380, funcArguments);
@@ -1584,7 +1578,7 @@
 	zephir_fcall_cache_entry *_0 = NULL;
 	int ZEPHIR_LAST_CALL_STATUS;
 	zend_bool extendsMode;
-	zval *statement_param = NULL, *extendsMode_param = NULL, *compilation, *prefix = NULL, *level, *prefixLevel, *expr, *exprCode = NULL, *bstatement = NULL, *type = NULL, *blockStatements, *forElse = NULL, *code = NULL, *loopContext, *iterator = NULL, *key, *ifExpr, *variable, **_3, *_4 = NULL, *_5, *_6 = NULL, *_7 = NULL, *_8 = NULL, *_9 = NULL, *_10 = NULL, *_11 = NULL, *_12, *_13 = NULL;
+	zval *statement_param = NULL, *extendsMode_param = NULL, *compilation, *prefix = NULL, *level, *prefixLevel, *expr, *exprCode = NULL, *bstatement = NULL, *type = NULL, *blockStatements, *forElse = NULL, *code = NULL, *loopContext, *iterator = NULL, *key, *ifExpr, *variable, **_3, *_4 = NULL, *_5, *_6 = NULL, *_7 = NULL, *_8 = NULL, *_9 = NULL, *_10 = NULL, *_11 = NULL, *_12, *_13, *_14 = NULL;
 	zval *statement = NULL;
 
 	ZEPHIR_MM_GROW();
@@ -1645,17 +1639,13 @@
 			}
 		}
 	}
-<<<<<<< HEAD
-	ZEPHIR_CALL_METHOD(&code, this_ptr, "_statementlist", NULL, 385, blockStatements, (extendsMode ? ZEPHIR_GLOBAL(global_true) : ZEPHIR_GLOBAL(global_false)));
-=======
 	ZEPHIR_INIT_VAR(_5);
 	if (extendsMode) {
 		ZVAL_BOOL(_5, 1);
 	} else {
 		ZVAL_BOOL(_5, 0);
 	}
-	ZEPHIR_CALL_METHOD(&code, this_ptr, "_statementlist", NULL, 382, blockStatements, _5);
->>>>>>> 58cb694b
+	ZEPHIR_CALL_METHOD(&code, this_ptr, "_statementlist", NULL, 385, blockStatements, _5);
 	zephir_check_call_status();
 	ZEPHIR_OBS_VAR(loopContext);
 	zephir_read_property_this(&loopContext, this_ptr, SL("_loopPointers"), PH_NOISY_CC);
@@ -1670,27 +1660,30 @@
 		ZEPHIR_CONCAT_SVS(_7, "$", prefixLevel, "loop = new stdClass(); ");
 		zephir_concat_self(&compilation, _7 TSRMLS_CC);
 		ZEPHIR_INIT_VAR(_8);
-		ZEPHIR_CONCAT_SVSVS(_8, "$", prefixLevel, "loop->length = count($", prefixLevel, "iterator); ");
+		ZEPHIR_CONCAT_SVSVS(_8, "$", prefixLevel, "loop->self = &$", prefixLevel, "loop; ");
 		zephir_concat_self(&compilation, _8 TSRMLS_CC);
 		ZEPHIR_INIT_VAR(_9);
-		ZEPHIR_CONCAT_SVS(_9, "$", prefixLevel, "loop->index = 1; ");
+		ZEPHIR_CONCAT_SVSVS(_9, "$", prefixLevel, "loop->length = count($", prefixLevel, "iterator); ");
 		zephir_concat_self(&compilation, _9 TSRMLS_CC);
 		ZEPHIR_INIT_VAR(_10);
-		ZEPHIR_CONCAT_SVS(_10, "$", prefixLevel, "loop->index0 = 1; ");
+		ZEPHIR_CONCAT_SVS(_10, "$", prefixLevel, "loop->index = 1; ");
 		zephir_concat_self(&compilation, _10 TSRMLS_CC);
 		ZEPHIR_INIT_VAR(_11);
-		ZEPHIR_CONCAT_SVSVS(_11, "$", prefixLevel, "loop->revindex = $", prefixLevel, "loop->length; ");
+		ZEPHIR_CONCAT_SVS(_11, "$", prefixLevel, "loop->index0 = 1; ");
 		zephir_concat_self(&compilation, _11 TSRMLS_CC);
 		ZEPHIR_INIT_VAR(_12);
-		ZEPHIR_CONCAT_SVSVS(_12, "$", prefixLevel, "loop->revindex0 = $", prefixLevel, "loop->length - 1; ?>");
+		ZEPHIR_CONCAT_SVSVS(_12, "$", prefixLevel, "loop->revindex = $", prefixLevel, "loop->length; ");
 		zephir_concat_self(&compilation, _12 TSRMLS_CC);
+		ZEPHIR_INIT_VAR(_13);
+		ZEPHIR_CONCAT_SVSVS(_13, "$", prefixLevel, "loop->revindex0 = $", prefixLevel, "loop->length - 1; ?>");
+		zephir_concat_self(&compilation, _13 TSRMLS_CC);
 		ZEPHIR_INIT_VAR(iterator);
 		ZEPHIR_CONCAT_SVS(iterator, "$", prefixLevel, "iterator");
 	} else {
 		ZEPHIR_CPY_WRT(iterator, exprCode);
 	}
 	ZEPHIR_OBS_VAR(variable);
-	zephir_array_fetch_string(&variable, statement, SL("variable"), PH_NOISY, "phalcon/mvc/view/engine/volt/compiler.zep", 1424 TSRMLS_CC);
+	zephir_array_fetch_string(&variable, statement, SL("variable"), PH_NOISY, "phalcon/mvc/view/engine/volt/compiler.zep", 1425 TSRMLS_CC);
 	ZEPHIR_OBS_VAR(key);
 	if (zephir_array_isset_string_fetch(&key, statement, SS("key"), 0 TSRMLS_CC)) {
 		ZEPHIR_INIT_LNVAR(_6);
@@ -1703,14 +1696,10 @@
 	}
 	ZEPHIR_OBS_VAR(ifExpr);
 	if (zephir_array_isset_string_fetch(&ifExpr, statement, SS("if_expr"), 0 TSRMLS_CC)) {
-<<<<<<< HEAD
-		ZEPHIR_CALL_METHOD(&_12, this_ptr, "expression", &_0, 380, ifExpr);
-=======
-		ZEPHIR_CALL_METHOD(&_13, this_ptr, "expression", &_0, 377, ifExpr);
->>>>>>> 58cb694b
+		ZEPHIR_CALL_METHOD(&_14, this_ptr, "expression", &_0, 380, ifExpr);
 		zephir_check_call_status();
 		ZEPHIR_INIT_LNVAR(_6);
-		ZEPHIR_CONCAT_SVS(_6, "if (", _13, ") { ?>");
+		ZEPHIR_CONCAT_SVS(_6, "if (", _14, ") { ?>");
 		zephir_concat_self(&compilation, _6 TSRMLS_CC);
 	} else {
 		zephir_concat_self_str(&compilation, SL("?>") TSRMLS_CC);
@@ -1807,39 +1796,31 @@
 
 	ZEPHIR_OBS_VAR(expr);
 	if (!(zephir_array_isset_string_fetch(&expr, statement, SS("expr"), 0 TSRMLS_CC))) {
-		ZEPHIR_THROW_EXCEPTION_DEBUG_STR(phalcon_mvc_view_engine_volt_exception_ce, "Corrupt statement", "phalcon/mvc/view/engine/volt/compiler.zep", 1515);
+		ZEPHIR_THROW_EXCEPTION_DEBUG_STR(phalcon_mvc_view_engine_volt_exception_ce, "Corrupt statement", "phalcon/mvc/view/engine/volt/compiler.zep", 1516);
 		return;
 	}
 	ZEPHIR_CALL_METHOD(&_0, this_ptr, "expression", NULL, 380, expr);
 	zephir_check_call_status();
-	zephir_array_fetch_string(&_2, statement, SL("true_statements"), PH_NOISY | PH_READONLY, "phalcon/mvc/view/engine/volt/compiler.zep", 1521 TSRMLS_CC);
-<<<<<<< HEAD
-	ZEPHIR_CALL_METHOD(&_1, this_ptr, "_statementlist", &_3, 385, _2, (extendsMode ? ZEPHIR_GLOBAL(global_true) : ZEPHIR_GLOBAL(global_false)));
-=======
+	zephir_array_fetch_string(&_2, statement, SL("true_statements"), PH_NOISY | PH_READONLY, "phalcon/mvc/view/engine/volt/compiler.zep", 1522 TSRMLS_CC);
 	ZEPHIR_INIT_VAR(_3);
 	if (extendsMode) {
 		ZVAL_BOOL(_3, 1);
 	} else {
 		ZVAL_BOOL(_3, 0);
 	}
-	ZEPHIR_CALL_METHOD(&_1, this_ptr, "_statementlist", &_4, 382, _2, _3);
->>>>>>> 58cb694b
+	ZEPHIR_CALL_METHOD(&_1, this_ptr, "_statementlist", &_4, 385, _2, _3);
 	zephir_check_call_status();
 	ZEPHIR_INIT_VAR(compilation);
 	ZEPHIR_CONCAT_SVSV(compilation, "<?php if (", _0, ") { ?>", _1);
 	ZEPHIR_OBS_VAR(blockStatements);
 	if (zephir_array_isset_string_fetch(&blockStatements, statement, SS("false_statements"), 0 TSRMLS_CC)) {
-<<<<<<< HEAD
-		ZEPHIR_CALL_METHOD(&_4, this_ptr, "_statementlist", &_3, 385, blockStatements, (extendsMode ? ZEPHIR_GLOBAL(global_true) : ZEPHIR_GLOBAL(global_false)));
-=======
 		ZEPHIR_INIT_VAR(_6);
 		if (extendsMode) {
 			ZVAL_BOOL(_6, 1);
 		} else {
 			ZVAL_BOOL(_6, 0);
 		}
-		ZEPHIR_CALL_METHOD(&_5, this_ptr, "_statementlist", &_4, 382, blockStatements, _6);
->>>>>>> 58cb694b
+		ZEPHIR_CALL_METHOD(&_5, this_ptr, "_statementlist", &_4, 385, blockStatements, _6);
 		zephir_check_call_status();
 		ZEPHIR_INIT_VAR(_7);
 		ZEPHIR_CONCAT_SV(_7, "<?php } else { ?>", _5);
@@ -1867,7 +1848,7 @@
 
 	ZEPHIR_OBS_VAR(expr);
 	if (!(zephir_array_isset_string_fetch(&expr, statement, SS("expr"), 0 TSRMLS_CC))) {
-		ZEPHIR_THROW_EXCEPTION_DEBUG_STR(phalcon_mvc_view_engine_volt_exception_ce, "Corrupt statement", "phalcon/mvc/view/engine/volt/compiler.zep", 1550);
+		ZEPHIR_THROW_EXCEPTION_DEBUG_STR(phalcon_mvc_view_engine_volt_exception_ce, "Corrupt statement", "phalcon/mvc/view/engine/volt/compiler.zep", 1551);
 		return;
 	}
 	ZEPHIR_CALL_METHOD(&_0, this_ptr, "expression", NULL, 380, expr);
@@ -1901,7 +1882,7 @@
 
 	ZEPHIR_OBS_VAR(expr);
 	if (!(zephir_array_isset_string_fetch(&expr, statement, SS("expr"), 0 TSRMLS_CC))) {
-		ZEPHIR_THROW_EXCEPTION_DEBUG_STR(phalcon_mvc_view_engine_volt_exception_ce, "Corrupt statement", "phalcon/mvc/view/engine/volt/compiler.zep", 1570);
+		ZEPHIR_THROW_EXCEPTION_DEBUG_STR(phalcon_mvc_view_engine_volt_exception_ce, "Corrupt statement", "phalcon/mvc/view/engine/volt/compiler.zep", 1571);
 		return;
 	}
 	ZEPHIR_CALL_METHOD(&exprCode, this_ptr, "expression", &_0, 380, expr);
@@ -1915,14 +1896,14 @@
 		ZEPHIR_INIT_VAR(_2);
 		ZEPHIR_CONCAT_SVS(_2, "$_cacheKey[", exprCode, "]");
 		zephir_concat_self(&compilation, _2 TSRMLS_CC);
-		zephir_array_fetch_string(&_3, lifetime, SL("type"), PH_NOISY | PH_READONLY, "phalcon/mvc/view/engine/volt/compiler.zep", 1580 TSRMLS_CC);
+		zephir_array_fetch_string(&_3, lifetime, SL("type"), PH_NOISY | PH_READONLY, "phalcon/mvc/view/engine/volt/compiler.zep", 1581 TSRMLS_CC);
 		if (ZEPHIR_IS_LONG(_3, 265)) {
-			zephir_array_fetch_string(&_4, lifetime, SL("value"), PH_NOISY | PH_READONLY, "phalcon/mvc/view/engine/volt/compiler.zep", 1581 TSRMLS_CC);
+			zephir_array_fetch_string(&_4, lifetime, SL("value"), PH_NOISY | PH_READONLY, "phalcon/mvc/view/engine/volt/compiler.zep", 1582 TSRMLS_CC);
 			ZEPHIR_INIT_VAR(_5);
 			ZEPHIR_CONCAT_SVSVSVS(_5, " = $_cache[", exprCode, "]->start(", exprCode, ", $", _4, "); ");
 			zephir_concat_self(&compilation, _5 TSRMLS_CC);
 		} else {
-			zephir_array_fetch_string(&_4, lifetime, SL("value"), PH_NOISY | PH_READONLY, "phalcon/mvc/view/engine/volt/compiler.zep", 1583 TSRMLS_CC);
+			zephir_array_fetch_string(&_4, lifetime, SL("value"), PH_NOISY | PH_READONLY, "phalcon/mvc/view/engine/volt/compiler.zep", 1584 TSRMLS_CC);
 			ZEPHIR_INIT_LNVAR(_5);
 			ZEPHIR_CONCAT_SVSVSVS(_5, " = $_cache[", exprCode, "]->start(", exprCode, ", ", _4, "); ");
 			zephir_concat_self(&compilation, _5 TSRMLS_CC);
@@ -1935,30 +1916,26 @@
 	ZEPHIR_INIT_LNVAR(_2);
 	ZEPHIR_CONCAT_SVS(_2, "if ($_cacheKey[", exprCode, "] === null) { ?>");
 	zephir_concat_self(&compilation, _2 TSRMLS_CC);
-	zephir_array_fetch_string(&_3, statement, SL("block_statements"), PH_NOISY | PH_READONLY, "phalcon/mvc/view/engine/volt/compiler.zep", 1593 TSRMLS_CC);
-<<<<<<< HEAD
-	ZEPHIR_CALL_METHOD(&_6, this_ptr, "_statementlist", NULL, 385, _3, (extendsMode ? ZEPHIR_GLOBAL(global_true) : ZEPHIR_GLOBAL(global_false)));
-=======
+	zephir_array_fetch_string(&_3, statement, SL("block_statements"), PH_NOISY | PH_READONLY, "phalcon/mvc/view/engine/volt/compiler.zep", 1594 TSRMLS_CC);
 	ZEPHIR_INIT_VAR(_7);
 	if (extendsMode) {
 		ZVAL_BOOL(_7, 1);
 	} else {
 		ZVAL_BOOL(_7, 0);
 	}
-	ZEPHIR_CALL_METHOD(&_6, this_ptr, "_statementlist", NULL, 382, _3, _7);
->>>>>>> 58cb694b
+	ZEPHIR_CALL_METHOD(&_6, this_ptr, "_statementlist", NULL, 385, _3, _7);
 	zephir_check_call_status();
 	zephir_concat_self(&compilation, _6 TSRMLS_CC);
 	ZEPHIR_OBS_NVAR(lifetime);
 	if (zephir_array_isset_string_fetch(&lifetime, statement, SS("lifetime"), 0 TSRMLS_CC)) {
-		zephir_array_fetch_string(&_4, lifetime, SL("type"), PH_NOISY | PH_READONLY, "phalcon/mvc/view/engine/volt/compiler.zep", 1599 TSRMLS_CC);
+		zephir_array_fetch_string(&_4, lifetime, SL("type"), PH_NOISY | PH_READONLY, "phalcon/mvc/view/engine/volt/compiler.zep", 1600 TSRMLS_CC);
 		if (ZEPHIR_IS_LONG(_4, 265)) {
-			zephir_array_fetch_string(&_8, lifetime, SL("value"), PH_NOISY | PH_READONLY, "phalcon/mvc/view/engine/volt/compiler.zep", 1600 TSRMLS_CC);
+			zephir_array_fetch_string(&_8, lifetime, SL("value"), PH_NOISY | PH_READONLY, "phalcon/mvc/view/engine/volt/compiler.zep", 1601 TSRMLS_CC);
 			ZEPHIR_INIT_LNVAR(_5);
 			ZEPHIR_CONCAT_SVSVSVS(_5, "<?php $_cache[", exprCode, "]->save(", exprCode, ", null, $", _8, "); ");
 			zephir_concat_self(&compilation, _5 TSRMLS_CC);
 		} else {
-			zephir_array_fetch_string(&_4, lifetime, SL("value"), PH_NOISY | PH_READONLY, "phalcon/mvc/view/engine/volt/compiler.zep", 1602 TSRMLS_CC);
+			zephir_array_fetch_string(&_4, lifetime, SL("value"), PH_NOISY | PH_READONLY, "phalcon/mvc/view/engine/volt/compiler.zep", 1603 TSRMLS_CC);
 			ZEPHIR_INIT_LNVAR(_5);
 			ZEPHIR_CONCAT_SVSVSVS(_5, "<?php $_cache[", exprCode, "]->save(", exprCode, ", null, ", _4, "); ");
 			zephir_concat_self(&compilation, _5 TSRMLS_CC);
@@ -1995,24 +1972,24 @@
 
 	ZEPHIR_OBS_VAR(assignments);
 	if (!(zephir_array_isset_string_fetch(&assignments, statement, SS("assignments"), 0 TSRMLS_CC))) {
-		ZEPHIR_THROW_EXCEPTION_DEBUG_STR(phalcon_mvc_view_engine_volt_exception_ce, "Corrupted statement", "phalcon/mvc/view/engine/volt/compiler.zep", 1623);
+		ZEPHIR_THROW_EXCEPTION_DEBUG_STR(phalcon_mvc_view_engine_volt_exception_ce, "Corrupted statement", "phalcon/mvc/view/engine/volt/compiler.zep", 1624);
 		return;
 	}
 	ZEPHIR_INIT_VAR(compilation);
 	ZVAL_STRING(compilation, "<?php", 1);
-	zephir_is_iterable(assignments, &_1, &_0, 0, 0, "phalcon/mvc/view/engine/volt/compiler.zep", 1669);
+	zephir_is_iterable(assignments, &_1, &_0, 0, 0, "phalcon/mvc/view/engine/volt/compiler.zep", 1670);
 	for (
 	  ; zephir_hash_get_current_data_ex(_1, (void**) &_2, &_0) == SUCCESS
 	  ; zephir_hash_move_forward_ex(_1, &_0)
 	) {
 		ZEPHIR_GET_HVALUE(assignment, _2);
-		zephir_array_fetch_string(&_3, assignment, SL("expr"), PH_NOISY | PH_READONLY, "phalcon/mvc/view/engine/volt/compiler.zep", 1633 TSRMLS_CC);
+		zephir_array_fetch_string(&_3, assignment, SL("expr"), PH_NOISY | PH_READONLY, "phalcon/mvc/view/engine/volt/compiler.zep", 1634 TSRMLS_CC);
 		ZEPHIR_CALL_METHOD(&exprCode, this_ptr, "expression", &_4, 380, _3);
 		zephir_check_call_status();
-		zephir_array_fetch_string(&_5, assignment, SL("variable"), PH_NOISY | PH_READONLY, "phalcon/mvc/view/engine/volt/compiler.zep", 1638 TSRMLS_CC);
+		zephir_array_fetch_string(&_5, assignment, SL("variable"), PH_NOISY | PH_READONLY, "phalcon/mvc/view/engine/volt/compiler.zep", 1639 TSRMLS_CC);
 		ZEPHIR_CALL_METHOD(&target, this_ptr, "expression", &_4, 380, _5);
 		zephir_check_call_status();
-		zephir_array_fetch_string(&_6, assignment, SL("op"), PH_NOISY | PH_READONLY, "phalcon/mvc/view/engine/volt/compiler.zep", 1644 TSRMLS_CC);
+		zephir_array_fetch_string(&_6, assignment, SL("op"), PH_NOISY | PH_READONLY, "phalcon/mvc/view/engine/volt/compiler.zep", 1645 TSRMLS_CC);
 		do {
 			if (ZEPHIR_IS_LONG(_6, 281)) {
 				ZEPHIR_INIT_LNVAR(_7);
@@ -2067,7 +2044,7 @@
 
 	ZEPHIR_OBS_VAR(expr);
 	if (!(zephir_array_isset_string_fetch(&expr, statement, SS("expr"), 0 TSRMLS_CC))) {
-		ZEPHIR_THROW_EXCEPTION_DEBUG_STR(phalcon_mvc_view_engine_volt_exception_ce, "Corrupted statement", "phalcon/mvc/view/engine/volt/compiler.zep", 1684);
+		ZEPHIR_THROW_EXCEPTION_DEBUG_STR(phalcon_mvc_view_engine_volt_exception_ce, "Corrupted statement", "phalcon/mvc/view/engine/volt/compiler.zep", 1685);
 		return;
 	}
 	ZEPHIR_CALL_METHOD(&_0, this_ptr, "expression", NULL, 380, expr);
@@ -2094,7 +2071,7 @@
 
 	ZEPHIR_OBS_VAR(expr);
 	if (!(zephir_array_isset_string_fetch(&expr, statement, SS("expr"), 0 TSRMLS_CC))) {
-		ZEPHIR_THROW_EXCEPTION_DEBUG_STR(phalcon_mvc_view_engine_volt_exception_ce, "Corrupted statement", "phalcon/mvc/view/engine/volt/compiler.zep", 1704);
+		ZEPHIR_THROW_EXCEPTION_DEBUG_STR(phalcon_mvc_view_engine_volt_exception_ce, "Corrupted statement", "phalcon/mvc/view/engine/volt/compiler.zep", 1705);
 		return;
 	}
 	ZEPHIR_CALL_METHOD(&_0, this_ptr, "expression", NULL, 380, expr);
@@ -2123,24 +2100,20 @@
 
 	ZEPHIR_OBS_VAR(autoescape);
 	if (!(zephir_array_isset_string_fetch(&autoescape, statement, SS("enable"), 0 TSRMLS_CC))) {
-		ZEPHIR_THROW_EXCEPTION_DEBUG_STR(phalcon_mvc_view_engine_volt_exception_ce, "Corrupted statement", "phalcon/mvc/view/engine/volt/compiler.zep", 1724);
+		ZEPHIR_THROW_EXCEPTION_DEBUG_STR(phalcon_mvc_view_engine_volt_exception_ce, "Corrupted statement", "phalcon/mvc/view/engine/volt/compiler.zep", 1725);
 		return;
 	}
 	ZEPHIR_OBS_VAR(oldAutoescape);
 	zephir_read_property_this(&oldAutoescape, this_ptr, SL("_autoescape"), PH_NOISY_CC);
 	zephir_update_property_this(this_ptr, SL("_autoescape"), autoescape TSRMLS_CC);
-	zephir_array_fetch_string(&_0, statement, SL("block_statements"), PH_NOISY | PH_READONLY, "phalcon/mvc/view/engine/volt/compiler.zep", 1733 TSRMLS_CC);
-<<<<<<< HEAD
-	ZEPHIR_CALL_METHOD(&compilation, this_ptr, "_statementlist", NULL, 385, _0, (extendsMode ? ZEPHIR_GLOBAL(global_true) : ZEPHIR_GLOBAL(global_false)));
-=======
+	zephir_array_fetch_string(&_0, statement, SL("block_statements"), PH_NOISY | PH_READONLY, "phalcon/mvc/view/engine/volt/compiler.zep", 1734 TSRMLS_CC);
 	ZEPHIR_INIT_VAR(_1);
 	if (extendsMode) {
 		ZVAL_BOOL(_1, 1);
 	} else {
 		ZVAL_BOOL(_1, 0);
 	}
-	ZEPHIR_CALL_METHOD(&compilation, this_ptr, "_statementlist", NULL, 382, _0, _1);
->>>>>>> 58cb694b
+	ZEPHIR_CALL_METHOD(&compilation, this_ptr, "_statementlist", NULL, 385, _0, _1);
 	zephir_check_call_status();
 	zephir_update_property_this(this_ptr, SL("_autoescape"), oldAutoescape TSRMLS_CC);
 	RETURN_CCTOR(compilation);
@@ -2168,17 +2141,17 @@
 
 	ZEPHIR_OBS_VAR(expr);
 	if (!(zephir_array_isset_string_fetch(&expr, statement, SS("expr"), 0 TSRMLS_CC))) {
-		ZEPHIR_THROW_EXCEPTION_DEBUG_STR(phalcon_mvc_view_engine_volt_exception_ce, "Corrupt statement", "phalcon/mvc/view/engine/volt/compiler.zep", 1754);
+		ZEPHIR_THROW_EXCEPTION_DEBUG_STR(phalcon_mvc_view_engine_volt_exception_ce, "Corrupt statement", "phalcon/mvc/view/engine/volt/compiler.zep", 1755);
 		return;
 	}
 	ZEPHIR_CALL_METHOD(&exprCode, this_ptr, "expression", NULL, 380, expr);
 	zephir_check_call_status();
-	zephir_array_fetch_string(&_0, expr, SL("type"), PH_NOISY | PH_READONLY, "phalcon/mvc/view/engine/volt/compiler.zep", 1762 TSRMLS_CC);
+	zephir_array_fetch_string(&_0, expr, SL("type"), PH_NOISY | PH_READONLY, "phalcon/mvc/view/engine/volt/compiler.zep", 1763 TSRMLS_CC);
 	if (ZEPHIR_IS_LONG(_0, 350)) {
-		zephir_array_fetch_string(&name, expr, SL("name"), PH_NOISY | PH_READONLY, "phalcon/mvc/view/engine/volt/compiler.zep", 1764 TSRMLS_CC);
-		zephir_array_fetch_string(&_1, name, SL("type"), PH_NOISY | PH_READONLY, "phalcon/mvc/view/engine/volt/compiler.zep", 1766 TSRMLS_CC);
+		zephir_array_fetch_string(&name, expr, SL("name"), PH_NOISY | PH_READONLY, "phalcon/mvc/view/engine/volt/compiler.zep", 1765 TSRMLS_CC);
+		zephir_array_fetch_string(&_1, name, SL("type"), PH_NOISY | PH_READONLY, "phalcon/mvc/view/engine/volt/compiler.zep", 1767 TSRMLS_CC);
 		if (ZEPHIR_IS_LONG(_1, 265)) {
-			zephir_array_fetch_string(&_2, name, SL("value"), PH_NOISY | PH_READONLY, "phalcon/mvc/view/engine/volt/compiler.zep", 1771 TSRMLS_CC);
+			zephir_array_fetch_string(&_2, name, SL("value"), PH_NOISY | PH_READONLY, "phalcon/mvc/view/engine/volt/compiler.zep", 1772 TSRMLS_CC);
 			if (ZEPHIR_IS_STRING(_2, "super")) {
 				RETURN_CCTOR(exprCode);
 			}
@@ -2212,14 +2185,14 @@
 
 	ZEPHIR_OBS_VAR(pathExpr);
 	if (!(zephir_array_isset_string_fetch(&pathExpr, statement, SS("path"), 0 TSRMLS_CC))) {
-		ZEPHIR_THROW_EXCEPTION_DEBUG_STR(phalcon_mvc_view_engine_volt_exception_ce, "Corrupted statement", "phalcon/mvc/view/engine/volt/compiler.zep", 1799);
+		ZEPHIR_THROW_EXCEPTION_DEBUG_STR(phalcon_mvc_view_engine_volt_exception_ce, "Corrupted statement", "phalcon/mvc/view/engine/volt/compiler.zep", 1800);
 		return;
 	}
-	zephir_array_fetch_string(&_0, pathExpr, SL("type"), PH_NOISY | PH_READONLY, "phalcon/mvc/view/engine/volt/compiler.zep", 1806 TSRMLS_CC);
+	zephir_array_fetch_string(&_0, pathExpr, SL("type"), PH_NOISY | PH_READONLY, "phalcon/mvc/view/engine/volt/compiler.zep", 1807 TSRMLS_CC);
 	if (ZEPHIR_IS_LONG(_0, 260)) {
 		if (!(zephir_array_isset_string(statement, SS("params")))) {
 			ZEPHIR_OBS_VAR(path);
-			zephir_array_fetch_string(&path, pathExpr, SL("value"), PH_NOISY, "phalcon/mvc/view/engine/volt/compiler.zep", 1816 TSRMLS_CC);
+			zephir_array_fetch_string(&path, pathExpr, SL("value"), PH_NOISY, "phalcon/mvc/view/engine/volt/compiler.zep", 1817 TSRMLS_CC);
 			ZEPHIR_CALL_METHOD(&finalPath, this_ptr, "getfinalpath", NULL, 0, path);
 			zephir_check_call_status();
 			ZEPHIR_INIT_VAR(subCompiler);
@@ -2275,7 +2248,7 @@
 
 	ZEPHIR_OBS_VAR(name);
 	if (!(zephir_array_isset_string_fetch(&name, statement, SS("name"), 0 TSRMLS_CC))) {
-		ZEPHIR_THROW_EXCEPTION_DEBUG_STR(phalcon_mvc_view_engine_volt_exception_ce, "Corrupted statement", "phalcon/mvc/view/engine/volt/compiler.zep", 1866);
+		ZEPHIR_THROW_EXCEPTION_DEBUG_STR(phalcon_mvc_view_engine_volt_exception_ce, "Corrupted statement", "phalcon/mvc/view/engine/volt/compiler.zep", 1867);
 		return;
 	}
 	_0 = zephir_fetch_nproperty_this(this_ptr, SL("_macros"), PH_NOISY_CC);
@@ -2286,7 +2259,7 @@
 		ZEPHIR_CONCAT_SVS(_2, "Macro '", name, "' is already defined");
 		ZEPHIR_CALL_METHOD(NULL, _1, "__construct", NULL, 9, _2);
 		zephir_check_call_status();
-		zephir_throw_exception_debug(_1, "phalcon/mvc/view/engine/volt/compiler.zep", 1873 TSRMLS_CC);
+		zephir_throw_exception_debug(_1, "phalcon/mvc/view/engine/volt/compiler.zep", 1874 TSRMLS_CC);
 		ZEPHIR_MM_RESTORE();
 		return;
 	}
@@ -2304,7 +2277,7 @@
 		ZEPHIR_INIT_LNVAR(_2);
 		ZEPHIR_CONCAT_VS(_2, macroName, " = function($__p = null) { ");
 		zephir_concat_self(&code, _2 TSRMLS_CC);
-		zephir_is_iterable(parameters, &_4, &_3, 0, 0, "phalcon/mvc/view/engine/volt/compiler.zep", 1911);
+		zephir_is_iterable(parameters, &_4, &_3, 0, 0, "phalcon/mvc/view/engine/volt/compiler.zep", 1912);
 		for (
 		  ; zephir_hash_get_current_data_ex(_4, (void**) &_5, &_3) == SUCCESS
 		  ; zephir_hash_move_forward_ex(_4, &_3)
@@ -2312,7 +2285,7 @@
 			ZEPHIR_GET_HMKEY(position, _4, _3);
 			ZEPHIR_GET_HVALUE(parameter, _5);
 			ZEPHIR_OBS_NVAR(variableName);
-			zephir_array_fetch_string(&variableName, parameter, SL("variable"), PH_NOISY, "phalcon/mvc/view/engine/volt/compiler.zep", 1895 TSRMLS_CC);
+			zephir_array_fetch_string(&variableName, parameter, SL("variable"), PH_NOISY, "phalcon/mvc/view/engine/volt/compiler.zep", 1896 TSRMLS_CC);
 			ZEPHIR_INIT_LNVAR(_6);
 			ZEPHIR_CONCAT_SVS(_6, "if (isset($__p[", position, "])) { ");
 			zephir_concat_self(&code, _6 TSRMLS_CC);
@@ -2345,17 +2318,13 @@
 	}
 	ZEPHIR_OBS_VAR(blockStatements);
 	if (zephir_array_isset_string_fetch(&blockStatements, statement, SS("block_statements"), 0 TSRMLS_CC)) {
-<<<<<<< HEAD
-		ZEPHIR_CALL_METHOD(&_10, this_ptr, "_statementlist", NULL, 385, blockStatements, (extendsMode ? ZEPHIR_GLOBAL(global_true) : ZEPHIR_GLOBAL(global_false)));
-=======
 		ZEPHIR_INIT_NVAR(_1);
 		if (extendsMode) {
 			ZVAL_BOOL(_1, 1);
 		} else {
 			ZVAL_BOOL(_1, 0);
 		}
-		ZEPHIR_CALL_METHOD(&_10, this_ptr, "_statementlist", NULL, 382, blockStatements, _1);
->>>>>>> 58cb694b
+		ZEPHIR_CALL_METHOD(&_10, this_ptr, "_statementlist", NULL, 385, blockStatements, _1);
 		zephir_check_call_status();
 		ZEPHIR_INIT_LNVAR(_2);
 		ZEPHIR_CONCAT_VS(_2, _10, "<?php }; ");
@@ -2439,43 +2408,26 @@
 	ZVAL_NULL(compilation);
 	ZEPHIR_OBS_VAR(extensions);
 	zephir_read_property_this(&extensions, this_ptr, SL("_extensions"), PH_NOISY_CC);
-<<<<<<< HEAD
-	zephir_is_iterable(statements, &_2, &_1, 0, 0, "phalcon/mvc/view/engine/volt/compiler.zep", 2180);
-=======
-	zephir_is_iterable(statements, &_2, &_1, 0, 0, "phalcon/mvc/view/engine/volt/compiler.zep", 2192);
->>>>>>> 58cb694b
+	zephir_is_iterable(statements, &_2, &_1, 0, 0, "phalcon/mvc/view/engine/volt/compiler.zep", 2183);
 	for (
 	  ; zephir_hash_get_current_data_ex(_2, (void**) &_3, &_1) == SUCCESS
 	  ; zephir_hash_move_forward_ex(_2, &_1)
 	) {
 		ZEPHIR_GET_HVALUE(statement, _3);
 		if (Z_TYPE_P(statement) != IS_ARRAY) {
-<<<<<<< HEAD
-			ZEPHIR_THROW_EXCEPTION_DEBUG_STR(phalcon_mvc_view_engine_volt_exception_ce, "Corrupted statement", "phalcon/mvc/view/engine/volt/compiler.zep", 1985);
-=======
-			ZEPHIR_THROW_EXCEPTION_DEBUG_STR(phalcon_mvc_view_engine_volt_exception_ce, "Corrupted statement", "phalcon/mvc/view/engine/volt/compiler.zep", 1992);
->>>>>>> 58cb694b
+			ZEPHIR_THROW_EXCEPTION_DEBUG_STR(phalcon_mvc_view_engine_volt_exception_ce, "Corrupted statement", "phalcon/mvc/view/engine/volt/compiler.zep", 1988);
 			return;
 		}
 		if (!(zephir_array_isset_string(statement, SS("type")))) {
 			ZEPHIR_INIT_NVAR(_4);
 			object_init_ex(_4, phalcon_mvc_view_engine_volt_exception_ce);
-<<<<<<< HEAD
-			zephir_array_fetch_string(&_5, statement, SL("file"), PH_NOISY | PH_READONLY, "phalcon/mvc/view/engine/volt/compiler.zep", 1992 TSRMLS_CC);
-			zephir_array_fetch_string(&_6, statement, SL("line"), PH_NOISY | PH_READONLY, "phalcon/mvc/view/engine/volt/compiler.zep", 1992 TSRMLS_CC);
-=======
-			zephir_array_fetch_string(&_5, statement, SL("file"), PH_NOISY | PH_READONLY, "phalcon/mvc/view/engine/volt/compiler.zep", 1999 TSRMLS_CC);
-			zephir_array_fetch_string(&_6, statement, SL("line"), PH_NOISY | PH_READONLY, "phalcon/mvc/view/engine/volt/compiler.zep", 1999 TSRMLS_CC);
->>>>>>> 58cb694b
+			zephir_array_fetch_string(&_5, statement, SL("file"), PH_NOISY | PH_READONLY, "phalcon/mvc/view/engine/volt/compiler.zep", 1995 TSRMLS_CC);
+			zephir_array_fetch_string(&_6, statement, SL("line"), PH_NOISY | PH_READONLY, "phalcon/mvc/view/engine/volt/compiler.zep", 1995 TSRMLS_CC);
 			ZEPHIR_INIT_LNVAR(_7);
 			ZEPHIR_CONCAT_SVSV(_7, "Invalid statement in ", _5, " on line ", _6);
 			ZEPHIR_CALL_METHOD(NULL, _4, "__construct", &_8, 9, _7);
 			zephir_check_call_status();
-<<<<<<< HEAD
-			zephir_throw_exception_debug(_4, "phalcon/mvc/view/engine/volt/compiler.zep", 1992 TSRMLS_CC);
-=======
-			zephir_throw_exception_debug(_4, "phalcon/mvc/view/engine/volt/compiler.zep", 1999 TSRMLS_CC);
->>>>>>> 58cb694b
+			zephir_throw_exception_debug(_4, "phalcon/mvc/view/engine/volt/compiler.zep", 1995 TSRMLS_CC);
 			ZEPHIR_MM_RESTORE();
 			return;
 		}
@@ -2494,17 +2446,10 @@
 			}
 		}
 		ZEPHIR_OBS_NVAR(type);
-<<<<<<< HEAD
-		zephir_array_fetch_string(&type, statement, SL("type"), PH_NOISY, "phalcon/mvc/view/engine/volt/compiler.zep", 2013 TSRMLS_CC);
+		zephir_array_fetch_string(&type, statement, SL("type"), PH_NOISY, "phalcon/mvc/view/engine/volt/compiler.zep", 2016 TSRMLS_CC);
 		do {
 			if (ZEPHIR_IS_LONG(type, 357)) {
-				zephir_array_fetch_string(&_5, statement, SL("value"), PH_NOISY | PH_READONLY, "phalcon/mvc/view/engine/volt/compiler.zep", 2021 TSRMLS_CC);
-=======
-		zephir_array_fetch_string(&type, statement, SL("type"), PH_NOISY, "phalcon/mvc/view/engine/volt/compiler.zep", 2020 TSRMLS_CC);
-		do {
-			if (ZEPHIR_IS_LONG(type, 357)) {
-				zephir_array_fetch_string(&_5, statement, SL("value"), PH_NOISY | PH_READONLY, "phalcon/mvc/view/engine/volt/compiler.zep", 2028 TSRMLS_CC);
->>>>>>> 58cb694b
+				zephir_array_fetch_string(&_5, statement, SL("value"), PH_NOISY | PH_READONLY, "phalcon/mvc/view/engine/volt/compiler.zep", 2024 TSRMLS_CC);
 				zephir_concat_self(&compilation, _5 TSRMLS_CC);
 				break;
 			}
@@ -2552,11 +2497,7 @@
 			}
 			if (ZEPHIR_IS_LONG(type, 307)) {
 				ZEPHIR_OBS_NVAR(blockName);
-<<<<<<< HEAD
-				zephir_array_fetch_string(&blockName, statement, SL("name"), PH_NOISY, "phalcon/mvc/view/engine/volt/compiler.zep", 2049 TSRMLS_CC);
-=======
-				zephir_array_fetch_string(&blockName, statement, SL("name"), PH_NOISY, "phalcon/mvc/view/engine/volt/compiler.zep", 2056 TSRMLS_CC);
->>>>>>> 58cb694b
+				zephir_array_fetch_string(&blockName, statement, SL("name"), PH_NOISY, "phalcon/mvc/view/engine/volt/compiler.zep", 2052 TSRMLS_CC);
 				ZEPHIR_OBS_NVAR(blockStatements);
 				zephir_array_isset_string_fetch(&blockStatements, statement, SS("block_statements"), 0 TSRMLS_CC);
 				ZEPHIR_OBS_NVAR(blocks);
@@ -2567,11 +2508,7 @@
 						array_init(blocks);
 					}
 					if (Z_TYPE_P(compilation) != IS_NULL) {
-<<<<<<< HEAD
-						zephir_array_append(&blocks, compilation, PH_SEPARATE, "phalcon/mvc/view/engine/volt/compiler.zep", 2064);
-=======
-						zephir_array_append(&blocks, compilation, PH_SEPARATE, "phalcon/mvc/view/engine/volt/compiler.zep", 2071);
->>>>>>> 58cb694b
+						zephir_array_append(&blocks, compilation, PH_SEPARATE, "phalcon/mvc/view/engine/volt/compiler.zep", 2067);
 						ZEPHIR_INIT_NVAR(compilation);
 						ZVAL_NULL(compilation);
 					}
@@ -2579,17 +2516,13 @@
 					zephir_update_property_this(this_ptr, SL("_blocks"), blocks TSRMLS_CC);
 				} else {
 					if (Z_TYPE_P(blockStatements) == IS_ARRAY) {
-<<<<<<< HEAD
-						ZEPHIR_CALL_METHOD(&_11, this_ptr, "_statementlist", &_17, 385, blockStatements, (extendsMode ? ZEPHIR_GLOBAL(global_true) : ZEPHIR_GLOBAL(global_false)));
-=======
 						ZEPHIR_INIT_NVAR(_4);
 						if (extendsMode) {
 							ZVAL_BOOL(_4, 1);
 						} else {
 							ZVAL_BOOL(_4, 0);
 						}
-						ZEPHIR_CALL_METHOD(&_11, this_ptr, "_statementlist", &_17, 382, blockStatements, _4);
->>>>>>> 58cb694b
+						ZEPHIR_CALL_METHOD(&_11, this_ptr, "_statementlist", &_17, 385, blockStatements, _4);
 						zephir_check_call_status();
 						zephir_concat_self(&compilation, _11 TSRMLS_CC);
 					}
@@ -2598,26 +2531,10 @@
 			}
 			if (ZEPHIR_IS_LONG(type, 310)) {
 				ZEPHIR_OBS_NVAR(path);
-<<<<<<< HEAD
-				zephir_array_fetch_string(&path, statement, SL("path"), PH_NOISY, "phalcon/mvc/view/engine/volt/compiler.zep", 2086 TSRMLS_CC);
-				zephir_array_fetch_string(&_5, path, SL("value"), PH_NOISY | PH_READONLY, "phalcon/mvc/view/engine/volt/compiler.zep", 2088 TSRMLS_CC);
+				zephir_array_fetch_string(&path, statement, SL("path"), PH_NOISY, "phalcon/mvc/view/engine/volt/compiler.zep", 2089 TSRMLS_CC);
+				zephir_array_fetch_string(&_5, path, SL("value"), PH_NOISY | PH_READONLY, "phalcon/mvc/view/engine/volt/compiler.zep", 2091 TSRMLS_CC);
 				ZEPHIR_CALL_METHOD(&finalPath, this_ptr, "getfinalpath", &_18, 0, _5);
 				zephir_check_call_status();
-=======
-				zephir_array_fetch_string(&path, statement, SL("path"), PH_NOISY, "phalcon/mvc/view/engine/volt/compiler.zep", 2093 TSRMLS_CC);
-				ZEPHIR_OBS_NVAR(view);
-				zephir_read_property_this(&view, this_ptr, SL("_view"), PH_NOISY_CC);
-				if (Z_TYPE_P(view) == IS_OBJECT) {
-					ZEPHIR_CALL_METHOD(&_11, view, "getviewsdir", NULL, 0);
-					zephir_check_call_status();
-					zephir_array_fetch_string(&_5, path, SL("value"), PH_NOISY | PH_READONLY, "phalcon/mvc/view/engine/volt/compiler.zep", 2097 TSRMLS_CC);
-					ZEPHIR_INIT_NVAR(finalPath);
-					ZEPHIR_CONCAT_VV(finalPath, _11, _5);
-				} else {
-					ZEPHIR_OBS_NVAR(finalPath);
-					zephir_array_fetch_string(&finalPath, path, SL("value"), PH_NOISY, "phalcon/mvc/view/engine/volt/compiler.zep", 2099 TSRMLS_CC);
-				}
->>>>>>> 58cb694b
 				ZEPHIR_INIT_NVAR(extended);
 				ZVAL_BOOL(extended, 1);
 				ZEPHIR_INIT_NVAR(subCompiler);
@@ -2726,22 +2643,13 @@
 			}
 			ZEPHIR_INIT_NVAR(_4);
 			object_init_ex(_4, phalcon_mvc_view_engine_volt_exception_ce);
-<<<<<<< HEAD
-			zephir_array_fetch_string(&_5, statement, SL("file"), PH_NOISY | PH_READONLY, "phalcon/mvc/view/engine/volt/compiler.zep", 2172 TSRMLS_CC);
-			zephir_array_fetch_string(&_6, statement, SL("line"), PH_NOISY | PH_READONLY, "phalcon/mvc/view/engine/volt/compiler.zep", 2172 TSRMLS_CC);
-=======
-			zephir_array_fetch_string(&_5, statement, SL("file"), PH_NOISY | PH_READONLY, "phalcon/mvc/view/engine/volt/compiler.zep", 2184 TSRMLS_CC);
-			zephir_array_fetch_string(&_6, statement, SL("line"), PH_NOISY | PH_READONLY, "phalcon/mvc/view/engine/volt/compiler.zep", 2184 TSRMLS_CC);
->>>>>>> 58cb694b
+			zephir_array_fetch_string(&_5, statement, SL("file"), PH_NOISY | PH_READONLY, "phalcon/mvc/view/engine/volt/compiler.zep", 2175 TSRMLS_CC);
+			zephir_array_fetch_string(&_6, statement, SL("line"), PH_NOISY | PH_READONLY, "phalcon/mvc/view/engine/volt/compiler.zep", 2175 TSRMLS_CC);
 			ZEPHIR_INIT_LNVAR(_7);
 			ZEPHIR_CONCAT_SVSVSV(_7, "Unknown statement ", type, " in ", _5, " on line ", _6);
 			ZEPHIR_CALL_METHOD(NULL, _4, "__construct", &_8, 9, _7);
 			zephir_check_call_status();
-<<<<<<< HEAD
-			zephir_throw_exception_debug(_4, "phalcon/mvc/view/engine/volt/compiler.zep", 2172 TSRMLS_CC);
-=======
-			zephir_throw_exception_debug(_4, "phalcon/mvc/view/engine/volt/compiler.zep", 2184 TSRMLS_CC);
->>>>>>> 58cb694b
+			zephir_throw_exception_debug(_4, "phalcon/mvc/view/engine/volt/compiler.zep", 2175 TSRMLS_CC);
 			ZEPHIR_MM_RESTORE();
 			return;
 		} while(0);
@@ -2802,11 +2710,7 @@
 		ZEPHIR_OBS_VAR(autoescape);
 		if (zephir_array_isset_string_fetch(&autoescape, options, SS("autoescape"), 0 TSRMLS_CC)) {
 			if (Z_TYPE_P(autoescape) != IS_BOOL) {
-<<<<<<< HEAD
-				ZEPHIR_THROW_EXCEPTION_DEBUG_STR(phalcon_mvc_view_engine_volt_exception_ce, "'autoescape' must be boolean", "phalcon/mvc/view/engine/volt/compiler.zep", 2217);
-=======
-				ZEPHIR_THROW_EXCEPTION_DEBUG_STR(phalcon_mvc_view_engine_volt_exception_ce, "'autoescape' must be boolean", "phalcon/mvc/view/engine/volt/compiler.zep", 2229);
->>>>>>> 58cb694b
+				ZEPHIR_THROW_EXCEPTION_DEBUG_STR(phalcon_mvc_view_engine_volt_exception_ce, "'autoescape' must be boolean", "phalcon/mvc/view/engine/volt/compiler.zep", 2220);
 				return;
 			}
 			zephir_update_property_this(this_ptr, SL("_autoescape"), autoescape TSRMLS_CC);
@@ -2816,13 +2720,7 @@
 	ZEPHIR_LAST_CALL_STATUS = phvolt_parse_view(intermediate, viewCode, currentPath TSRMLS_CC);
 	zephir_check_call_status();
 	if (Z_TYPE_P(intermediate) != IS_ARRAY) {
-<<<<<<< HEAD
-		ZEPHIR_THROW_EXCEPTION_DEBUG_STR(phalcon_mvc_view_engine_volt_exception_ce, "Invalid intermediate representation", "phalcon/mvc/view/engine/volt/compiler.zep", 2229);
-		return;
-	}
-	ZEPHIR_CALL_METHOD(&compilation, this_ptr, "_statementlist", &_0, 385, intermediate, (extendsMode ? ZEPHIR_GLOBAL(global_true) : ZEPHIR_GLOBAL(global_false)));
-=======
-		ZEPHIR_THROW_EXCEPTION_DEBUG_STR(phalcon_mvc_view_engine_volt_exception_ce, "Invalid intermediate representation", "phalcon/mvc/view/engine/volt/compiler.zep", 2241);
+		ZEPHIR_THROW_EXCEPTION_DEBUG_STR(phalcon_mvc_view_engine_volt_exception_ce, "Invalid intermediate representation", "phalcon/mvc/view/engine/volt/compiler.zep", 2232);
 		return;
 	}
 	ZEPHIR_INIT_VAR(_0);
@@ -2831,8 +2729,7 @@
 	} else {
 		ZVAL_BOOL(_0, 0);
 	}
-	ZEPHIR_CALL_METHOD(&compilation, this_ptr, "_statementlist", &_1, 382, intermediate, _0);
->>>>>>> 58cb694b
+	ZEPHIR_CALL_METHOD(&compilation, this_ptr, "_statementlist", &_1, 385, intermediate, _0);
 	zephir_check_call_status();
 	ZEPHIR_OBS_VAR(extended);
 	zephir_read_property_this(&extended, this_ptr, SL("_extended"), PH_NOISY_CC);
@@ -2847,11 +2744,7 @@
 		zephir_read_property_this(&blocks, this_ptr, SL("_blocks"), PH_NOISY_CC);
 		ZEPHIR_OBS_VAR(extendedBlocks);
 		zephir_read_property_this(&extendedBlocks, this_ptr, SL("_extendedBlocks"), PH_NOISY_CC);
-<<<<<<< HEAD
-		zephir_is_iterable(extendedBlocks, &_2, &_1, 0, 0, "phalcon/mvc/view/engine/volt/compiler.zep", 2295);
-=======
-		zephir_is_iterable(extendedBlocks, &_3, &_2, 0, 0, "phalcon/mvc/view/engine/volt/compiler.zep", 2307);
->>>>>>> 58cb694b
+		zephir_is_iterable(extendedBlocks, &_3, &_2, 0, 0, "phalcon/mvc/view/engine/volt/compiler.zep", 2298);
 		for (
 		  ; zephir_hash_get_current_data_ex(_3, (void**) &_4, &_2) == SUCCESS
 		  ; zephir_hash_move_forward_ex(_3, &_2)
@@ -2861,23 +2754,13 @@
 			if (Z_TYPE_P(name) == IS_STRING) {
 				if (zephir_array_isset(blocks, name)) {
 					ZEPHIR_OBS_NVAR(localBlock);
-<<<<<<< HEAD
-					zephir_array_fetch(&localBlock, blocks, name, PH_NOISY, "phalcon/mvc/view/engine/volt/compiler.zep", 2263 TSRMLS_CC);
+					zephir_array_fetch(&localBlock, blocks, name, PH_NOISY, "phalcon/mvc/view/engine/volt/compiler.zep", 2266 TSRMLS_CC);
 					zephir_update_property_this(this_ptr, SL("_currentBlock"), name TSRMLS_CC);
-					ZEPHIR_CALL_METHOD(&blockCompilation, this_ptr, "_statementlist", &_0, 385, localBlock);
+					ZEPHIR_CALL_METHOD(&blockCompilation, this_ptr, "_statementlist", &_1, 385, localBlock);
 					zephir_check_call_status();
 				} else {
 					if (Z_TYPE_P(block) == IS_ARRAY) {
-						ZEPHIR_CALL_METHOD(&blockCompilation, this_ptr, "_statementlist", &_0, 385, block);
-=======
-					zephir_array_fetch(&localBlock, blocks, name, PH_NOISY, "phalcon/mvc/view/engine/volt/compiler.zep", 2275 TSRMLS_CC);
-					zephir_update_property_this(this_ptr, SL("_currentBlock"), name TSRMLS_CC);
-					ZEPHIR_CALL_METHOD(&blockCompilation, this_ptr, "_statementlist", &_1, 382, localBlock);
-					zephir_check_call_status();
-				} else {
-					if (Z_TYPE_P(block) == IS_ARRAY) {
-						ZEPHIR_CALL_METHOD(&blockCompilation, this_ptr, "_statementlist", &_1, 382, block);
->>>>>>> 58cb694b
+						ZEPHIR_CALL_METHOD(&blockCompilation, this_ptr, "_statementlist", &_1, 385, block);
 						zephir_check_call_status();
 					} else {
 						ZEPHIR_CPY_WRT(blockCompilation, block);
@@ -2890,11 +2773,7 @@
 				}
 			} else {
 				if (extendsMode == 1) {
-<<<<<<< HEAD
-					zephir_array_append(&finalCompilation, block, PH_SEPARATE, "phalcon/mvc/view/engine/volt/compiler.zep", 2288);
-=======
-					zephir_array_append(&finalCompilation, block, PH_SEPARATE, "phalcon/mvc/view/engine/volt/compiler.zep", 2300);
->>>>>>> 58cb694b
+					zephir_array_append(&finalCompilation, block, PH_SEPARATE, "phalcon/mvc/view/engine/volt/compiler.zep", 2291);
 				} else {
 					zephir_concat_self(&finalCompilation, block TSRMLS_CC);
 				}
@@ -3008,11 +2887,7 @@
 
 
 	if (ZEPHIR_IS_EQUAL(path, compiledPath)) {
-<<<<<<< HEAD
-		ZEPHIR_THROW_EXCEPTION_DEBUG_STR(phalcon_mvc_view_engine_volt_exception_ce, "Template path and compilation template path cannot be the same", "phalcon/mvc/view/engine/volt/compiler.zep", 2337);
-=======
-		ZEPHIR_THROW_EXCEPTION_DEBUG_STR(phalcon_mvc_view_engine_volt_exception_ce, "Template path and compilation template path cannot be the same", "phalcon/mvc/view/engine/volt/compiler.zep", 2349);
->>>>>>> 58cb694b
+		ZEPHIR_THROW_EXCEPTION_DEBUG_STR(phalcon_mvc_view_engine_volt_exception_ce, "Template path and compilation template path cannot be the same", "phalcon/mvc/view/engine/volt/compiler.zep", 2340);
 		return;
 	}
 	if (!((zephir_file_exists(path TSRMLS_CC) == SUCCESS))) {
@@ -3022,11 +2897,7 @@
 		ZEPHIR_CONCAT_SVS(_1, "Template file ", path, " does not exist");
 		ZEPHIR_CALL_METHOD(NULL, _0, "__construct", NULL, 9, _1);
 		zephir_check_call_status();
-<<<<<<< HEAD
-		zephir_throw_exception_debug(_0, "phalcon/mvc/view/engine/volt/compiler.zep", 2344 TSRMLS_CC);
-=======
-		zephir_throw_exception_debug(_0, "phalcon/mvc/view/engine/volt/compiler.zep", 2356 TSRMLS_CC);
->>>>>>> 58cb694b
+		zephir_throw_exception_debug(_0, "phalcon/mvc/view/engine/volt/compiler.zep", 2347 TSRMLS_CC);
 		ZEPHIR_MM_RESTORE();
 		return;
 	}
@@ -3039,11 +2910,7 @@
 		ZEPHIR_CONCAT_SVS(_1, "Template file ", path, " could not be opened");
 		ZEPHIR_CALL_METHOD(NULL, _0, "__construct", NULL, 9, _1);
 		zephir_check_call_status();
-<<<<<<< HEAD
-		zephir_throw_exception_debug(_0, "phalcon/mvc/view/engine/volt/compiler.zep", 2352 TSRMLS_CC);
-=======
-		zephir_throw_exception_debug(_0, "phalcon/mvc/view/engine/volt/compiler.zep", 2364 TSRMLS_CC);
->>>>>>> 58cb694b
+		zephir_throw_exception_debug(_0, "phalcon/mvc/view/engine/volt/compiler.zep", 2355 TSRMLS_CC);
 		ZEPHIR_MM_RESTORE();
 		return;
 	}
@@ -3065,11 +2932,7 @@
 	ZEPHIR_INIT_NVAR(_0);
 	zephir_file_put_contents(_0, compiledPath, finalCompilation TSRMLS_CC);
 	if (ZEPHIR_IS_FALSE_IDENTICAL(_0)) {
-<<<<<<< HEAD
-		ZEPHIR_THROW_EXCEPTION_DEBUG_STR(phalcon_mvc_view_engine_volt_exception_ce, "Volt directory can't be written", "phalcon/mvc/view/engine/volt/compiler.zep", 2371);
-=======
-		ZEPHIR_THROW_EXCEPTION_DEBUG_STR(phalcon_mvc_view_engine_volt_exception_ce, "Volt directory can't be written", "phalcon/mvc/view/engine/volt/compiler.zep", 2383);
->>>>>>> 58cb694b
+		ZEPHIR_THROW_EXCEPTION_DEBUG_STR(phalcon_mvc_view_engine_volt_exception_ce, "Volt directory can't be written", "phalcon/mvc/view/engine/volt/compiler.zep", 2374);
 		return;
 	}
 	RETURN_CCTOR(compilation);
@@ -3156,84 +3019,49 @@
 	if (Z_TYPE_P(options) == IS_ARRAY) {
 		if (zephir_array_isset_string(options, SS("compileAlways"))) {
 			ZEPHIR_OBS_NVAR(compileAlways);
-<<<<<<< HEAD
-			zephir_array_fetch_string(&compileAlways, options, SL("compileAlways"), PH_NOISY, "phalcon/mvc/view/engine/volt/compiler.zep", 2418 TSRMLS_CC);
+			zephir_array_fetch_string(&compileAlways, options, SL("compileAlways"), PH_NOISY, "phalcon/mvc/view/engine/volt/compiler.zep", 2421 TSRMLS_CC);
 			if (Z_TYPE_P(compileAlways) != IS_BOOL) {
-				ZEPHIR_THROW_EXCEPTION_DEBUG_STR(phalcon_mvc_view_engine_volt_exception_ce, "'compileAlways' must be a bool value", "phalcon/mvc/view/engine/volt/compiler.zep", 2420);
-=======
-			zephir_array_fetch_string(&compileAlways, options, SL("compileAlways"), PH_NOISY, "phalcon/mvc/view/engine/volt/compiler.zep", 2430 TSRMLS_CC);
-			if (Z_TYPE_P(compileAlways) != IS_BOOL) {
-				ZEPHIR_THROW_EXCEPTION_DEBUG_STR(phalcon_mvc_view_engine_volt_exception_ce, "'compileAlways' must be a bool value", "phalcon/mvc/view/engine/volt/compiler.zep", 2432);
->>>>>>> 58cb694b
+				ZEPHIR_THROW_EXCEPTION_DEBUG_STR(phalcon_mvc_view_engine_volt_exception_ce, "'compileAlways' must be a bool value", "phalcon/mvc/view/engine/volt/compiler.zep", 2423);
 				return;
 			}
 		}
 		if (zephir_array_isset_string(options, SS("prefix"))) {
 			ZEPHIR_OBS_NVAR(prefix);
-<<<<<<< HEAD
-			zephir_array_fetch_string(&prefix, options, SL("prefix"), PH_NOISY, "phalcon/mvc/view/engine/volt/compiler.zep", 2428 TSRMLS_CC);
+			zephir_array_fetch_string(&prefix, options, SL("prefix"), PH_NOISY, "phalcon/mvc/view/engine/volt/compiler.zep", 2431 TSRMLS_CC);
 			if (Z_TYPE_P(prefix) != IS_STRING) {
-				ZEPHIR_THROW_EXCEPTION_DEBUG_STR(phalcon_mvc_view_engine_volt_exception_ce, "'prefix' must be a string", "phalcon/mvc/view/engine/volt/compiler.zep", 2430);
-=======
-			zephir_array_fetch_string(&prefix, options, SL("prefix"), PH_NOISY, "phalcon/mvc/view/engine/volt/compiler.zep", 2440 TSRMLS_CC);
-			if (Z_TYPE_P(prefix) != IS_STRING) {
-				ZEPHIR_THROW_EXCEPTION_DEBUG_STR(phalcon_mvc_view_engine_volt_exception_ce, "'prefix' must be a string", "phalcon/mvc/view/engine/volt/compiler.zep", 2442);
->>>>>>> 58cb694b
+				ZEPHIR_THROW_EXCEPTION_DEBUG_STR(phalcon_mvc_view_engine_volt_exception_ce, "'prefix' must be a string", "phalcon/mvc/view/engine/volt/compiler.zep", 2433);
 				return;
 			}
 		}
 		if (zephir_array_isset_string(options, SS("compiledPath"))) {
 			ZEPHIR_OBS_NVAR(compiledPath);
-<<<<<<< HEAD
-			zephir_array_fetch_string(&compiledPath, options, SL("compiledPath"), PH_NOISY, "phalcon/mvc/view/engine/volt/compiler.zep", 2438 TSRMLS_CC);
+			zephir_array_fetch_string(&compiledPath, options, SL("compiledPath"), PH_NOISY, "phalcon/mvc/view/engine/volt/compiler.zep", 2441 TSRMLS_CC);
 			if (Z_TYPE_P(compiledPath) != IS_STRING) {
 				if (Z_TYPE_P(compiledPath) != IS_OBJECT) {
-					ZEPHIR_THROW_EXCEPTION_DEBUG_STR(phalcon_mvc_view_engine_volt_exception_ce, "'compiledPath' must be a string or a closure", "phalcon/mvc/view/engine/volt/compiler.zep", 2441);
-=======
-			zephir_array_fetch_string(&compiledPath, options, SL("compiledPath"), PH_NOISY, "phalcon/mvc/view/engine/volt/compiler.zep", 2450 TSRMLS_CC);
-			if (Z_TYPE_P(compiledPath) != IS_STRING) {
-				if (Z_TYPE_P(compiledPath) != IS_OBJECT) {
-					ZEPHIR_THROW_EXCEPTION_DEBUG_STR(phalcon_mvc_view_engine_volt_exception_ce, "'compiledPath' must be a string or a closure", "phalcon/mvc/view/engine/volt/compiler.zep", 2453);
->>>>>>> 58cb694b
+					ZEPHIR_THROW_EXCEPTION_DEBUG_STR(phalcon_mvc_view_engine_volt_exception_ce, "'compiledPath' must be a string or a closure", "phalcon/mvc/view/engine/volt/compiler.zep", 2444);
 					return;
 				}
 			}
 		}
 		if (zephir_array_isset_string(options, SS("compiledSeparator"))) {
 			ZEPHIR_OBS_NVAR(compiledSeparator);
-<<<<<<< HEAD
-			zephir_array_fetch_string(&compiledSeparator, options, SL("compiledSeparator"), PH_NOISY, "phalcon/mvc/view/engine/volt/compiler.zep", 2450 TSRMLS_CC);
+			zephir_array_fetch_string(&compiledSeparator, options, SL("compiledSeparator"), PH_NOISY, "phalcon/mvc/view/engine/volt/compiler.zep", 2453 TSRMLS_CC);
 			if (Z_TYPE_P(compiledSeparator) != IS_STRING) {
-				ZEPHIR_THROW_EXCEPTION_DEBUG_STR(phalcon_mvc_view_engine_volt_exception_ce, "'compiledSeparator' must be a string", "phalcon/mvc/view/engine/volt/compiler.zep", 2452);
-=======
-			zephir_array_fetch_string(&compiledSeparator, options, SL("compiledSeparator"), PH_NOISY, "phalcon/mvc/view/engine/volt/compiler.zep", 2462 TSRMLS_CC);
-			if (Z_TYPE_P(compiledSeparator) != IS_STRING) {
-				ZEPHIR_THROW_EXCEPTION_DEBUG_STR(phalcon_mvc_view_engine_volt_exception_ce, "'compiledSeparator' must be a string", "phalcon/mvc/view/engine/volt/compiler.zep", 2464);
->>>>>>> 58cb694b
+				ZEPHIR_THROW_EXCEPTION_DEBUG_STR(phalcon_mvc_view_engine_volt_exception_ce, "'compiledSeparator' must be a string", "phalcon/mvc/view/engine/volt/compiler.zep", 2455);
 				return;
 			}
 		}
 		if (zephir_array_isset_string(options, SS("compiledExtension"))) {
 			ZEPHIR_OBS_NVAR(compiledExtension);
-<<<<<<< HEAD
-			zephir_array_fetch_string(&compiledExtension, options, SL("compiledExtension"), PH_NOISY, "phalcon/mvc/view/engine/volt/compiler.zep", 2460 TSRMLS_CC);
+			zephir_array_fetch_string(&compiledExtension, options, SL("compiledExtension"), PH_NOISY, "phalcon/mvc/view/engine/volt/compiler.zep", 2463 TSRMLS_CC);
 			if (Z_TYPE_P(compiledExtension) != IS_STRING) {
-				ZEPHIR_THROW_EXCEPTION_DEBUG_STR(phalcon_mvc_view_engine_volt_exception_ce, "'compiledExtension' must be a string", "phalcon/mvc/view/engine/volt/compiler.zep", 2462);
-=======
-			zephir_array_fetch_string(&compiledExtension, options, SL("compiledExtension"), PH_NOISY, "phalcon/mvc/view/engine/volt/compiler.zep", 2472 TSRMLS_CC);
-			if (Z_TYPE_P(compiledExtension) != IS_STRING) {
-				ZEPHIR_THROW_EXCEPTION_DEBUG_STR(phalcon_mvc_view_engine_volt_exception_ce, "'compiledExtension' must be a string", "phalcon/mvc/view/engine/volt/compiler.zep", 2474);
->>>>>>> 58cb694b
+				ZEPHIR_THROW_EXCEPTION_DEBUG_STR(phalcon_mvc_view_engine_volt_exception_ce, "'compiledExtension' must be a string", "phalcon/mvc/view/engine/volt/compiler.zep", 2465);
 				return;
 			}
 		}
 		if (zephir_array_isset_string(options, SS("stat"))) {
 			ZEPHIR_OBS_NVAR(stat);
-<<<<<<< HEAD
-			zephir_array_fetch_string(&stat, options, SL("stat"), PH_NOISY, "phalcon/mvc/view/engine/volt/compiler.zep", 2470 TSRMLS_CC);
-=======
-			zephir_array_fetch_string(&stat, options, SL("stat"), PH_NOISY, "phalcon/mvc/view/engine/volt/compiler.zep", 2482 TSRMLS_CC);
->>>>>>> 58cb694b
+			zephir_array_fetch_string(&stat, options, SL("stat"), PH_NOISY, "phalcon/mvc/view/engine/volt/compiler.zep", 2473 TSRMLS_CC);
 		}
 	}
 	if (Z_TYPE_P(compiledPath) == IS_STRING) {
@@ -3265,19 +3093,11 @@
 				ZEPHIR_CALL_USER_FUNC_ARRAY(compiledTemplatePath, compiledPath, _2);
 				zephir_check_call_status();
 				if (Z_TYPE_P(compiledTemplatePath) != IS_STRING) {
-<<<<<<< HEAD
-					ZEPHIR_THROW_EXCEPTION_DEBUG_STR(phalcon_mvc_view_engine_volt_exception_ce, "compiledPath closure didn't return a valid string", "phalcon/mvc/view/engine/volt/compiler.zep", 2515);
+					ZEPHIR_THROW_EXCEPTION_DEBUG_STR(phalcon_mvc_view_engine_volt_exception_ce, "compiledPath closure didn't return a valid string", "phalcon/mvc/view/engine/volt/compiler.zep", 2518);
 					return;
 				}
 			} else {
-				ZEPHIR_THROW_EXCEPTION_DEBUG_STR(phalcon_mvc_view_engine_volt_exception_ce, "compiledPath must be a string or a closure", "phalcon/mvc/view/engine/volt/compiler.zep", 2518);
-=======
-					ZEPHIR_THROW_EXCEPTION_DEBUG_STR(phalcon_mvc_view_engine_volt_exception_ce, "compiledPath closure didn't return a valid string", "phalcon/mvc/view/engine/volt/compiler.zep", 2527);
-					return;
-				}
-			} else {
-				ZEPHIR_THROW_EXCEPTION_DEBUG_STR(phalcon_mvc_view_engine_volt_exception_ce, "compiledPath must be a string or a closure", "phalcon/mvc/view/engine/volt/compiler.zep", 2530);
->>>>>>> 58cb694b
+				ZEPHIR_THROW_EXCEPTION_DEBUG_STR(phalcon_mvc_view_engine_volt_exception_ce, "compiledPath must be a string or a closure", "phalcon/mvc/view/engine/volt/compiler.zep", 2521);
 				return;
 			}
 		}
@@ -3316,11 +3136,7 @@
 							ZEPHIR_CONCAT_SVS(_7, "Extends compilation file ", realCompiledPath, " could not be opened");
 							ZEPHIR_CALL_METHOD(NULL, _6, "__construct", NULL, 9, _7);
 							zephir_check_call_status();
-<<<<<<< HEAD
-							zephir_throw_exception_debug(_5, "phalcon/mvc/view/engine/volt/compiler.zep", 2552 TSRMLS_CC);
-=======
-							zephir_throw_exception_debug(_6, "phalcon/mvc/view/engine/volt/compiler.zep", 2564 TSRMLS_CC);
->>>>>>> 58cb694b
+							zephir_throw_exception_debug(_6, "phalcon/mvc/view/engine/volt/compiler.zep", 2555 TSRMLS_CC);
 							ZEPHIR_MM_RESTORE();
 							return;
 						}
@@ -3351,11 +3167,7 @@
 				ZEPHIR_CONCAT_SVS(_7, "Compiled template file ", realCompiledPath, " does not exist");
 				ZEPHIR_CALL_METHOD(NULL, _3, "__construct", NULL, 9, _7);
 				zephir_check_call_status();
-<<<<<<< HEAD
-				zephir_throw_exception_debug(_3, "phalcon/mvc/view/engine/volt/compiler.zep", 2578 TSRMLS_CC);
-=======
-				zephir_throw_exception_debug(_3, "phalcon/mvc/view/engine/volt/compiler.zep", 2590 TSRMLS_CC);
->>>>>>> 58cb694b
+				zephir_throw_exception_debug(_3, "phalcon/mvc/view/engine/volt/compiler.zep", 2581 TSRMLS_CC);
 				ZEPHIR_MM_RESTORE();
 				return;
 			}
@@ -3448,7 +3260,7 @@
 		ZEPHIR_CALL_METHOD(&viewsDirs, view, "getviewsdir", NULL, 0);
 		zephir_check_call_status();
 		if (Z_TYPE_P(viewsDirs) == IS_ARRAY) {
-			zephir_is_iterable(viewsDirs, &_1, &_0, 0, 0, "phalcon/mvc/view/engine/volt/compiler.zep", 2640);
+			zephir_is_iterable(viewsDirs, &_1, &_0, 0, 0, "phalcon/mvc/view/engine/volt/compiler.zep", 2643);
 			for (
 			  ; zephir_hash_get_current_data_ex(_1, (void**) &_2, &_0) == SUCCESS
 			  ; zephir_hash_move_forward_ex(_1, &_0)
