--- conflicted
+++ resolved
@@ -315,19 +315,11 @@
 		  ; zephir_hash_get_current_data_ex(_8$$4, (void**) &_9$$4, &_7$$4) == SUCCESS
 		  ; zephir_hash_move_forward_ex(_8$$4, &_7$$4)
 		) {
-<<<<<<< HEAD
-			ZEPHIR_GET_HMKEY(key, _8, _7);
-			ZEPHIR_GET_HVALUE(value, _9);
-			ZEPHIR_SINIT_NVAR(_5);
-			ZVAL_LONG(&_5, tab);
-			ZEPHIR_CALL_FUNCTION(&_10, "str_repeat", &_11, 130, space, &_5);
-=======
 			ZEPHIR_GET_HMKEY(key, _8$$4, _7$$4);
 			ZEPHIR_GET_HVALUE(value, _9$$4);
 			ZEPHIR_SINIT_NVAR(_10$$5);
 			ZVAL_LONG(&_10$$5, tab);
-			ZEPHIR_CALL_FUNCTION(&_11$$5, "str_repeat", &_12, 132, space, &_10$$5);
->>>>>>> 2682ae08
+			ZEPHIR_CALL_FUNCTION(&_11$$5, "str_repeat", &_12, 130, space, &_10$$5);
 			zephir_check_call_status();
 			ZEPHIR_INIT_NVAR(_13$$5);
 			zephir_create_array(_13$$5, 2, 0 TSRMLS_CC);
@@ -360,36 +352,21 @@
 			if (_19$$5) {
 				continue;
 			} else {
-<<<<<<< HEAD
-				ZEPHIR_INIT_NVAR(_3);
-				ZVAL_STRING(_3, "", ZEPHIR_TEMP_PARAM_COPY);
-				ZEPHIR_INIT_NVAR(_19);
-				ZVAL_LONG(_19, (tab + 1));
-				ZEPHIR_CALL_METHOD(&_18, this_ptr, "output", &_20, 166, value, _3, _19);
-				zephir_check_temp_parameter(_3);
-=======
 				ZEPHIR_INIT_NVAR(_21$$7);
 				ZVAL_STRING(_21$$7, "", ZEPHIR_TEMP_PARAM_COPY);
 				ZEPHIR_INIT_NVAR(_22$$7);
 				ZVAL_LONG(_22$$7, (tab + 1));
-				ZEPHIR_CALL_METHOD(&_20$$7, this_ptr, "output", &_23, 168, value, _21$$7, _22$$7);
+				ZEPHIR_CALL_METHOD(&_20$$7, this_ptr, "output", &_23, 166, value, _21$$7, _22$$7);
 				zephir_check_temp_parameter(_21$$7);
->>>>>>> 2682ae08
 				zephir_check_call_status();
 				ZEPHIR_INIT_LNVAR(_24$$7);
 				ZEPHIR_CONCAT_VS(_24$$7, _20$$7, "\n");
 				zephir_concat_self(&output, _24$$7 TSRMLS_CC);
 			}
 		}
-<<<<<<< HEAD
-		ZEPHIR_SINIT_NVAR(_5);
-		ZVAL_LONG(&_5, (tab - 1));
-		ZEPHIR_CALL_FUNCTION(&_10, "str_repeat", &_11, 130, space, &_5);
-=======
 		ZEPHIR_SINIT_NVAR(_5$$4);
 		ZVAL_LONG(&_5$$4, (tab - 1));
-		ZEPHIR_CALL_FUNCTION(&_25$$4, "str_repeat", &_12, 132, space, &_5$$4);
->>>>>>> 2682ae08
+		ZEPHIR_CALL_FUNCTION(&_25$$4, "str_repeat", &_12, 130, space, &_5$$4);
 		zephir_check_call_status();
 		ZEPHIR_CONCAT_VVS(return_value, output, _25$$4, ")");
 		RETURN_MM();
@@ -410,13 +387,8 @@
 		ZVAL_STRING(&_29$$8, "<b style=':style'>Object</b> :class", 0);
 		ZEPHIR_CALL_FUNCTION(&_27$$8, "strtr", &_6, 54, &_29$$8, _26$$8);
 		zephir_check_call_status();
-<<<<<<< HEAD
-		zephir_concat_self(&output, _2 TSRMLS_CC);
-		ZEPHIR_CALL_FUNCTION(&_13, "get_parent_class", &_22, 167, variable);
-=======
 		zephir_concat_self(&output, _27$$8 TSRMLS_CC);
-		ZEPHIR_CALL_FUNCTION(&_30$$8, "get_parent_class", &_31, 169, variable);
->>>>>>> 2682ae08
+		ZEPHIR_CALL_FUNCTION(&_30$$8, "get_parent_class", &_31, 167, variable);
 		zephir_check_call_status();
 		if (zephir_is_true(_30$$8)) {
 			ZEPHIR_INIT_VAR(_32$$9);
@@ -426,13 +398,8 @@
 			ZEPHIR_CALL_METHOD(&_33$$9, this_ptr, "getstyle", &_4, 0, _34$$9);
 			zephir_check_temp_parameter(_34$$9);
 			zephir_check_call_status();
-<<<<<<< HEAD
-			zephir_array_update_string(&_12, SL(":style"), &_18, PH_COPY | PH_SEPARATE);
-			ZEPHIR_CALL_FUNCTION(&_18, "get_parent_class", &_22, 167, variable);
-=======
 			zephir_array_update_string(&_32$$9, SL(":style"), &_33$$9, PH_COPY | PH_SEPARATE);
-			ZEPHIR_CALL_FUNCTION(&_33$$9, "get_parent_class", &_31, 169, variable);
->>>>>>> 2682ae08
+			ZEPHIR_CALL_FUNCTION(&_33$$9, "get_parent_class", &_31, 167, variable);
 			zephir_check_call_status();
 			zephir_array_update_string(&_32$$9, SL(":parent"), &_33$$9, PH_COPY | PH_SEPARATE);
 			ZEPHIR_SINIT_VAR(_35$$9);
@@ -451,19 +418,11 @@
 			  ; zephir_hash_get_current_data_ex(_39$$10, (void**) &_40$$10, &_38$$10) == SUCCESS
 			  ; zephir_hash_move_forward_ex(_39$$10, &_38$$10)
 			) {
-<<<<<<< HEAD
-				ZEPHIR_GET_HMKEY(key, _25, _24);
-				ZEPHIR_GET_HVALUE(value, _26);
-				ZEPHIR_SINIT_NVAR(_5);
-				ZVAL_LONG(&_5, tab);
-				ZEPHIR_CALL_FUNCTION(&_13, "str_repeat", &_11, 130, space, &_5);
-=======
 				ZEPHIR_GET_HMKEY(key, _39$$10, _38$$10);
 				ZEPHIR_GET_HVALUE(value, _40$$10);
 				ZEPHIR_SINIT_NVAR(_41$$11);
 				ZVAL_LONG(&_41$$11, tab);
-				ZEPHIR_CALL_FUNCTION(&_42$$11, "str_repeat", &_12, 132, space, &_41$$11);
->>>>>>> 2682ae08
+				ZEPHIR_CALL_FUNCTION(&_42$$11, "str_repeat", &_12, 130, space, &_41$$11);
 				zephir_check_call_status();
 				ZEPHIR_INIT_NVAR(_43$$11);
 				zephir_create_array(_43$$11, 3, 0 TSRMLS_CC);
@@ -479,17 +438,6 @@
 				ZVAL_STRING(&_41$$11, "-><span style=':style'>:key</span> (<span style=':style'>:type</span>) = ", 0);
 				ZEPHIR_CALL_FUNCTION(&_44$$11, "strtr", &_6, 54, &_41$$11, _43$$11);
 				zephir_check_call_status();
-<<<<<<< HEAD
-				ZEPHIR_INIT_LNVAR(_14);
-				ZEPHIR_CONCAT_VV(_14, _13, _27);
-				zephir_concat_self(&output, _14 TSRMLS_CC);
-				ZEPHIR_INIT_NVAR(_3);
-				ZVAL_STRING(_3, "", ZEPHIR_TEMP_PARAM_COPY);
-				ZEPHIR_INIT_NVAR(_19);
-				ZVAL_LONG(_19, (tab + 1));
-				ZEPHIR_CALL_METHOD(&_28, this_ptr, "output", &_20, 166, value, _3, _19);
-				zephir_check_temp_parameter(_3);
-=======
 				ZEPHIR_INIT_LNVAR(_46$$11);
 				ZEPHIR_CONCAT_VV(_46$$11, _42$$11, _44$$11);
 				zephir_concat_self(&output, _46$$11 TSRMLS_CC);
@@ -497,9 +445,8 @@
 				ZVAL_STRING(_45$$11, "", ZEPHIR_TEMP_PARAM_COPY);
 				ZEPHIR_INIT_NVAR(_48$$11);
 				ZVAL_LONG(_48$$11, (tab + 1));
-				ZEPHIR_CALL_METHOD(&_47$$11, this_ptr, "output", &_23, 168, value, _45$$11, _48$$11);
+				ZEPHIR_CALL_METHOD(&_47$$11, this_ptr, "output", &_23, 166, value, _45$$11, _48$$11);
 				zephir_check_temp_parameter(_45$$11);
->>>>>>> 2682ae08
 				zephir_check_call_status();
 				ZEPHIR_INIT_LNVAR(_49$$11);
 				ZEPHIR_CONCAT_VS(_49$$11, _47$$11, "\n");
@@ -508,11 +455,7 @@
 		} else {
 			do {
 				ZEPHIR_MAKE_REF(variable);
-<<<<<<< HEAD
-				ZEPHIR_CALL_FUNCTION(&attr, "each", &_29, 168, variable);
-=======
-				ZEPHIR_CALL_FUNCTION(&attr, "each", &_50, 170, variable);
->>>>>>> 2682ae08
+				ZEPHIR_CALL_FUNCTION(&attr, "each", &_50, 168, variable);
 				ZEPHIR_UNREF(variable);
 				zephir_check_call_status();
 				if (!(zephir_is_true(attr))) {
@@ -525,21 +468,12 @@
 				if (!(zephir_is_true(key))) {
 					continue;
 				}
-<<<<<<< HEAD
-				ZEPHIR_INIT_NVAR(_3);
-				ZEPHIR_SINIT_NVAR(_5);
-				ZVAL_STRING(&_5, "\\x00", 0);
-				ZEPHIR_CALL_FUNCTION(&_10, "ord", &_30, 131, &_5);
-				zephir_check_call_status();
-				ZEPHIR_CALL_FUNCTION(&_13, "chr", &_31, 129, _10);
-=======
 				ZEPHIR_INIT_NVAR(_51$$13);
 				ZEPHIR_SINIT_NVAR(_52$$13);
 				ZVAL_STRING(&_52$$13, "\\x00", 0);
-				ZEPHIR_CALL_FUNCTION(&_53$$13, "ord", &_54, 133, &_52$$13);
-				zephir_check_call_status();
-				ZEPHIR_CALL_FUNCTION(&_55$$13, "chr", &_56, 131, _53$$13);
->>>>>>> 2682ae08
+				ZEPHIR_CALL_FUNCTION(&_53$$13, "ord", &_54, 131, &_52$$13);
+				zephir_check_call_status();
+				ZEPHIR_CALL_FUNCTION(&_55$$13, "chr", &_56, 129, _53$$13);
 				zephir_check_call_status();
 				zephir_fast_explode(_51$$13, _55$$13, key, LONG_MAX TSRMLS_CC);
 				ZEPHIR_CPY_WRT(key, _51$$13);
@@ -554,15 +488,9 @@
 						ZVAL_STRING(type, "protected", 1);
 					}
 				}
-<<<<<<< HEAD
-				ZEPHIR_SINIT_NVAR(_5);
-				ZVAL_LONG(&_5, tab);
-				ZEPHIR_CALL_FUNCTION(&_18, "str_repeat", &_11, 130, space, &_5);
-=======
 				ZEPHIR_SINIT_NVAR(_52$$13);
 				ZVAL_LONG(&_52$$13, tab);
-				ZEPHIR_CALL_FUNCTION(&_58$$13, "str_repeat", &_12, 132, space, &_52$$13);
->>>>>>> 2682ae08
+				ZEPHIR_CALL_FUNCTION(&_58$$13, "str_repeat", &_12, 130, space, &_52$$13);
 				zephir_check_call_status();
 				ZEPHIR_INIT_NVAR(_59$$13);
 				zephir_create_array(_59$$13, 3, 0 TSRMLS_CC);
@@ -573,11 +501,7 @@
 				zephir_check_call_status();
 				zephir_array_update_string(&_59$$13, SL(":style"), &_60$$13, PH_COPY | PH_SEPARATE);
 				ZEPHIR_MAKE_REF(key);
-<<<<<<< HEAD
-				ZEPHIR_CALL_FUNCTION(&_27, "end", &_33, 169, key);
-=======
-				ZEPHIR_CALL_FUNCTION(&_60$$13, "end", &_61, 171, key);
->>>>>>> 2682ae08
+				ZEPHIR_CALL_FUNCTION(&_60$$13, "end", &_61, 169, key);
 				ZEPHIR_UNREF(key);
 				zephir_check_call_status();
 				zephir_array_update_string(&_59$$13, SL(":key"), &_60$$13, PH_COPY | PH_SEPARATE);
@@ -586,17 +510,6 @@
 				ZVAL_STRING(&_52$$13, "-><span style=':style'>:key</span> (<span style=':style'>:type</span>) = ", 0);
 				ZEPHIR_CALL_FUNCTION(&_60$$13, "strtr", &_6, 54, &_52$$13, _59$$13);
 				zephir_check_call_status();
-<<<<<<< HEAD
-				ZEPHIR_INIT_LNVAR(_14);
-				ZEPHIR_CONCAT_VV(_14, _18, _27);
-				zephir_concat_self(&output, _14 TSRMLS_CC);
-				ZEPHIR_INIT_NVAR(_3);
-				ZVAL_STRING(_3, "", ZEPHIR_TEMP_PARAM_COPY);
-				ZEPHIR_INIT_NVAR(_19);
-				ZVAL_LONG(_19, (tab + 1));
-				ZEPHIR_CALL_METHOD(&_28, this_ptr, "output", &_20, 166, value, _3, _19);
-				zephir_check_temp_parameter(_3);
-=======
 				ZEPHIR_INIT_LNVAR(_62$$13);
 				ZEPHIR_CONCAT_VV(_62$$13, _58$$13, _60$$13);
 				zephir_concat_self(&output, _62$$13 TSRMLS_CC);
@@ -604,9 +517,8 @@
 				ZVAL_STRING(_51$$13, "", ZEPHIR_TEMP_PARAM_COPY);
 				ZEPHIR_INIT_NVAR(_64$$13);
 				ZVAL_LONG(_64$$13, (tab + 1));
-				ZEPHIR_CALL_METHOD(&_63$$13, this_ptr, "output", &_23, 168, value, _51$$13, _64$$13);
+				ZEPHIR_CALL_METHOD(&_63$$13, this_ptr, "output", &_23, 166, value, _51$$13, _64$$13);
 				zephir_check_temp_parameter(_51$$13);
->>>>>>> 2682ae08
 				zephir_check_call_status();
 				ZEPHIR_INIT_LNVAR(_65$$13);
 				ZEPHIR_CONCAT_VS(_65$$13, _63$$13, "\n");
@@ -615,15 +527,9 @@
 		}
 		ZEPHIR_CALL_FUNCTION(&attr, "get_class_methods", NULL, 170, variable);
 		zephir_check_call_status();
-<<<<<<< HEAD
-		ZEPHIR_SINIT_NVAR(_5);
-		ZVAL_LONG(&_5, tab);
-		ZEPHIR_CALL_FUNCTION(&_10, "str_repeat", &_11, 130, space, &_5);
-=======
 		ZEPHIR_SINIT_NVAR(_29$$8);
 		ZVAL_LONG(&_29$$8, tab);
-		ZEPHIR_CALL_FUNCTION(&_66$$8, "str_repeat", &_12, 132, space, &_29$$8);
->>>>>>> 2682ae08
+		ZEPHIR_CALL_FUNCTION(&_66$$8, "str_repeat", &_12, 130, space, &_29$$8);
 		zephir_check_call_status();
 		ZEPHIR_INIT_VAR(_67$$8);
 		zephir_create_array(_67$$8, 3, 0 TSRMLS_CC);
@@ -641,18 +547,6 @@
 		ZVAL_STRING(&_29$$8, ":class <b style=':style'>methods</b>: (<span style=':style'>:count</span>) (\n", 0);
 		ZEPHIR_CALL_FUNCTION(&_68$$8, "strtr", &_6, 54, &_29$$8, _67$$8);
 		zephir_check_call_status();
-<<<<<<< HEAD
-		ZEPHIR_INIT_LNVAR(_14);
-		ZEPHIR_CONCAT_VV(_14, _10, _13);
-		zephir_concat_self(&output, _14 TSRMLS_CC);
-		ZEPHIR_INIT_NVAR(_3);
-		zephir_get_class(_3, variable, 0 TSRMLS_CC);
-		_34 = zephir_fetch_nproperty_this(this_ptr, SL("_methods"), PH_NOISY_CC);
-		if (zephir_fast_in_array(_3, _34 TSRMLS_CC)) {
-			ZEPHIR_SINIT_NVAR(_5);
-			ZVAL_LONG(&_5, tab);
-			ZEPHIR_CALL_FUNCTION(&_18, "str_repeat", &_11, 130, space, &_5);
-=======
 		ZEPHIR_INIT_VAR(_69$$8);
 		ZEPHIR_CONCAT_VV(_69$$8, _66$$8, _68$$8);
 		zephir_concat_self(&output, _69$$8 TSRMLS_CC);
@@ -662,8 +556,7 @@
 		if (zephir_fast_in_array(_28$$8, _70$$8 TSRMLS_CC)) {
 			ZEPHIR_SINIT_VAR(_71$$18);
 			ZVAL_LONG(&_71$$18, tab);
-			ZEPHIR_CALL_FUNCTION(&_72$$18, "str_repeat", &_12, 132, space, &_71$$18);
->>>>>>> 2682ae08
+			ZEPHIR_CALL_FUNCTION(&_72$$18, "str_repeat", &_12, 130, space, &_71$$18);
 			zephir_check_call_status();
 			ZEPHIR_INIT_VAR(_73$$18);
 			ZEPHIR_CONCAT_VS(_73$$18, _72$$18, "[already listed]\n");
@@ -679,15 +572,9 @@
 				zephir_get_class(_77$$20, variable, 0 TSRMLS_CC);
 				zephir_update_property_array_append(this_ptr, SL("_methods"), _77$$20 TSRMLS_CC);
 				if (ZEPHIR_IS_STRING(value, "__construct")) {
-<<<<<<< HEAD
-					ZEPHIR_SINIT_NVAR(_5);
-					ZVAL_LONG(&_5, (tab + 1));
-					ZEPHIR_CALL_FUNCTION(&_10, "str_repeat", &_11, 130, space, &_5);
-=======
 					ZEPHIR_SINIT_NVAR(_78$$21);
 					ZVAL_LONG(&_78$$21, (tab + 1));
-					ZEPHIR_CALL_FUNCTION(&_79$$21, "str_repeat", &_12, 132, space, &_78$$21);
->>>>>>> 2682ae08
+					ZEPHIR_CALL_FUNCTION(&_79$$21, "str_repeat", &_12, 130, space, &_78$$21);
 					zephir_check_call_status();
 					ZEPHIR_INIT_NVAR(_80$$21);
 					zephir_create_array(_80$$21, 2, 0 TSRMLS_CC);
@@ -706,15 +593,9 @@
 					ZEPHIR_CONCAT_VV(_83$$21, _79$$21, _81$$21);
 					zephir_concat_self(&output, _83$$21 TSRMLS_CC);
 				} else {
-<<<<<<< HEAD
-					ZEPHIR_SINIT_NVAR(_5);
-					ZVAL_LONG(&_5, (tab + 1));
-					ZEPHIR_CALL_FUNCTION(&_27, "str_repeat", &_11, 130, space, &_5);
-=======
 					ZEPHIR_SINIT_NVAR(_84$$22);
 					ZVAL_LONG(&_84$$22, (tab + 1));
-					ZEPHIR_CALL_FUNCTION(&_85$$22, "str_repeat", &_12, 132, space, &_84$$22);
->>>>>>> 2682ae08
+					ZEPHIR_CALL_FUNCTION(&_85$$22, "str_repeat", &_12, 130, space, &_84$$22);
 					zephir_check_call_status();
 					ZEPHIR_INIT_NVAR(_86$$22);
 					zephir_create_array(_86$$22, 2, 0 TSRMLS_CC);
@@ -734,29 +615,17 @@
 					zephir_concat_self(&output, _89$$22 TSRMLS_CC);
 				}
 			}
-<<<<<<< HEAD
-			ZEPHIR_SINIT_NVAR(_5);
-			ZVAL_LONG(&_5, tab);
-			ZEPHIR_CALL_FUNCTION(&_18, "str_repeat", &_11, 130, space, &_5);
-=======
 			ZEPHIR_SINIT_VAR(_90$$19);
 			ZVAL_LONG(&_90$$19, tab);
-			ZEPHIR_CALL_FUNCTION(&_91$$19, "str_repeat", &_12, 132, space, &_90$$19);
->>>>>>> 2682ae08
+			ZEPHIR_CALL_FUNCTION(&_91$$19, "str_repeat", &_12, 130, space, &_90$$19);
 			zephir_check_call_status();
 			ZEPHIR_INIT_VAR(_92$$19);
 			ZEPHIR_CONCAT_VS(_92$$19, _91$$19, ")\n");
 			zephir_concat_self(&output, _92$$19 TSRMLS_CC);
 		}
-<<<<<<< HEAD
-		ZEPHIR_SINIT_NVAR(_5);
-		ZVAL_LONG(&_5, (tab - 1));
-		ZEPHIR_CALL_FUNCTION(&_10, "str_repeat", &_11, 130, space, &_5);
-=======
 		ZEPHIR_SINIT_NVAR(_29$$8);
 		ZVAL_LONG(&_29$$8, (tab - 1));
-		ZEPHIR_CALL_FUNCTION(&_93$$8, "str_repeat", &_12, 132, space, &_29$$8);
->>>>>>> 2682ae08
+		ZEPHIR_CALL_FUNCTION(&_93$$8, "str_repeat", &_12, 130, space, &_29$$8);
 		zephir_check_call_status();
 		ZEPHIR_CONCAT_VVS(return_value, output, _93$$8, ")");
 		RETURN_MM();
@@ -778,11 +647,7 @@
 		ZEPHIR_CONCAT_VV(return_value, output, _95$$23);
 		RETURN_MM();
 	}
-<<<<<<< HEAD
-	ZEPHIR_CALL_FUNCTION(&_2, "is_float", NULL, 171, variable);
-=======
-	ZEPHIR_CALL_FUNCTION(&_98, "is_float", NULL, 173, variable);
->>>>>>> 2682ae08
+	ZEPHIR_CALL_FUNCTION(&_98, "is_float", NULL, 171, variable);
 	zephir_check_call_status();
 	if (zephir_is_true(_98)) {
 		ZEPHIR_INIT_VAR(_99$$24);
@@ -827,27 +692,15 @@
 		ZEPHIR_CALL_METHOD(&_108$$26, this_ptr, "getstyle", &_4, 0, _109$$26);
 		zephir_check_temp_parameter(_109$$26);
 		zephir_check_call_status();
-<<<<<<< HEAD
-		zephir_array_update_string(&_1, SL(":style"), &_2, PH_COPY | PH_SEPARATE);
-		add_assoc_long_ex(_1, SS(":length"), zephir_fast_strlen_ev(variable));
-		ZEPHIR_SINIT_NVAR(_5);
-		ZVAL_LONG(&_5, 4);
-		ZEPHIR_SINIT_VAR(_40);
-		ZVAL_STRING(&_40, "utf-8", 0);
-		ZEPHIR_CALL_FUNCTION(&_2, "htmlentities", NULL, 151, variable, &_5, &_40);
-		zephir_check_call_status();
-		ZEPHIR_CALL_FUNCTION(&_27, "nl2br", NULL, 172, _2);
-=======
 		zephir_array_update_string(&_107$$26, SL(":style"), &_108$$26, PH_COPY | PH_SEPARATE);
 		add_assoc_long_ex(_107$$26, SS(":length"), zephir_fast_strlen_ev(variable));
 		ZEPHIR_SINIT_VAR(_110$$26);
 		ZVAL_LONG(&_110$$26, 4);
 		ZEPHIR_SINIT_VAR(_111$$26);
 		ZVAL_STRING(&_111$$26, "utf-8", 0);
-		ZEPHIR_CALL_FUNCTION(&_108$$26, "htmlentities", NULL, 153, variable, &_110$$26, &_111$$26);
-		zephir_check_call_status();
-		ZEPHIR_CALL_FUNCTION(&_112$$26, "nl2br", NULL, 174, _108$$26);
->>>>>>> 2682ae08
+		ZEPHIR_CALL_FUNCTION(&_108$$26, "htmlentities", NULL, 151, variable, &_110$$26, &_111$$26);
+		zephir_check_call_status();
+		ZEPHIR_CALL_FUNCTION(&_112$$26, "nl2br", NULL, 172, _108$$26);
 		zephir_check_call_status();
 		zephir_array_update_string(&_107$$26, SL(":var"), &_112$$26, PH_COPY | PH_SEPARATE);
 		ZEPHIR_SINIT_NVAR(_110$$26);
