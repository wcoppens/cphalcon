
#ifdef HAVE_CONFIG_H
#include "../../../ext_config.h"
#endif

#include <php.h>
#include "../../../php_ext.h"
#include "../../../ext.h"

#include <Zend/zend_operators.h>
#include <Zend/zend_exceptions.h>
#include <Zend/zend_interfaces.h>

#include "kernel/main.h"
#include "kernel/memory.h"
#include "kernel/string.h"
#include "kernel/concat.h"
#include "kernel/fcall.h"
#include "ext/spl/spl_exceptions.h"
#include "kernel/exception.h"
#include "kernel/operators.h"


/**
 * Phalcon\Annotations\Adapter\Xcache
 *
 * Stores the parsed annotations to XCache. This adapter is suitable for production
 *
 *<code>
 * $annotations = new \Phalcon\Annotations\Adapter\Xcache();
 *</code>
 */
ZEPHIR_INIT_CLASS(Phalcon_Annotations_Adapter_Xcache) {

	ZEPHIR_REGISTER_CLASS_EX(Phalcon\\Annotations\\Adapter, Xcache, phalcon, annotations_adapter_xcache, phalcon_annotations_adapter_ce, phalcon_annotations_adapter_xcache_method_entry, 0);

	zend_class_implements(phalcon_annotations_adapter_xcache_ce TSRMLS_CC, 1, phalcon_annotations_adapterinterface_ce);
	return SUCCESS;

}

/**
 * Reads parsed annotations from XCache
 *
 * @param string key
 * @return \Phalcon\Annotations\Reflection
 */
PHP_METHOD(Phalcon_Annotations_Adapter_Xcache, read) {

	int ZEPHIR_LAST_CALL_STATUS;
	zval *key_param = NULL, *serialized = NULL, *data = NULL, *_0;
	zval *key = NULL, *_1;

	ZEPHIR_MM_GROW();
	zephir_fetch_params(1, 1, 0, &key_param);

	if (unlikely(Z_TYPE_P(key_param) != IS_STRING && Z_TYPE_P(key_param) != IS_NULL)) {
		zephir_throw_exception_string(spl_ce_InvalidArgumentException, SL("Parameter 'key' must be a string") TSRMLS_CC);
		RETURN_MM_NULL();
	}

	if (likely(Z_TYPE_P(key_param) == IS_STRING)) {
		zephir_get_strval(key, key_param);
	} else {
		ZEPHIR_INIT_VAR(key);
		ZVAL_EMPTY_STRING(key);
	}


	ZEPHIR_INIT_VAR(_0);
	ZEPHIR_INIT_VAR(_1);
	ZEPHIR_CONCAT_SV(_1, "_PHAN", key);
	zephir_fast_strtolower(_0, _1);
<<<<<<< HEAD
	ZEPHIR_CALL_FUNCTION(&serialized, "xcache_get", NULL, 80, _0);
	zephir_check_call_status();
	if (Z_TYPE_P(serialized) == IS_STRING) {
		ZEPHIR_CALL_FUNCTION(&data, "unserialize", NULL, 71, serialized);
=======
	ZEPHIR_CALL_FUNCTION(&serialized, "xcache_get", NULL, 84, _0);
	zephir_check_call_status();
	if (Z_TYPE_P(serialized) == IS_STRING) {
		ZEPHIR_CALL_FUNCTION(&data, "unserialize", NULL, 75, serialized);
>>>>>>> 08711796
		zephir_check_call_status();
		if (Z_TYPE_P(data) == IS_OBJECT) {
			RETURN_CCTOR(data);
		}
	}
	RETURN_MM_BOOL(0);

}

/**
 * Writes parsed annotations to XCache
 */
PHP_METHOD(Phalcon_Annotations_Adapter_Xcache, write) {

	int ZEPHIR_LAST_CALL_STATUS;
	zval *key_param = NULL, *data, *_0, *_2 = NULL;
	zval *key = NULL, *_1;

	ZEPHIR_MM_GROW();
	zephir_fetch_params(1, 2, 0, &key_param, &data);

	if (unlikely(Z_TYPE_P(key_param) != IS_STRING && Z_TYPE_P(key_param) != IS_NULL)) {
		zephir_throw_exception_string(spl_ce_InvalidArgumentException, SL("Parameter 'key' must be a string") TSRMLS_CC);
		RETURN_MM_NULL();
	}

	if (likely(Z_TYPE_P(key_param) == IS_STRING)) {
		zephir_get_strval(key, key_param);
	} else {
		ZEPHIR_INIT_VAR(key);
		ZVAL_EMPTY_STRING(key);
	}


	ZEPHIR_INIT_VAR(_0);
	ZEPHIR_INIT_VAR(_1);
	ZEPHIR_CONCAT_SV(_1, "_PHAN", key);
	zephir_fast_strtolower(_0, _1);
<<<<<<< HEAD
	ZEPHIR_CALL_FUNCTION(&_2, "serialize", NULL, 70, data);
	zephir_check_call_status();
	ZEPHIR_CALL_FUNCTION(NULL, "xcache_set", NULL, 81, _0, _2);
=======
	ZEPHIR_CALL_FUNCTION(&_2, "serialize", NULL, 74, data);
	zephir_check_call_status();
	ZEPHIR_CALL_FUNCTION(NULL, "xcache_set", NULL, 85, _0, _2);
>>>>>>> 08711796
	zephir_check_call_status();
	ZEPHIR_MM_RESTORE();

}
<|MERGE_RESOLUTION|>--- conflicted
+++ resolved
@@ -71,17 +71,10 @@
 	ZEPHIR_INIT_VAR(_1);
 	ZEPHIR_CONCAT_SV(_1, "_PHAN", key);
 	zephir_fast_strtolower(_0, _1);
-<<<<<<< HEAD
-	ZEPHIR_CALL_FUNCTION(&serialized, "xcache_get", NULL, 80, _0);
+	ZEPHIR_CALL_FUNCTION(&serialized, "xcache_get", NULL, 81, _0);
 	zephir_check_call_status();
 	if (Z_TYPE_P(serialized) == IS_STRING) {
-		ZEPHIR_CALL_FUNCTION(&data, "unserialize", NULL, 71, serialized);
-=======
-	ZEPHIR_CALL_FUNCTION(&serialized, "xcache_get", NULL, 84, _0);
-	zephir_check_call_status();
-	if (Z_TYPE_P(serialized) == IS_STRING) {
-		ZEPHIR_CALL_FUNCTION(&data, "unserialize", NULL, 75, serialized);
->>>>>>> 08711796
+		ZEPHIR_CALL_FUNCTION(&data, "unserialize", NULL, 72, serialized);
 		zephir_check_call_status();
 		if (Z_TYPE_P(data) == IS_OBJECT) {
 			RETURN_CCTOR(data);
@@ -120,15 +113,9 @@
 	ZEPHIR_INIT_VAR(_1);
 	ZEPHIR_CONCAT_SV(_1, "_PHAN", key);
 	zephir_fast_strtolower(_0, _1);
-<<<<<<< HEAD
-	ZEPHIR_CALL_FUNCTION(&_2, "serialize", NULL, 70, data);
+	ZEPHIR_CALL_FUNCTION(&_2, "serialize", NULL, 71, data);
 	zephir_check_call_status();
-	ZEPHIR_CALL_FUNCTION(NULL, "xcache_set", NULL, 81, _0, _2);
-=======
-	ZEPHIR_CALL_FUNCTION(&_2, "serialize", NULL, 74, data);
-	zephir_check_call_status();
-	ZEPHIR_CALL_FUNCTION(NULL, "xcache_set", NULL, 85, _0, _2);
->>>>>>> 08711796
+	ZEPHIR_CALL_FUNCTION(NULL, "xcache_set", NULL, 82, _0, _2);
 	zephir_check_call_status();
 	ZEPHIR_MM_RESTORE();
 
