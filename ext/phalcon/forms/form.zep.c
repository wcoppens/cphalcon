--- conflicted
+++ resolved
@@ -446,11 +446,7 @@
 				} else {
 					ZEPHIR_INIT_NVAR(validation);
 					object_init_ex(validation, phalcon_validation_ce);
-<<<<<<< HEAD
-					ZEPHIR_CALL_METHOD(NULL, validation, "__construct", &_11, 209, preparedValidators);
-=======
-					ZEPHIR_CALL_METHOD(NULL, validation, "__construct", &_11, 212, preparedValidators);
->>>>>>> 08711796
+					ZEPHIR_CALL_METHOD(NULL, validation, "__construct", &_11, 210, preparedValidators);
 					zephir_check_call_status();
 				}
 				ZEPHIR_CALL_METHOD(&filters, element, "getfilters", NULL, 0);
@@ -458,17 +454,10 @@
 				if (Z_TYPE_P(filters) == IS_ARRAY) {
 					ZEPHIR_CALL_METHOD(&_2, element, "getname", NULL, 0);
 					zephir_check_call_status();
-<<<<<<< HEAD
-					ZEPHIR_CALL_METHOD(NULL, validation, "setfilters", &_12, 210, _2, filters);
+					ZEPHIR_CALL_METHOD(NULL, validation, "setfilters", &_12, 211, _2, filters);
 					zephir_check_call_status();
 				}
-				ZEPHIR_CALL_METHOD(&elementMessages, validation, "validate", &_13, 211, data, entity);
-=======
-					ZEPHIR_CALL_METHOD(NULL, validation, "setfilters", &_12, 213, _2, filters);
-					zephir_check_call_status();
-				}
-				ZEPHIR_CALL_METHOD(&elementMessages, validation, "validate", &_13, 214, data, entity);
->>>>>>> 08711796
+				ZEPHIR_CALL_METHOD(&elementMessages, validation, "validate", &_13, 212, data, entity);
 				zephir_check_call_status();
 				if (zephir_fast_count_int(elementMessages TSRMLS_CC)) {
 					ZEPHIR_CALL_METHOD(&_14, element, "getname", NULL, 0);
@@ -534,11 +523,7 @@
 		  ; zephir_hash_move_forward_ex(_2, &_1)
 		) {
 			ZEPHIR_GET_HVALUE(elementMessages, _3);
-<<<<<<< HEAD
-			ZEPHIR_CALL_METHOD(NULL, group, "appendmessages", &_4, 212, elementMessages);
-=======
-			ZEPHIR_CALL_METHOD(NULL, group, "appendmessages", &_4, 215, elementMessages);
->>>>>>> 08711796
+			ZEPHIR_CALL_METHOD(NULL, group, "appendmessages", &_4, 213, elementMessages);
 			zephir_check_call_status();
 		}
 	}
@@ -1068,11 +1053,7 @@
 	ZVAL_LONG(_0, 0);
 	zephir_update_property_this(this_ptr, SL("_position"), _0 TSRMLS_CC);
 	_0 = zephir_fetch_nproperty_this(this_ptr, SL("_elements"), PH_NOISY_CC);
-<<<<<<< HEAD
-	ZEPHIR_CALL_FUNCTION(&_1, "array_values", NULL, 213, _0);
-=======
-	ZEPHIR_CALL_FUNCTION(&_1, "array_values", NULL, 216, _0);
->>>>>>> 08711796
+	ZEPHIR_CALL_FUNCTION(&_1, "array_values", NULL, 214, _0);
 	zephir_check_call_status();
 	zephir_update_property_this(this_ptr, SL("_elementsIndexed"), _1 TSRMLS_CC);
 	ZEPHIR_MM_RESTORE();
