
#ifdef HAVE_CONFIG_H
#include "../ext_config.h"
#endif

#include <php.h>
#include "../php_ext.h"
#include "../ext.h"

#include <Zend/zend_operators.h>
#include <Zend/zend_exceptions.h>
#include <Zend/zend_interfaces.h>

#include "kernel/main.h"
#include "kernel/memory.h"
#include "kernel/array.h"
#include "kernel/object.h"
#include "ext/spl/spl_exceptions.h"
#include "kernel/exception.h"
#include "kernel/operators.h"
#include "kernel/fcall.h"
#include "kernel/require.h"
#include "kernel/hash.h"
#include "kernel/string.h"
#include "kernel/concat.h"


/**
 * Phalcon\Loader
 *
 * This component helps to load your project classes automatically based on some conventions
 *
 *<code>
 * //Creates the autoloader
 * $loader = new Loader();
 *
 * //Register some namespaces
 * $loader->registerNamespaces(array(
 *   'Example\Base' => 'vendor/example/base/',
 *   'Example\Adapter' => 'vendor/example/adapter/',
 *   'Example' => 'vendor/example/'
 * ));
 *
 * //register autoloader
 * $loader->register();
 *
 * //Requiring this class will automatically include file vendor/example/adapter/Some.php
 * $adapter = Example\Adapter\Some();
 *</code>
 */
ZEPHIR_INIT_CLASS(Phalcon_Loader) {

	ZEPHIR_REGISTER_CLASS(Phalcon, Loader, phalcon, loader, phalcon_loader_method_entry, 0);

	zend_declare_property_null(phalcon_loader_ce, SL("_eventsManager"), ZEND_ACC_PROTECTED TSRMLS_CC);

	zend_declare_property_null(phalcon_loader_ce, SL("_foundPath"), ZEND_ACC_PROTECTED TSRMLS_CC);

	zend_declare_property_null(phalcon_loader_ce, SL("_checkedPath"), ZEND_ACC_PROTECTED TSRMLS_CC);

	zend_declare_property_null(phalcon_loader_ce, SL("_classes"), ZEND_ACC_PROTECTED TSRMLS_CC);

	zend_declare_property_null(phalcon_loader_ce, SL("_extensions"), ZEND_ACC_PROTECTED TSRMLS_CC);

	zend_declare_property_null(phalcon_loader_ce, SL("_namespaces"), ZEND_ACC_PROTECTED TSRMLS_CC);

	zend_declare_property_null(phalcon_loader_ce, SL("_directories"), ZEND_ACC_PROTECTED TSRMLS_CC);

	zend_declare_property_bool(phalcon_loader_ce, SL("_registered"), 0, ZEND_ACC_PROTECTED TSRMLS_CC);

	zend_class_implements(phalcon_loader_ce TSRMLS_CC, 1, phalcon_events_eventsawareinterface_ce);
	return SUCCESS;

}

/**
 * Phalcon\Loader constructor
 */
PHP_METHOD(Phalcon_Loader, __construct) {

	zval *_1;
	zval *_0;

	ZEPHIR_MM_GROW();

	ZEPHIR_INIT_VAR(_0);
	zephir_create_array(_0, 1, 0 TSRMLS_CC);
	ZEPHIR_INIT_VAR(_1);
	ZVAL_STRING(_1, "php", 1);
	zephir_array_fast_append(_0, _1);
	zephir_update_property_this(this_ptr, SL("_extensions"), _0 TSRMLS_CC);
	ZEPHIR_MM_RESTORE();

}

/**
 * Sets the events manager
 */
PHP_METHOD(Phalcon_Loader, setEventsManager) {

	zval *eventsManager;

	zephir_fetch_params(0, 1, 0, &eventsManager);



	zephir_update_property_this(this_ptr, SL("_eventsManager"), eventsManager TSRMLS_CC);

}

/**
 * Returns the internal event manager
 */
PHP_METHOD(Phalcon_Loader, getEventsManager) {

	

	RETURN_MEMBER(this_ptr, "_eventsManager");

}

/**
 * Sets an array of file extensions that the loader must try in each attempt to locate the file
 */
PHP_METHOD(Phalcon_Loader, setExtensions) {

	zval *extensions_param = NULL;
	zval *extensions = NULL;

	zephir_fetch_params(0, 1, 0, &extensions_param);

	extensions = extensions_param;


	zephir_update_property_this(this_ptr, SL("_extensions"), extensions TSRMLS_CC);
	RETURN_THISW();

}

/**
 * Returns the file extensions registered in the loader
 */
PHP_METHOD(Phalcon_Loader, getExtensions) {

	

	RETURN_MEMBER(this_ptr, "_extensions");

}

/**
 * Register namespaces and their related directories
 */
PHP_METHOD(Phalcon_Loader, registerNamespaces) {

	zend_bool merge;
	zval *namespaces_param = NULL, *merge_param = NULL, *currentNamespaces = NULL, *mergedNamespaces = NULL;
	zval *namespaces = NULL;

	ZEPHIR_MM_GROW();
	zephir_fetch_params(1, 1, 1, &namespaces_param, &merge_param);

	namespaces = namespaces_param;
	if (!merge_param) {
		merge = 0;
	} else {
		merge = zephir_get_boolval(merge_param);
	}


	if (merge) {
		ZEPHIR_OBS_VAR(currentNamespaces);
		zephir_read_property_this(&currentNamespaces, this_ptr, SL("_namespaces"), PH_NOISY_CC);
		if (Z_TYPE_P(currentNamespaces) == IS_ARRAY) {
			ZEPHIR_INIT_VAR(mergedNamespaces);
			zephir_fast_array_merge(mergedNamespaces, &(currentNamespaces), &(namespaces) TSRMLS_CC);
		} else {
			ZEPHIR_CPY_WRT(mergedNamespaces, namespaces);
		}
		zephir_update_property_this(this_ptr, SL("_namespaces"), mergedNamespaces TSRMLS_CC);
	} else {
		zephir_update_property_this(this_ptr, SL("_namespaces"), namespaces TSRMLS_CC);
	}
	RETURN_THIS();

}

/**
 * Returns the namespaces currently registered in the autoloader
 */
PHP_METHOD(Phalcon_Loader, getNamespaces) {

	

	RETURN_MEMBER(this_ptr, "_namespaces");

}

/**
 * Register directories in which "not found" classes could be found
<<<<<<< HEAD
=======
 * @deprecated From Phalcon 2.1.0 version has been removed support for prefixes strategy
 */
PHP_METHOD(Phalcon_Loader, registerPrefixes) {

	zend_bool merge;
	zval *prefixes_param = NULL, *merge_param = NULL, *currentPrefixes = NULL, *mergedPrefixes = NULL;
	zval *prefixes = NULL;

	ZEPHIR_MM_GROW();
	zephir_fetch_params(1, 1, 1, &prefixes_param, &merge_param);

	prefixes = prefixes_param;
	if (!merge_param) {
		merge = 0;
	} else {
		merge = zephir_get_boolval(merge_param);
	}


	if (merge) {
		ZEPHIR_OBS_VAR(currentPrefixes);
		zephir_read_property_this(&currentPrefixes, this_ptr, SL("_prefixes"), PH_NOISY_CC);
		if (Z_TYPE_P(currentPrefixes) == IS_ARRAY) {
			ZEPHIR_INIT_VAR(mergedPrefixes);
			zephir_fast_array_merge(mergedPrefixes, &(currentPrefixes), &(prefixes) TSRMLS_CC);
		} else {
			ZEPHIR_CPY_WRT(mergedPrefixes, prefixes);
		}
		zephir_update_property_this(this_ptr, SL("_prefixes"), mergedPrefixes TSRMLS_CC);
	} else {
		zephir_update_property_this(this_ptr, SL("_prefixes"), prefixes TSRMLS_CC);
	}
	RETURN_THIS();

}

/**
 * Returns the prefixes currently registered in the autoloader
 * @deprecated From Phalcon 2.1.0 version has been removed support for prefixes strategy
 */
PHP_METHOD(Phalcon_Loader, getPrefixes) {

	

	RETURN_MEMBER(this_ptr, "_prefixes");

}

/**
 * Register directories in which "not found" classes could be found
>>>>>>> 2682ae08
 */
PHP_METHOD(Phalcon_Loader, registerDirs) {

	zend_bool merge;
	zval *directories_param = NULL, *merge_param = NULL, *currentDirectories = NULL, *mergedDirectories = NULL;
	zval *directories = NULL;

	ZEPHIR_MM_GROW();
	zephir_fetch_params(1, 1, 1, &directories_param, &merge_param);

	directories = directories_param;
	if (!merge_param) {
		merge = 0;
	} else {
		merge = zephir_get_boolval(merge_param);
	}


	if (merge) {
		ZEPHIR_OBS_VAR(currentDirectories);
		zephir_read_property_this(&currentDirectories, this_ptr, SL("_directories"), PH_NOISY_CC);
		if (Z_TYPE_P(currentDirectories) == IS_ARRAY) {
			ZEPHIR_INIT_VAR(mergedDirectories);
			zephir_fast_array_merge(mergedDirectories, &(currentDirectories), &(directories) TSRMLS_CC);
		} else {
			ZEPHIR_CPY_WRT(mergedDirectories, directories);
		}
		zephir_update_property_this(this_ptr, SL("_directories"), mergedDirectories TSRMLS_CC);
	} else {
		zephir_update_property_this(this_ptr, SL("_directories"), directories TSRMLS_CC);
	}
	RETURN_THIS();

}

/**
 * Returns the directories currently registered in the autoloader
 */
PHP_METHOD(Phalcon_Loader, getDirs) {

	

	RETURN_MEMBER(this_ptr, "_directories");

}

/**
 * Register classes and their locations
 */
PHP_METHOD(Phalcon_Loader, registerClasses) {

	zend_bool merge;
	zval *classes_param = NULL, *merge_param = NULL, *mergedClasses = NULL, *currentClasses = NULL;
	zval *classes = NULL;

	ZEPHIR_MM_GROW();
	zephir_fetch_params(1, 1, 1, &classes_param, &merge_param);

	classes = classes_param;
	if (!merge_param) {
		merge = 0;
	} else {
		merge = zephir_get_boolval(merge_param);
	}


	if (merge) {
		ZEPHIR_OBS_VAR(currentClasses);
		zephir_read_property_this(&currentClasses, this_ptr, SL("_classes"), PH_NOISY_CC);
		if (Z_TYPE_P(currentClasses) == IS_ARRAY) {
			ZEPHIR_INIT_VAR(mergedClasses);
			zephir_fast_array_merge(mergedClasses, &(currentClasses), &(classes) TSRMLS_CC);
		} else {
			ZEPHIR_CPY_WRT(mergedClasses, classes);
		}
		zephir_update_property_this(this_ptr, SL("_classes"), mergedClasses TSRMLS_CC);
	} else {
		zephir_update_property_this(this_ptr, SL("_classes"), classes TSRMLS_CC);
	}
	RETURN_THIS();

}

/**
 * Returns the class-map currently registered in the autoloader
 */
PHP_METHOD(Phalcon_Loader, getClasses) {

	

	RETURN_MEMBER(this_ptr, "_classes");

}

/**
 * Register the autoload method
 */
PHP_METHOD(Phalcon_Loader, register) {

	zval *_1$$3;
	zval *_0, *_2$$3;
	int ZEPHIR_LAST_CALL_STATUS;

	ZEPHIR_MM_GROW();

	_0 = zephir_fetch_nproperty_this(this_ptr, SL("_registered"), PH_NOISY_CC);
	if (ZEPHIR_IS_FALSE_IDENTICAL(_0)) {
<<<<<<< HEAD
		ZEPHIR_INIT_VAR(_1);
		zephir_create_array(_1, 2, 0 TSRMLS_CC);
		zephir_array_fast_append(_1, this_ptr);
		ZEPHIR_INIT_VAR(_2);
		ZVAL_STRING(_2, "autoLoad", 1);
		zephir_array_fast_append(_1, _2);
		ZEPHIR_CALL_FUNCTION(NULL, "spl_autoload_register", NULL, 284, _1);
=======
		ZEPHIR_INIT_VAR(_1$$3);
		zephir_create_array(_1$$3, 2, 0 TSRMLS_CC);
		zephir_array_fast_append(_1$$3, this_ptr);
		ZEPHIR_INIT_VAR(_2$$3);
		ZVAL_STRING(_2$$3, "autoLoad", 1);
		zephir_array_fast_append(_1$$3, _2$$3);
		ZEPHIR_CALL_FUNCTION(NULL, "spl_autoload_register", NULL, 286, _1$$3);
>>>>>>> 2682ae08
		zephir_check_call_status();
		if (1) {
			zephir_update_property_this(this_ptr, SL("_registered"), ZEPHIR_GLOBAL(global_true) TSRMLS_CC);
		} else {
			zephir_update_property_this(this_ptr, SL("_registered"), ZEPHIR_GLOBAL(global_false) TSRMLS_CC);
		}
	}
	RETURN_THIS();

}

/**
 * Unregister the autoload method
 */
PHP_METHOD(Phalcon_Loader, unregister) {

	zval *_1$$3;
	zval *_0, *_2$$3;
	int ZEPHIR_LAST_CALL_STATUS;

	ZEPHIR_MM_GROW();

	_0 = zephir_fetch_nproperty_this(this_ptr, SL("_registered"), PH_NOISY_CC);
	if (ZEPHIR_IS_TRUE_IDENTICAL(_0)) {
<<<<<<< HEAD
		ZEPHIR_INIT_VAR(_1);
		zephir_create_array(_1, 2, 0 TSRMLS_CC);
		zephir_array_fast_append(_1, this_ptr);
		ZEPHIR_INIT_VAR(_2);
		ZVAL_STRING(_2, "autoLoad", 1);
		zephir_array_fast_append(_1, _2);
		ZEPHIR_CALL_FUNCTION(NULL, "spl_autoload_unregister", NULL, 285, _1);
=======
		ZEPHIR_INIT_VAR(_1$$3);
		zephir_create_array(_1$$3, 2, 0 TSRMLS_CC);
		zephir_array_fast_append(_1$$3, this_ptr);
		ZEPHIR_INIT_VAR(_2$$3);
		ZVAL_STRING(_2$$3, "autoLoad", 1);
		zephir_array_fast_append(_1$$3, _2$$3);
		ZEPHIR_CALL_FUNCTION(NULL, "spl_autoload_unregister", NULL, 287, _1$$3);
>>>>>>> 2682ae08
		zephir_check_call_status();
		if (0) {
			zephir_update_property_this(this_ptr, SL("_registered"), ZEPHIR_GLOBAL(global_true) TSRMLS_CC);
		} else {
			zephir_update_property_this(this_ptr, SL("_registered"), ZEPHIR_GLOBAL(global_false) TSRMLS_CC);
		}
	}
	RETURN_THIS();

}

/**
 * Autoloads the registered classes
 */
PHP_METHOD(Phalcon_Loader, autoLoad) {

<<<<<<< HEAD
	zephir_fcall_cache_entry *_10 = NULL, *_12 = NULL, *_13 = NULL, *_20 = NULL, *_21 = NULL;
	HashTable *_2, *_7, *_15, *_18;
	HashPosition _1, _6, _14, _17;
	int ZEPHIR_LAST_CALL_STATUS;
	zval *className_param = NULL, *eventsManager, *classes, *extensions, *filePath = NULL, *ds, *fixedDirectory = NULL, *directories, *namespaceSeparator, *namespaces, *nsPrefix = NULL, *directory = NULL, *fileName = NULL, *extension = NULL, *nsClassName, *_0 = NULL, **_3, *_4 = NULL, _5 = zval_used_for_init, **_8, *_9 = NULL, *_11 = NULL, **_16, **_19;
=======
	HashTable *_3$$7, *_10$$10, *_19$$15, *_29$$18, *_39$$23, *_43$$24;
	HashPosition _2$$7, _9$$10, _18$$15, _28$$18, _38$$23, _42$$24;
	zephir_fcall_cache_entry *_13 = NULL, *_15 = NULL, *_17 = NULL, *_32 = NULL, *_35 = NULL, *_46 = NULL, *_49 = NULL;
	int ZEPHIR_LAST_CALL_STATUS;
	zval *className_param = NULL, *eventsManager = NULL, *classes = NULL, *extensions = NULL, *filePath = NULL, *ds = NULL, *fixedDirectory = NULL, *prefixes = NULL, *directories = NULL, *namespaceSeparator = NULL, *namespaces = NULL, *nsPrefix = NULL, *directory = NULL, *fileName = NULL, *extension = NULL, *prefix = NULL, *dsClassName = NULL, *nsClassName = NULL, _36, _37, *_0$$3, *_1$$6, **_4$$7, *_5$$9 = NULL, _6$$9 = zval_used_for_init, *_7$$9 = NULL, *_8$$10 = NULL, **_11$$10, *_12$$12 = NULL, *_14$$11 = NULL, *_16$$14 = NULL, **_20$$15, *_21$$17 = NULL, _22$$17 = zval_used_for_init, *_23$$17 = NULL, *_24$$17 = NULL, _25$$17 = zval_used_for_init, _26$$17 = zval_used_for_init, *_27$$18 = NULL, **_30$$18, *_31$$20 = NULL, *_33$$19 = NULL, *_34$$22 = NULL, **_40$$23, *_41$$24 = NULL, **_44$$24, *_45$$26 = NULL, *_47$$25 = NULL, *_48$$28 = NULL, *_50$$29;
>>>>>>> 2682ae08
	zval *className = NULL;

	ZEPHIR_MM_GROW();
	zephir_fetch_params(1, 1, 0, &className_param);

	if (unlikely(Z_TYPE_P(className_param) != IS_STRING && Z_TYPE_P(className_param) != IS_NULL)) {
		zephir_throw_exception_string(spl_ce_InvalidArgumentException, SL("Parameter 'className' must be a string") TSRMLS_CC);
		RETURN_MM_NULL();
	}
	if (likely(Z_TYPE_P(className_param) == IS_STRING)) {
		zephir_get_strval(className, className_param);
	} else {
		ZEPHIR_INIT_VAR(className);
		ZVAL_EMPTY_STRING(className);
	}


	ZEPHIR_OBS_VAR(eventsManager);
	zephir_read_property_this(&eventsManager, this_ptr, SL("_eventsManager"), PH_NOISY_CC);
	if (Z_TYPE_P(eventsManager) == IS_OBJECT) {
		ZEPHIR_INIT_VAR(_0$$3);
		ZVAL_STRING(_0$$3, "loader:beforeCheckClass", ZEPHIR_TEMP_PARAM_COPY);
		ZEPHIR_CALL_METHOD(NULL, eventsManager, "fire", NULL, 0, _0$$3, this_ptr, className);
		zephir_check_temp_parameter(_0$$3);
		zephir_check_call_status();
	}
	ZEPHIR_OBS_VAR(classes);
	zephir_read_property_this(&classes, this_ptr, SL("_classes"), PH_NOISY_CC);
	if (Z_TYPE_P(classes) == IS_ARRAY) {
		ZEPHIR_OBS_VAR(filePath);
		if (zephir_array_isset_fetch(&filePath, classes, className, 0 TSRMLS_CC)) {
			if (Z_TYPE_P(eventsManager) == IS_OBJECT) {
				zephir_update_property_this(this_ptr, SL("_foundPath"), filePath TSRMLS_CC);
				ZEPHIR_INIT_VAR(_1$$6);
				ZVAL_STRING(_1$$6, "loader:pathFound", ZEPHIR_TEMP_PARAM_COPY);
				ZEPHIR_CALL_METHOD(NULL, eventsManager, "fire", NULL, 0, _1$$6, this_ptr, filePath);
				zephir_check_temp_parameter(_1$$6);
				zephir_check_call_status();
			}
			if (zephir_require_zval(filePath TSRMLS_CC) == FAILURE) {
				RETURN_MM_NULL();
			}
			RETURN_MM_BOOL(1);
		}
	}
	ZEPHIR_OBS_VAR(extensions);
	zephir_read_property_this(&extensions, this_ptr, SL("_extensions"), PH_NOISY_CC);
	ZEPHIR_INIT_VAR(ds);
	ZVAL_STRING(ds, "/", 1);
	ZEPHIR_INIT_VAR(namespaceSeparator);
	ZVAL_STRING(namespaceSeparator, "\\", 1);
	ZEPHIR_OBS_VAR(namespaces);
	zephir_read_property_this(&namespaces, this_ptr, SL("_namespaces"), PH_NOISY_CC);
	if (Z_TYPE_P(namespaces) == IS_ARRAY) {
<<<<<<< HEAD
		zephir_is_iterable(namespaces, &_2, &_1, 0, 0, "phalcon/loader.zep", 316);
=======
		zephir_is_iterable(namespaces, &_3$$7, &_2$$7, 0, 0, "phalcon/loader.zep", 349);
>>>>>>> 2682ae08
		for (
		  ; zephir_hash_get_current_data_ex(_3$$7, (void**) &_4$$7, &_2$$7) == SUCCESS
		  ; zephir_hash_move_forward_ex(_3$$7, &_2$$7)
		) {
			ZEPHIR_GET_HMKEY(nsPrefix, _3$$7, _2$$7);
			ZEPHIR_GET_HVALUE(directory, _4$$7);
			if (zephir_start_with(className, nsPrefix, NULL)) {
				ZEPHIR_INIT_LNVAR(_5$$9);
				ZEPHIR_CONCAT_VV(_5$$9, nsPrefix, namespaceSeparator);
				ZEPHIR_SINIT_NVAR(_6$$9);
				ZVAL_LONG(&_6$$9, zephir_fast_strlen_ev(_5$$9));
				ZEPHIR_INIT_NVAR(fileName);
				zephir_substr(fileName, className, zephir_get_intval(&_6$$9), 0, ZEPHIR_SUBSTR_NO_LENGTH);
				ZEPHIR_INIT_NVAR(_7$$9);
				zephir_fast_str_replace(&_7$$9, namespaceSeparator, ds, fileName TSRMLS_CC);
				ZEPHIR_CPY_WRT(fileName, _7$$9);
				if (zephir_is_true(fileName)) {
					ZEPHIR_INIT_NVAR(_8$$10);
					zephir_fast_trim(_8$$10, directory, ds, ZEPHIR_TRIM_RIGHT TSRMLS_CC);
					ZEPHIR_INIT_NVAR(fixedDirectory);
<<<<<<< HEAD
					ZEPHIR_CONCAT_VV(fixedDirectory, _0, ds);
					zephir_is_iterable(extensions, &_7, &_6, 0, 0, "phalcon/loader.zep", 313);
=======
					ZEPHIR_CONCAT_VV(fixedDirectory, _8$$10, ds);
					zephir_is_iterable(extensions, &_10$$10, &_9$$10, 0, 0, "phalcon/loader.zep", 346);
>>>>>>> 2682ae08
					for (
					  ; zephir_hash_get_current_data_ex(_10$$10, (void**) &_11$$10, &_9$$10) == SUCCESS
					  ; zephir_hash_move_forward_ex(_10$$10, &_9$$10)
					) {
						ZEPHIR_GET_HVALUE(extension, _11$$10);
						ZEPHIR_INIT_NVAR(filePath);
						ZEPHIR_CONCAT_VVSV(filePath, fixedDirectory, fileName, ".", extension);
						if (Z_TYPE_P(eventsManager) == IS_OBJECT) {
							zephir_update_property_this(this_ptr, SL("_checkedPath"), filePath TSRMLS_CC);
							ZEPHIR_INIT_NVAR(_12$$12);
							ZVAL_STRING(_12$$12, "loader:beforeCheckPath", ZEPHIR_TEMP_PARAM_COPY);
							ZEPHIR_CALL_METHOD(NULL, eventsManager, "fire", &_13, 0, _12$$12, this_ptr);
							zephir_check_temp_parameter(_12$$12);
							zephir_check_call_status();
						}
<<<<<<< HEAD
						ZEPHIR_CALL_FUNCTION(&_11, "is_file", &_12, 286, filePath);
=======
						ZEPHIR_CALL_FUNCTION(&_14$$11, "is_file", &_15, 288, filePath);
>>>>>>> 2682ae08
						zephir_check_call_status();
						if (zephir_is_true(_14$$11)) {
							if (Z_TYPE_P(eventsManager) == IS_OBJECT) {
								zephir_update_property_this(this_ptr, SL("_foundPath"), filePath TSRMLS_CC);
								ZEPHIR_INIT_NVAR(_16$$14);
								ZVAL_STRING(_16$$14, "loader:pathFound", ZEPHIR_TEMP_PARAM_COPY);
								ZEPHIR_CALL_METHOD(NULL, eventsManager, "fire", &_17, 0, _16$$14, this_ptr, filePath);
								zephir_check_temp_parameter(_16$$14);
								zephir_check_call_status();
							}
							if (zephir_require_zval(filePath TSRMLS_CC) == FAILURE) {
								RETURN_MM_NULL();
							}
							RETURN_MM_BOOL(1);
						}
					}
				}
			}
		}
	}
<<<<<<< HEAD
	ZEPHIR_SINIT_NVAR(_5);
	ZVAL_STRING(&_5, "\\", 0);
	ZEPHIR_INIT_VAR(nsClassName);
	zephir_fast_str_replace(&nsClassName, &_5, ds, className TSRMLS_CC);
	ZEPHIR_OBS_VAR(directories);
	zephir_read_property_this(&directories, this_ptr, SL("_directories"), PH_NOISY_CC);
	if (Z_TYPE_P(directories) == IS_ARRAY) {
		zephir_is_iterable(directories, &_15, &_14, 0, 0, "phalcon/loader.zep", 373);
		for (
		  ; zephir_hash_get_current_data_ex(_15, (void**) &_16, &_14) == SUCCESS
		  ; zephir_hash_move_forward_ex(_15, &_14)
		) {
			ZEPHIR_GET_HVALUE(directory, _16);
			ZEPHIR_INIT_NVAR(_0);
			zephir_fast_trim(_0, directory, ds, ZEPHIR_TRIM_RIGHT TSRMLS_CC);
			ZEPHIR_INIT_NVAR(fixedDirectory);
			ZEPHIR_CONCAT_VV(fixedDirectory, _0, ds);
			zephir_is_iterable(extensions, &_18, &_17, 0, 0, "phalcon/loader.zep", 372);
			for (
			  ; zephir_hash_get_current_data_ex(_18, (void**) &_19, &_17) == SUCCESS
			  ; zephir_hash_move_forward_ex(_18, &_17)
			) {
				ZEPHIR_GET_HVALUE(extension, _19);
=======
	ZEPHIR_OBS_VAR(prefixes);
	zephir_read_property_this(&prefixes, this_ptr, SL("_prefixes"), PH_NOISY_CC);
	if (Z_TYPE_P(prefixes) == IS_ARRAY) {
		zephir_is_iterable(prefixes, &_19$$15, &_18$$15, 0, 0, "phalcon/loader.zep", 404);
		for (
		  ; zephir_hash_get_current_data_ex(_19$$15, (void**) &_20$$15, &_18$$15) == SUCCESS
		  ; zephir_hash_move_forward_ex(_19$$15, &_18$$15)
		) {
			ZEPHIR_GET_HMKEY(prefix, _19$$15, _18$$15);
			ZEPHIR_GET_HVALUE(directory, _20$$15);
			if (zephir_start_with(className, prefix, NULL)) {
				ZEPHIR_INIT_LNVAR(_21$$17);
				ZEPHIR_CONCAT_VV(_21$$17, prefix, namespaceSeparator);
				ZEPHIR_SINIT_NVAR(_22$$17);
				ZVAL_STRING(&_22$$17, "", 0);
				ZEPHIR_INIT_NVAR(fileName);
				zephir_fast_str_replace(&fileName, _21$$17, &_22$$17, className TSRMLS_CC);
				ZEPHIR_INIT_NVAR(_23$$17);
				ZEPHIR_INIT_LNVAR(_24$$17);
				ZEPHIR_CONCAT_VS(_24$$17, prefix, "_");
				ZEPHIR_SINIT_NVAR(_25$$17);
				ZVAL_STRING(&_25$$17, "", 0);
				zephir_fast_str_replace(&_23$$17, _24$$17, &_25$$17, fileName TSRMLS_CC);
				ZEPHIR_CPY_WRT(fileName, _23$$17);
				ZEPHIR_INIT_NVAR(_23$$17);
				ZEPHIR_SINIT_NVAR(_26$$17);
				ZVAL_STRING(&_26$$17, "_", 0);
				zephir_fast_str_replace(&_23$$17, &_26$$17, ds, fileName TSRMLS_CC);
				ZEPHIR_CPY_WRT(fileName, _23$$17);
				if (zephir_is_true(fileName)) {
					ZEPHIR_INIT_NVAR(_27$$18);
					zephir_fast_trim(_27$$18, directory, ds, ZEPHIR_TRIM_RIGHT TSRMLS_CC);
					ZEPHIR_INIT_NVAR(fixedDirectory);
					ZEPHIR_CONCAT_VV(fixedDirectory, _27$$18, ds);
					zephir_is_iterable(extensions, &_29$$18, &_28$$18, 0, 0, "phalcon/loader.zep", 401);
					for (
					  ; zephir_hash_get_current_data_ex(_29$$18, (void**) &_30$$18, &_28$$18) == SUCCESS
					  ; zephir_hash_move_forward_ex(_29$$18, &_28$$18)
					) {
						ZEPHIR_GET_HVALUE(extension, _30$$18);
						ZEPHIR_INIT_NVAR(filePath);
						ZEPHIR_CONCAT_VVSV(filePath, fixedDirectory, fileName, ".", extension);
						if (Z_TYPE_P(eventsManager) == IS_OBJECT) {
							zephir_update_property_this(this_ptr, SL("_checkedPath"), filePath TSRMLS_CC);
							ZEPHIR_INIT_NVAR(_31$$20);
							ZVAL_STRING(_31$$20, "loader:beforeCheckPath", ZEPHIR_TEMP_PARAM_COPY);
							ZEPHIR_CALL_METHOD(NULL, eventsManager, "fire", &_32, 0, _31$$20, this_ptr, filePath);
							zephir_check_temp_parameter(_31$$20);
							zephir_check_call_status();
						}
						ZEPHIR_CALL_FUNCTION(&_33$$19, "is_file", &_15, 288, filePath);
						zephir_check_call_status();
						if (zephir_is_true(_33$$19)) {
							if (Z_TYPE_P(eventsManager) == IS_OBJECT) {
								zephir_update_property_this(this_ptr, SL("_foundPath"), filePath TSRMLS_CC);
								ZEPHIR_INIT_NVAR(_34$$22);
								ZVAL_STRING(_34$$22, "loader:pathFound", ZEPHIR_TEMP_PARAM_COPY);
								ZEPHIR_CALL_METHOD(NULL, eventsManager, "fire", &_35, 0, _34$$22, this_ptr, filePath);
								zephir_check_temp_parameter(_34$$22);
								zephir_check_call_status();
							}
							if (zephir_require_zval(filePath TSRMLS_CC) == FAILURE) {
								RETURN_MM_NULL();
							}
							RETURN_MM_BOOL(1);
						}
					}
				}
			}
		}
	}
	ZEPHIR_SINIT_VAR(_36);
	ZVAL_STRING(&_36, "_", 0);
	ZEPHIR_INIT_VAR(dsClassName);
	zephir_fast_str_replace(&dsClassName, &_36, ds, className TSRMLS_CC);
	ZEPHIR_SINIT_VAR(_37);
	ZVAL_STRING(&_37, "\\", 0);
	ZEPHIR_INIT_VAR(nsClassName);
	zephir_fast_str_replace(&nsClassName, &_37, ds, dsClassName TSRMLS_CC);
	ZEPHIR_OBS_VAR(directories);
	zephir_read_property_this(&directories, this_ptr, SL("_directories"), PH_NOISY_CC);
	if (Z_TYPE_P(directories) == IS_ARRAY) {
		zephir_is_iterable(directories, &_39$$23, &_38$$23, 0, 0, "phalcon/loader.zep", 466);
		for (
		  ; zephir_hash_get_current_data_ex(_39$$23, (void**) &_40$$23, &_38$$23) == SUCCESS
		  ; zephir_hash_move_forward_ex(_39$$23, &_38$$23)
		) {
			ZEPHIR_GET_HVALUE(directory, _40$$23);
			ZEPHIR_INIT_NVAR(_41$$24);
			zephir_fast_trim(_41$$24, directory, ds, ZEPHIR_TRIM_RIGHT TSRMLS_CC);
			ZEPHIR_INIT_NVAR(fixedDirectory);
			ZEPHIR_CONCAT_VV(fixedDirectory, _41$$24, ds);
			zephir_is_iterable(extensions, &_43$$24, &_42$$24, 0, 0, "phalcon/loader.zep", 465);
			for (
			  ; zephir_hash_get_current_data_ex(_43$$24, (void**) &_44$$24, &_42$$24) == SUCCESS
			  ; zephir_hash_move_forward_ex(_43$$24, &_42$$24)
			) {
				ZEPHIR_GET_HVALUE(extension, _44$$24);
>>>>>>> 2682ae08
				ZEPHIR_INIT_NVAR(filePath);
				ZEPHIR_CONCAT_VVSV(filePath, fixedDirectory, nsClassName, ".", extension);
				if (Z_TYPE_P(eventsManager) == IS_OBJECT) {
					zephir_update_property_this(this_ptr, SL("_checkedPath"), filePath TSRMLS_CC);
<<<<<<< HEAD
					ZEPHIR_INIT_NVAR(_9);
					ZVAL_STRING(_9, "loader:beforeCheckPath", ZEPHIR_TEMP_PARAM_COPY);
					ZEPHIR_CALL_METHOD(NULL, eventsManager, "fire", &_20, 0, _9, this_ptr, filePath);
					zephir_check_temp_parameter(_9);
					zephir_check_call_status();
				}
				ZEPHIR_CALL_FUNCTION(&_11, "is_file", &_12, 286, filePath);
=======
					ZEPHIR_INIT_NVAR(_45$$26);
					ZVAL_STRING(_45$$26, "loader:beforeCheckPath", ZEPHIR_TEMP_PARAM_COPY);
					ZEPHIR_CALL_METHOD(NULL, eventsManager, "fire", &_46, 0, _45$$26, this_ptr, filePath);
					zephir_check_temp_parameter(_45$$26);
					zephir_check_call_status();
				}
				ZEPHIR_CALL_FUNCTION(&_47$$25, "is_file", &_15, 288, filePath);
>>>>>>> 2682ae08
				zephir_check_call_status();
				if (zephir_is_true(_47$$25)) {
					if (Z_TYPE_P(eventsManager) == IS_OBJECT) {
						zephir_update_property_this(this_ptr, SL("_foundPath"), filePath TSRMLS_CC);
<<<<<<< HEAD
						ZEPHIR_INIT_NVAR(_9);
						ZVAL_STRING(_9, "loader:pathFound", ZEPHIR_TEMP_PARAM_COPY);
						ZEPHIR_CALL_METHOD(NULL, eventsManager, "fire", &_21, 0, _9, this_ptr, filePath);
						zephir_check_temp_parameter(_9);
=======
						ZEPHIR_INIT_NVAR(_48$$28);
						ZVAL_STRING(_48$$28, "loader:pathFound", ZEPHIR_TEMP_PARAM_COPY);
						ZEPHIR_CALL_METHOD(NULL, eventsManager, "fire", &_49, 0, _48$$28, this_ptr, filePath);
						zephir_check_temp_parameter(_48$$28);
>>>>>>> 2682ae08
						zephir_check_call_status();
					}
					if (zephir_require_zval(filePath TSRMLS_CC) == FAILURE) {
						RETURN_MM_NULL();
					}
					RETURN_MM_BOOL(1);
				}
			}
		}
	}
	if (Z_TYPE_P(eventsManager) == IS_OBJECT) {
		ZEPHIR_INIT_VAR(_50$$29);
		ZVAL_STRING(_50$$29, "loader:afterCheckClass", ZEPHIR_TEMP_PARAM_COPY);
		ZEPHIR_CALL_METHOD(NULL, eventsManager, "fire", NULL, 0, _50$$29, this_ptr, className);
		zephir_check_temp_parameter(_50$$29);
		zephir_check_call_status();
	}
	RETURN_MM_BOOL(0);

}

/**
 * Get the path when a class was found
 */
PHP_METHOD(Phalcon_Loader, getFoundPath) {

	

	RETURN_MEMBER(this_ptr, "_foundPath");

}

/**
 * Get the path the loader is checking for a path
 */
PHP_METHOD(Phalcon_Loader, getCheckedPath) {

	

	RETURN_MEMBER(this_ptr, "_checkedPath");

}
<|MERGE_RESOLUTION|>--- conflicted
+++ resolved
@@ -17,10 +17,10 @@
 #include "kernel/object.h"
 #include "ext/spl/spl_exceptions.h"
 #include "kernel/exception.h"
+#include "kernel/fcall.h"
+#include "kernel/hash.h"
 #include "kernel/operators.h"
-#include "kernel/fcall.h"
 #include "kernel/require.h"
-#include "kernel/hash.h"
 #include "kernel/string.h"
 #include "kernel/concat.h"
 
@@ -153,8 +153,11 @@
  */
 PHP_METHOD(Phalcon_Loader, registerNamespaces) {
 
+	HashTable *_1$$4;
+	HashPosition _0$$4;
+	int ZEPHIR_LAST_CALL_STATUS;
 	zend_bool merge;
-	zval *namespaces_param = NULL, *merge_param = NULL, *currentNamespaces = NULL, *mergedNamespaces = NULL;
+	zval *namespaces_param = NULL, *merge_param = NULL, *currentNamespaces = NULL, *preparedNamespaces = NULL, *name = NULL, *paths = NULL, **_2$$4, *_3$$6 = NULL, *_4$$5 = NULL, *_5$$5;
 	zval *namespaces = NULL;
 
 	ZEPHIR_MM_GROW();
@@ -168,23 +171,75 @@
 	}
 
 
+	ZEPHIR_CALL_METHOD(&preparedNamespaces, this_ptr, "preparenamespace", NULL, 0, namespaces);
+	zephir_check_call_status();
 	if (merge) {
 		ZEPHIR_OBS_VAR(currentNamespaces);
 		zephir_read_property_this(&currentNamespaces, this_ptr, SL("_namespaces"), PH_NOISY_CC);
 		if (Z_TYPE_P(currentNamespaces) == IS_ARRAY) {
-			ZEPHIR_INIT_VAR(mergedNamespaces);
-			zephir_fast_array_merge(mergedNamespaces, &(currentNamespaces), &(namespaces) TSRMLS_CC);
+			zephir_is_iterable(preparedNamespaces, &_1$$4, &_0$$4, 0, 0, "phalcon/loader.zep", 128);
+			for (
+			  ; zephir_hash_get_current_data_ex(_1$$4, (void**) &_2$$4, &_0$$4) == SUCCESS
+			  ; zephir_hash_move_forward_ex(_1$$4, &_0$$4)
+			) {
+				ZEPHIR_GET_HMKEY(name, _1$$4, _0$$4);
+				ZEPHIR_GET_HVALUE(paths, _2$$4);
+				if (!(zephir_array_isset(currentNamespaces, name))) {
+					ZEPHIR_INIT_NVAR(_3$$6);
+					array_init(_3$$6);
+					zephir_array_update_zval(&currentNamespaces, name, &_3$$6, PH_COPY | PH_SEPARATE);
+				}
+				ZEPHIR_INIT_NVAR(_4$$5);
+				zephir_array_fetch(&_5$$5, currentNamespaces, name, PH_NOISY | PH_READONLY, "phalcon/loader.zep", 125 TSRMLS_CC);
+				zephir_fast_array_merge(_4$$5, &(_5$$5), &(paths) TSRMLS_CC);
+				zephir_array_update_zval(&currentNamespaces, name, &_4$$5, PH_COPY | PH_SEPARATE);
+			}
+			zephir_update_property_this(this_ptr, SL("_namespaces"), currentNamespaces TSRMLS_CC);
 		} else {
-			ZEPHIR_CPY_WRT(mergedNamespaces, namespaces);
-		}
-		zephir_update_property_this(this_ptr, SL("_namespaces"), mergedNamespaces TSRMLS_CC);
+			zephir_update_property_this(this_ptr, SL("_namespaces"), preparedNamespaces TSRMLS_CC);
+		}
 	} else {
-		zephir_update_property_this(this_ptr, SL("_namespaces"), namespaces TSRMLS_CC);
+		zephir_update_property_this(this_ptr, SL("_namespaces"), preparedNamespaces TSRMLS_CC);
 	}
 	RETURN_THIS();
 
 }
 
+PHP_METHOD(Phalcon_Loader, prepareNamespace) {
+
+	HashTable *_1;
+	HashPosition _0;
+	zval *namespace_param = NULL, *localPaths = NULL, *name = NULL, *paths = NULL, *prepared = NULL, **_2;
+	zval *namespace = NULL;
+
+	ZEPHIR_MM_GROW();
+	zephir_fetch_params(1, 1, 0, &namespace_param);
+
+	namespace = namespace_param;
+
+
+	ZEPHIR_INIT_VAR(prepared);
+	array_init(prepared);
+	zephir_is_iterable(namespace, &_1, &_0, 0, 0, "phalcon/loader.zep", 154);
+	for (
+	  ; zephir_hash_get_current_data_ex(_1, (void**) &_2, &_0) == SUCCESS
+	  ; zephir_hash_move_forward_ex(_1, &_0)
+	) {
+		ZEPHIR_GET_HMKEY(name, _1, _0);
+		ZEPHIR_GET_HVALUE(paths, _2);
+		if (Z_TYPE_P(paths) != IS_ARRAY) {
+			ZEPHIR_INIT_NVAR(localPaths);
+			zephir_create_array(localPaths, 1, 0 TSRMLS_CC);
+			zephir_array_fast_append(localPaths, paths);
+		} else {
+			ZEPHIR_CPY_WRT(localPaths, paths);
+		}
+		zephir_array_update_zval(&prepared, name, &localPaths, PH_COPY | PH_SEPARATE);
+	}
+	RETURN_CCTOR(prepared);
+
+}
+
 /**
  * Returns the namespaces currently registered in the autoloader
  */
@@ -198,59 +253,6 @@
 
 /**
  * Register directories in which "not found" classes could be found
-<<<<<<< HEAD
-=======
- * @deprecated From Phalcon 2.1.0 version has been removed support for prefixes strategy
- */
-PHP_METHOD(Phalcon_Loader, registerPrefixes) {
-
-	zend_bool merge;
-	zval *prefixes_param = NULL, *merge_param = NULL, *currentPrefixes = NULL, *mergedPrefixes = NULL;
-	zval *prefixes = NULL;
-
-	ZEPHIR_MM_GROW();
-	zephir_fetch_params(1, 1, 1, &prefixes_param, &merge_param);
-
-	prefixes = prefixes_param;
-	if (!merge_param) {
-		merge = 0;
-	} else {
-		merge = zephir_get_boolval(merge_param);
-	}
-
-
-	if (merge) {
-		ZEPHIR_OBS_VAR(currentPrefixes);
-		zephir_read_property_this(&currentPrefixes, this_ptr, SL("_prefixes"), PH_NOISY_CC);
-		if (Z_TYPE_P(currentPrefixes) == IS_ARRAY) {
-			ZEPHIR_INIT_VAR(mergedPrefixes);
-			zephir_fast_array_merge(mergedPrefixes, &(currentPrefixes), &(prefixes) TSRMLS_CC);
-		} else {
-			ZEPHIR_CPY_WRT(mergedPrefixes, prefixes);
-		}
-		zephir_update_property_this(this_ptr, SL("_prefixes"), mergedPrefixes TSRMLS_CC);
-	} else {
-		zephir_update_property_this(this_ptr, SL("_prefixes"), prefixes TSRMLS_CC);
-	}
-	RETURN_THIS();
-
-}
-
-/**
- * Returns the prefixes currently registered in the autoloader
- * @deprecated From Phalcon 2.1.0 version has been removed support for prefixes strategy
- */
-PHP_METHOD(Phalcon_Loader, getPrefixes) {
-
-	
-
-	RETURN_MEMBER(this_ptr, "_prefixes");
-
-}
-
-/**
- * Register directories in which "not found" classes could be found
->>>>>>> 2682ae08
  */
 PHP_METHOD(Phalcon_Loader, registerDirs) {
 
@@ -358,23 +360,13 @@
 
 	_0 = zephir_fetch_nproperty_this(this_ptr, SL("_registered"), PH_NOISY_CC);
 	if (ZEPHIR_IS_FALSE_IDENTICAL(_0)) {
-<<<<<<< HEAD
-		ZEPHIR_INIT_VAR(_1);
-		zephir_create_array(_1, 2, 0 TSRMLS_CC);
-		zephir_array_fast_append(_1, this_ptr);
-		ZEPHIR_INIT_VAR(_2);
-		ZVAL_STRING(_2, "autoLoad", 1);
-		zephir_array_fast_append(_1, _2);
-		ZEPHIR_CALL_FUNCTION(NULL, "spl_autoload_register", NULL, 284, _1);
-=======
 		ZEPHIR_INIT_VAR(_1$$3);
 		zephir_create_array(_1$$3, 2, 0 TSRMLS_CC);
 		zephir_array_fast_append(_1$$3, this_ptr);
 		ZEPHIR_INIT_VAR(_2$$3);
 		ZVAL_STRING(_2$$3, "autoLoad", 1);
 		zephir_array_fast_append(_1$$3, _2$$3);
-		ZEPHIR_CALL_FUNCTION(NULL, "spl_autoload_register", NULL, 286, _1$$3);
->>>>>>> 2682ae08
+		ZEPHIR_CALL_FUNCTION(NULL, "spl_autoload_register", NULL, 284, _1$$3);
 		zephir_check_call_status();
 		if (1) {
 			zephir_update_property_this(this_ptr, SL("_registered"), ZEPHIR_GLOBAL(global_true) TSRMLS_CC);
@@ -399,23 +391,13 @@
 
 	_0 = zephir_fetch_nproperty_this(this_ptr, SL("_registered"), PH_NOISY_CC);
 	if (ZEPHIR_IS_TRUE_IDENTICAL(_0)) {
-<<<<<<< HEAD
-		ZEPHIR_INIT_VAR(_1);
-		zephir_create_array(_1, 2, 0 TSRMLS_CC);
-		zephir_array_fast_append(_1, this_ptr);
-		ZEPHIR_INIT_VAR(_2);
-		ZVAL_STRING(_2, "autoLoad", 1);
-		zephir_array_fast_append(_1, _2);
-		ZEPHIR_CALL_FUNCTION(NULL, "spl_autoload_unregister", NULL, 285, _1);
-=======
 		ZEPHIR_INIT_VAR(_1$$3);
 		zephir_create_array(_1$$3, 2, 0 TSRMLS_CC);
 		zephir_array_fast_append(_1$$3, this_ptr);
 		ZEPHIR_INIT_VAR(_2$$3);
 		ZVAL_STRING(_2$$3, "autoLoad", 1);
 		zephir_array_fast_append(_1$$3, _2$$3);
-		ZEPHIR_CALL_FUNCTION(NULL, "spl_autoload_unregister", NULL, 287, _1$$3);
->>>>>>> 2682ae08
+		ZEPHIR_CALL_FUNCTION(NULL, "spl_autoload_unregister", NULL, 285, _1$$3);
 		zephir_check_call_status();
 		if (0) {
 			zephir_update_property_this(this_ptr, SL("_registered"), ZEPHIR_GLOBAL(global_true) TSRMLS_CC);
@@ -432,19 +414,11 @@
  */
 PHP_METHOD(Phalcon_Loader, autoLoad) {
 
-<<<<<<< HEAD
-	zephir_fcall_cache_entry *_10 = NULL, *_12 = NULL, *_13 = NULL, *_20 = NULL, *_21 = NULL;
-	HashTable *_2, *_7, *_15, *_18;
-	HashPosition _1, _6, _14, _17;
+	HashTable *_3$$7, *_9$$10, *_13$$11, *_23$$16, *_27$$17;
+	HashPosition _2$$7, _8$$10, _12$$11, _22$$16, _26$$17;
+	zephir_fcall_cache_entry *_16 = NULL, *_18 = NULL, *_20 = NULL, *_30 = NULL, *_33 = NULL;
 	int ZEPHIR_LAST_CALL_STATUS;
-	zval *className_param = NULL, *eventsManager, *classes, *extensions, *filePath = NULL, *ds, *fixedDirectory = NULL, *directories, *namespaceSeparator, *namespaces, *nsPrefix = NULL, *directory = NULL, *fileName = NULL, *extension = NULL, *nsClassName, *_0 = NULL, **_3, *_4 = NULL, _5 = zval_used_for_init, **_8, *_9 = NULL, *_11 = NULL, **_16, **_19;
-=======
-	HashTable *_3$$7, *_10$$10, *_19$$15, *_29$$18, *_39$$23, *_43$$24;
-	HashPosition _2$$7, _9$$10, _18$$15, _28$$18, _38$$23, _42$$24;
-	zephir_fcall_cache_entry *_13 = NULL, *_15 = NULL, *_17 = NULL, *_32 = NULL, *_35 = NULL, *_46 = NULL, *_49 = NULL;
-	int ZEPHIR_LAST_CALL_STATUS;
-	zval *className_param = NULL, *eventsManager = NULL, *classes = NULL, *extensions = NULL, *filePath = NULL, *ds = NULL, *fixedDirectory = NULL, *prefixes = NULL, *directories = NULL, *namespaceSeparator = NULL, *namespaces = NULL, *nsPrefix = NULL, *directory = NULL, *fileName = NULL, *extension = NULL, *prefix = NULL, *dsClassName = NULL, *nsClassName = NULL, _36, _37, *_0$$3, *_1$$6, **_4$$7, *_5$$9 = NULL, _6$$9 = zval_used_for_init, *_7$$9 = NULL, *_8$$10 = NULL, **_11$$10, *_12$$12 = NULL, *_14$$11 = NULL, *_16$$14 = NULL, **_20$$15, *_21$$17 = NULL, _22$$17 = zval_used_for_init, *_23$$17 = NULL, *_24$$17 = NULL, _25$$17 = zval_used_for_init, _26$$17 = zval_used_for_init, *_27$$18 = NULL, **_30$$18, *_31$$20 = NULL, *_33$$19 = NULL, *_34$$22 = NULL, **_40$$23, *_41$$24 = NULL, **_44$$24, *_45$$26 = NULL, *_47$$25 = NULL, *_48$$28 = NULL, *_50$$29;
->>>>>>> 2682ae08
+	zval *className_param = NULL, *eventsManager = NULL, *classes = NULL, *extensions = NULL, *filePath = NULL, *ds = NULL, *fixedDirectory = NULL, *directories = NULL, *ns = NULL, *namespaces = NULL, *nsPrefix = NULL, *directory = NULL, *fileName = NULL, *extension = NULL, *nsClassName = NULL, _21, *_0$$3, *_1$$6, **_4$$7, *_5$$9 = NULL, _6$$9 = zval_used_for_init, *_7$$9 = NULL, **_10$$10, *_11$$11 = NULL, **_14$$11, *_15$$13 = NULL, *_17$$12 = NULL, *_19$$15 = NULL, **_24$$16, *_25$$17 = NULL, **_28$$17, *_29$$19 = NULL, *_31$$18 = NULL, *_32$$21 = NULL, *_34$$22;
 	zval *className = NULL;
 
 	ZEPHIR_MM_GROW();
@@ -494,243 +468,119 @@
 	zephir_read_property_this(&extensions, this_ptr, SL("_extensions"), PH_NOISY_CC);
 	ZEPHIR_INIT_VAR(ds);
 	ZVAL_STRING(ds, "/", 1);
-	ZEPHIR_INIT_VAR(namespaceSeparator);
-	ZVAL_STRING(namespaceSeparator, "\\", 1);
+	ZEPHIR_INIT_VAR(ns);
+	ZVAL_STRING(ns, "\\", 1);
 	ZEPHIR_OBS_VAR(namespaces);
 	zephir_read_property_this(&namespaces, this_ptr, SL("_namespaces"), PH_NOISY_CC);
 	if (Z_TYPE_P(namespaces) == IS_ARRAY) {
-<<<<<<< HEAD
-		zephir_is_iterable(namespaces, &_2, &_1, 0, 0, "phalcon/loader.zep", 316);
-=======
-		zephir_is_iterable(namespaces, &_3$$7, &_2$$7, 0, 0, "phalcon/loader.zep", 349);
->>>>>>> 2682ae08
+		zephir_is_iterable(namespaces, &_3$$7, &_2$$7, 0, 0, "phalcon/loader.zep", 345);
 		for (
 		  ; zephir_hash_get_current_data_ex(_3$$7, (void**) &_4$$7, &_2$$7) == SUCCESS
 		  ; zephir_hash_move_forward_ex(_3$$7, &_2$$7)
 		) {
 			ZEPHIR_GET_HMKEY(nsPrefix, _3$$7, _2$$7);
-			ZEPHIR_GET_HVALUE(directory, _4$$7);
+			ZEPHIR_GET_HVALUE(directories, _4$$7);
 			if (zephir_start_with(className, nsPrefix, NULL)) {
 				ZEPHIR_INIT_LNVAR(_5$$9);
-				ZEPHIR_CONCAT_VV(_5$$9, nsPrefix, namespaceSeparator);
+				ZEPHIR_CONCAT_VV(_5$$9, nsPrefix, ns);
 				ZEPHIR_SINIT_NVAR(_6$$9);
 				ZVAL_LONG(&_6$$9, zephir_fast_strlen_ev(_5$$9));
 				ZEPHIR_INIT_NVAR(fileName);
 				zephir_substr(fileName, className, zephir_get_intval(&_6$$9), 0, ZEPHIR_SUBSTR_NO_LENGTH);
 				ZEPHIR_INIT_NVAR(_7$$9);
-				zephir_fast_str_replace(&_7$$9, namespaceSeparator, ds, fileName TSRMLS_CC);
+				zephir_fast_str_replace(&_7$$9, ns, ds, fileName TSRMLS_CC);
 				ZEPHIR_CPY_WRT(fileName, _7$$9);
 				if (zephir_is_true(fileName)) {
-					ZEPHIR_INIT_NVAR(_8$$10);
-					zephir_fast_trim(_8$$10, directory, ds, ZEPHIR_TRIM_RIGHT TSRMLS_CC);
-					ZEPHIR_INIT_NVAR(fixedDirectory);
-<<<<<<< HEAD
-					ZEPHIR_CONCAT_VV(fixedDirectory, _0, ds);
-					zephir_is_iterable(extensions, &_7, &_6, 0, 0, "phalcon/loader.zep", 313);
-=======
-					ZEPHIR_CONCAT_VV(fixedDirectory, _8$$10, ds);
-					zephir_is_iterable(extensions, &_10$$10, &_9$$10, 0, 0, "phalcon/loader.zep", 346);
->>>>>>> 2682ae08
+					zephir_is_iterable(directories, &_9$$10, &_8$$10, 0, 0, "phalcon/loader.zep", 342);
 					for (
-					  ; zephir_hash_get_current_data_ex(_10$$10, (void**) &_11$$10, &_9$$10) == SUCCESS
-					  ; zephir_hash_move_forward_ex(_10$$10, &_9$$10)
+					  ; zephir_hash_get_current_data_ex(_9$$10, (void**) &_10$$10, &_8$$10) == SUCCESS
+					  ; zephir_hash_move_forward_ex(_9$$10, &_8$$10)
 					) {
-						ZEPHIR_GET_HVALUE(extension, _11$$10);
-						ZEPHIR_INIT_NVAR(filePath);
-						ZEPHIR_CONCAT_VVSV(filePath, fixedDirectory, fileName, ".", extension);
-						if (Z_TYPE_P(eventsManager) == IS_OBJECT) {
-							zephir_update_property_this(this_ptr, SL("_checkedPath"), filePath TSRMLS_CC);
-							ZEPHIR_INIT_NVAR(_12$$12);
-							ZVAL_STRING(_12$$12, "loader:beforeCheckPath", ZEPHIR_TEMP_PARAM_COPY);
-							ZEPHIR_CALL_METHOD(NULL, eventsManager, "fire", &_13, 0, _12$$12, this_ptr);
-							zephir_check_temp_parameter(_12$$12);
-							zephir_check_call_status();
-						}
-<<<<<<< HEAD
-						ZEPHIR_CALL_FUNCTION(&_11, "is_file", &_12, 286, filePath);
-=======
-						ZEPHIR_CALL_FUNCTION(&_14$$11, "is_file", &_15, 288, filePath);
->>>>>>> 2682ae08
-						zephir_check_call_status();
-						if (zephir_is_true(_14$$11)) {
+						ZEPHIR_GET_HVALUE(directory, _10$$10);
+						ZEPHIR_INIT_NVAR(_11$$11);
+						zephir_fast_trim(_11$$11, directory, ds, ZEPHIR_TRIM_RIGHT TSRMLS_CC);
+						ZEPHIR_INIT_NVAR(fixedDirectory);
+						ZEPHIR_CONCAT_VV(fixedDirectory, _11$$11, ds);
+						zephir_is_iterable(extensions, &_13$$11, &_12$$11, 0, 0, "phalcon/loader.zep", 341);
+						for (
+						  ; zephir_hash_get_current_data_ex(_13$$11, (void**) &_14$$11, &_12$$11) == SUCCESS
+						  ; zephir_hash_move_forward_ex(_13$$11, &_12$$11)
+						) {
+							ZEPHIR_GET_HVALUE(extension, _14$$11);
+							ZEPHIR_INIT_NVAR(filePath);
+							ZEPHIR_CONCAT_VVSV(filePath, fixedDirectory, fileName, ".", extension);
 							if (Z_TYPE_P(eventsManager) == IS_OBJECT) {
-								zephir_update_property_this(this_ptr, SL("_foundPath"), filePath TSRMLS_CC);
-								ZEPHIR_INIT_NVAR(_16$$14);
-								ZVAL_STRING(_16$$14, "loader:pathFound", ZEPHIR_TEMP_PARAM_COPY);
-								ZEPHIR_CALL_METHOD(NULL, eventsManager, "fire", &_17, 0, _16$$14, this_ptr, filePath);
-								zephir_check_temp_parameter(_16$$14);
+								zephir_update_property_this(this_ptr, SL("_checkedPath"), filePath TSRMLS_CC);
+								ZEPHIR_INIT_NVAR(_15$$13);
+								ZVAL_STRING(_15$$13, "loader:beforeCheckPath", ZEPHIR_TEMP_PARAM_COPY);
+								ZEPHIR_CALL_METHOD(NULL, eventsManager, "fire", &_16, 0, _15$$13, this_ptr);
+								zephir_check_temp_parameter(_15$$13);
 								zephir_check_call_status();
 							}
-							if (zephir_require_zval(filePath TSRMLS_CC) == FAILURE) {
-								RETURN_MM_NULL();
+							ZEPHIR_CALL_FUNCTION(&_17$$12, "is_file", &_18, 286, filePath);
+							zephir_check_call_status();
+							if (zephir_is_true(_17$$12)) {
+								if (Z_TYPE_P(eventsManager) == IS_OBJECT) {
+									zephir_update_property_this(this_ptr, SL("_foundPath"), filePath TSRMLS_CC);
+									ZEPHIR_INIT_NVAR(_19$$15);
+									ZVAL_STRING(_19$$15, "loader:pathFound", ZEPHIR_TEMP_PARAM_COPY);
+									ZEPHIR_CALL_METHOD(NULL, eventsManager, "fire", &_20, 0, _19$$15, this_ptr, filePath);
+									zephir_check_temp_parameter(_19$$15);
+									zephir_check_call_status();
+								}
+								if (zephir_require_zval(filePath TSRMLS_CC) == FAILURE) {
+									RETURN_MM_NULL();
+								}
+								RETURN_MM_BOOL(1);
 							}
-							RETURN_MM_BOOL(1);
 						}
 					}
 				}
 			}
 		}
 	}
-<<<<<<< HEAD
-	ZEPHIR_SINIT_NVAR(_5);
-	ZVAL_STRING(&_5, "\\", 0);
+	ZEPHIR_SINIT_VAR(_21);
+	ZVAL_STRING(&_21, "\\", 0);
 	ZEPHIR_INIT_VAR(nsClassName);
-	zephir_fast_str_replace(&nsClassName, &_5, ds, className TSRMLS_CC);
-	ZEPHIR_OBS_VAR(directories);
+	zephir_fast_str_replace(&nsClassName, &_21, ds, className TSRMLS_CC);
+	ZEPHIR_OBS_NVAR(directories);
 	zephir_read_property_this(&directories, this_ptr, SL("_directories"), PH_NOISY_CC);
 	if (Z_TYPE_P(directories) == IS_ARRAY) {
-		zephir_is_iterable(directories, &_15, &_14, 0, 0, "phalcon/loader.zep", 373);
+		zephir_is_iterable(directories, &_23$$16, &_22$$16, 0, 0, "phalcon/loader.zep", 402);
 		for (
-		  ; zephir_hash_get_current_data_ex(_15, (void**) &_16, &_14) == SUCCESS
-		  ; zephir_hash_move_forward_ex(_15, &_14)
+		  ; zephir_hash_get_current_data_ex(_23$$16, (void**) &_24$$16, &_22$$16) == SUCCESS
+		  ; zephir_hash_move_forward_ex(_23$$16, &_22$$16)
 		) {
-			ZEPHIR_GET_HVALUE(directory, _16);
-			ZEPHIR_INIT_NVAR(_0);
-			zephir_fast_trim(_0, directory, ds, ZEPHIR_TRIM_RIGHT TSRMLS_CC);
+			ZEPHIR_GET_HVALUE(directory, _24$$16);
+			ZEPHIR_INIT_NVAR(_25$$17);
+			zephir_fast_trim(_25$$17, directory, ds, ZEPHIR_TRIM_RIGHT TSRMLS_CC);
 			ZEPHIR_INIT_NVAR(fixedDirectory);
-			ZEPHIR_CONCAT_VV(fixedDirectory, _0, ds);
-			zephir_is_iterable(extensions, &_18, &_17, 0, 0, "phalcon/loader.zep", 372);
+			ZEPHIR_CONCAT_VV(fixedDirectory, _25$$17, ds);
+			zephir_is_iterable(extensions, &_27$$17, &_26$$17, 0, 0, "phalcon/loader.zep", 401);
 			for (
-			  ; zephir_hash_get_current_data_ex(_18, (void**) &_19, &_17) == SUCCESS
-			  ; zephir_hash_move_forward_ex(_18, &_17)
+			  ; zephir_hash_get_current_data_ex(_27$$17, (void**) &_28$$17, &_26$$17) == SUCCESS
+			  ; zephir_hash_move_forward_ex(_27$$17, &_26$$17)
 			) {
-				ZEPHIR_GET_HVALUE(extension, _19);
-=======
-	ZEPHIR_OBS_VAR(prefixes);
-	zephir_read_property_this(&prefixes, this_ptr, SL("_prefixes"), PH_NOISY_CC);
-	if (Z_TYPE_P(prefixes) == IS_ARRAY) {
-		zephir_is_iterable(prefixes, &_19$$15, &_18$$15, 0, 0, "phalcon/loader.zep", 404);
-		for (
-		  ; zephir_hash_get_current_data_ex(_19$$15, (void**) &_20$$15, &_18$$15) == SUCCESS
-		  ; zephir_hash_move_forward_ex(_19$$15, &_18$$15)
-		) {
-			ZEPHIR_GET_HMKEY(prefix, _19$$15, _18$$15);
-			ZEPHIR_GET_HVALUE(directory, _20$$15);
-			if (zephir_start_with(className, prefix, NULL)) {
-				ZEPHIR_INIT_LNVAR(_21$$17);
-				ZEPHIR_CONCAT_VV(_21$$17, prefix, namespaceSeparator);
-				ZEPHIR_SINIT_NVAR(_22$$17);
-				ZVAL_STRING(&_22$$17, "", 0);
-				ZEPHIR_INIT_NVAR(fileName);
-				zephir_fast_str_replace(&fileName, _21$$17, &_22$$17, className TSRMLS_CC);
-				ZEPHIR_INIT_NVAR(_23$$17);
-				ZEPHIR_INIT_LNVAR(_24$$17);
-				ZEPHIR_CONCAT_VS(_24$$17, prefix, "_");
-				ZEPHIR_SINIT_NVAR(_25$$17);
-				ZVAL_STRING(&_25$$17, "", 0);
-				zephir_fast_str_replace(&_23$$17, _24$$17, &_25$$17, fileName TSRMLS_CC);
-				ZEPHIR_CPY_WRT(fileName, _23$$17);
-				ZEPHIR_INIT_NVAR(_23$$17);
-				ZEPHIR_SINIT_NVAR(_26$$17);
-				ZVAL_STRING(&_26$$17, "_", 0);
-				zephir_fast_str_replace(&_23$$17, &_26$$17, ds, fileName TSRMLS_CC);
-				ZEPHIR_CPY_WRT(fileName, _23$$17);
-				if (zephir_is_true(fileName)) {
-					ZEPHIR_INIT_NVAR(_27$$18);
-					zephir_fast_trim(_27$$18, directory, ds, ZEPHIR_TRIM_RIGHT TSRMLS_CC);
-					ZEPHIR_INIT_NVAR(fixedDirectory);
-					ZEPHIR_CONCAT_VV(fixedDirectory, _27$$18, ds);
-					zephir_is_iterable(extensions, &_29$$18, &_28$$18, 0, 0, "phalcon/loader.zep", 401);
-					for (
-					  ; zephir_hash_get_current_data_ex(_29$$18, (void**) &_30$$18, &_28$$18) == SUCCESS
-					  ; zephir_hash_move_forward_ex(_29$$18, &_28$$18)
-					) {
-						ZEPHIR_GET_HVALUE(extension, _30$$18);
-						ZEPHIR_INIT_NVAR(filePath);
-						ZEPHIR_CONCAT_VVSV(filePath, fixedDirectory, fileName, ".", extension);
-						if (Z_TYPE_P(eventsManager) == IS_OBJECT) {
-							zephir_update_property_this(this_ptr, SL("_checkedPath"), filePath TSRMLS_CC);
-							ZEPHIR_INIT_NVAR(_31$$20);
-							ZVAL_STRING(_31$$20, "loader:beforeCheckPath", ZEPHIR_TEMP_PARAM_COPY);
-							ZEPHIR_CALL_METHOD(NULL, eventsManager, "fire", &_32, 0, _31$$20, this_ptr, filePath);
-							zephir_check_temp_parameter(_31$$20);
-							zephir_check_call_status();
-						}
-						ZEPHIR_CALL_FUNCTION(&_33$$19, "is_file", &_15, 288, filePath);
-						zephir_check_call_status();
-						if (zephir_is_true(_33$$19)) {
-							if (Z_TYPE_P(eventsManager) == IS_OBJECT) {
-								zephir_update_property_this(this_ptr, SL("_foundPath"), filePath TSRMLS_CC);
-								ZEPHIR_INIT_NVAR(_34$$22);
-								ZVAL_STRING(_34$$22, "loader:pathFound", ZEPHIR_TEMP_PARAM_COPY);
-								ZEPHIR_CALL_METHOD(NULL, eventsManager, "fire", &_35, 0, _34$$22, this_ptr, filePath);
-								zephir_check_temp_parameter(_34$$22);
-								zephir_check_call_status();
-							}
-							if (zephir_require_zval(filePath TSRMLS_CC) == FAILURE) {
-								RETURN_MM_NULL();
-							}
-							RETURN_MM_BOOL(1);
-						}
-					}
-				}
-			}
-		}
-	}
-	ZEPHIR_SINIT_VAR(_36);
-	ZVAL_STRING(&_36, "_", 0);
-	ZEPHIR_INIT_VAR(dsClassName);
-	zephir_fast_str_replace(&dsClassName, &_36, ds, className TSRMLS_CC);
-	ZEPHIR_SINIT_VAR(_37);
-	ZVAL_STRING(&_37, "\\", 0);
-	ZEPHIR_INIT_VAR(nsClassName);
-	zephir_fast_str_replace(&nsClassName, &_37, ds, dsClassName TSRMLS_CC);
-	ZEPHIR_OBS_VAR(directories);
-	zephir_read_property_this(&directories, this_ptr, SL("_directories"), PH_NOISY_CC);
-	if (Z_TYPE_P(directories) == IS_ARRAY) {
-		zephir_is_iterable(directories, &_39$$23, &_38$$23, 0, 0, "phalcon/loader.zep", 466);
-		for (
-		  ; zephir_hash_get_current_data_ex(_39$$23, (void**) &_40$$23, &_38$$23) == SUCCESS
-		  ; zephir_hash_move_forward_ex(_39$$23, &_38$$23)
-		) {
-			ZEPHIR_GET_HVALUE(directory, _40$$23);
-			ZEPHIR_INIT_NVAR(_41$$24);
-			zephir_fast_trim(_41$$24, directory, ds, ZEPHIR_TRIM_RIGHT TSRMLS_CC);
-			ZEPHIR_INIT_NVAR(fixedDirectory);
-			ZEPHIR_CONCAT_VV(fixedDirectory, _41$$24, ds);
-			zephir_is_iterable(extensions, &_43$$24, &_42$$24, 0, 0, "phalcon/loader.zep", 465);
-			for (
-			  ; zephir_hash_get_current_data_ex(_43$$24, (void**) &_44$$24, &_42$$24) == SUCCESS
-			  ; zephir_hash_move_forward_ex(_43$$24, &_42$$24)
-			) {
-				ZEPHIR_GET_HVALUE(extension, _44$$24);
->>>>>>> 2682ae08
+				ZEPHIR_GET_HVALUE(extension, _28$$17);
 				ZEPHIR_INIT_NVAR(filePath);
 				ZEPHIR_CONCAT_VVSV(filePath, fixedDirectory, nsClassName, ".", extension);
 				if (Z_TYPE_P(eventsManager) == IS_OBJECT) {
 					zephir_update_property_this(this_ptr, SL("_checkedPath"), filePath TSRMLS_CC);
-<<<<<<< HEAD
-					ZEPHIR_INIT_NVAR(_9);
-					ZVAL_STRING(_9, "loader:beforeCheckPath", ZEPHIR_TEMP_PARAM_COPY);
-					ZEPHIR_CALL_METHOD(NULL, eventsManager, "fire", &_20, 0, _9, this_ptr, filePath);
-					zephir_check_temp_parameter(_9);
+					ZEPHIR_INIT_NVAR(_29$$19);
+					ZVAL_STRING(_29$$19, "loader:beforeCheckPath", ZEPHIR_TEMP_PARAM_COPY);
+					ZEPHIR_CALL_METHOD(NULL, eventsManager, "fire", &_30, 0, _29$$19, this_ptr, filePath);
+					zephir_check_temp_parameter(_29$$19);
 					zephir_check_call_status();
 				}
-				ZEPHIR_CALL_FUNCTION(&_11, "is_file", &_12, 286, filePath);
-=======
-					ZEPHIR_INIT_NVAR(_45$$26);
-					ZVAL_STRING(_45$$26, "loader:beforeCheckPath", ZEPHIR_TEMP_PARAM_COPY);
-					ZEPHIR_CALL_METHOD(NULL, eventsManager, "fire", &_46, 0, _45$$26, this_ptr, filePath);
-					zephir_check_temp_parameter(_45$$26);
-					zephir_check_call_status();
-				}
-				ZEPHIR_CALL_FUNCTION(&_47$$25, "is_file", &_15, 288, filePath);
->>>>>>> 2682ae08
+				ZEPHIR_CALL_FUNCTION(&_31$$18, "is_file", &_18, 286, filePath);
 				zephir_check_call_status();
-				if (zephir_is_true(_47$$25)) {
+				if (zephir_is_true(_31$$18)) {
 					if (Z_TYPE_P(eventsManager) == IS_OBJECT) {
 						zephir_update_property_this(this_ptr, SL("_foundPath"), filePath TSRMLS_CC);
-<<<<<<< HEAD
-						ZEPHIR_INIT_NVAR(_9);
-						ZVAL_STRING(_9, "loader:pathFound", ZEPHIR_TEMP_PARAM_COPY);
-						ZEPHIR_CALL_METHOD(NULL, eventsManager, "fire", &_21, 0, _9, this_ptr, filePath);
-						zephir_check_temp_parameter(_9);
-=======
-						ZEPHIR_INIT_NVAR(_48$$28);
-						ZVAL_STRING(_48$$28, "loader:pathFound", ZEPHIR_TEMP_PARAM_COPY);
-						ZEPHIR_CALL_METHOD(NULL, eventsManager, "fire", &_49, 0, _48$$28, this_ptr, filePath);
-						zephir_check_temp_parameter(_48$$28);
->>>>>>> 2682ae08
+						ZEPHIR_INIT_NVAR(_32$$21);
+						ZVAL_STRING(_32$$21, "loader:pathFound", ZEPHIR_TEMP_PARAM_COPY);
+						ZEPHIR_CALL_METHOD(NULL, eventsManager, "fire", &_33, 0, _32$$21, this_ptr, filePath);
+						zephir_check_temp_parameter(_32$$21);
 						zephir_check_call_status();
 					}
 					if (zephir_require_zval(filePath TSRMLS_CC) == FAILURE) {
@@ -742,10 +592,10 @@
 		}
 	}
 	if (Z_TYPE_P(eventsManager) == IS_OBJECT) {
-		ZEPHIR_INIT_VAR(_50$$29);
-		ZVAL_STRING(_50$$29, "loader:afterCheckClass", ZEPHIR_TEMP_PARAM_COPY);
-		ZEPHIR_CALL_METHOD(NULL, eventsManager, "fire", NULL, 0, _50$$29, this_ptr, className);
-		zephir_check_temp_parameter(_50$$29);
+		ZEPHIR_INIT_VAR(_34$$22);
+		ZVAL_STRING(_34$$22, "loader:afterCheckClass", ZEPHIR_TEMP_PARAM_COPY);
+		ZEPHIR_CALL_METHOD(NULL, eventsManager, "fire", NULL, 0, _34$$22, this_ptr, className);
+		zephir_check_temp_parameter(_34$$22);
 		zephir_check_call_status();
 	}
 	RETURN_MM_BOOL(0);
