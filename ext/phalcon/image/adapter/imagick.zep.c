--- conflicted
+++ resolved
@@ -70,20 +70,12 @@
 	}
 	ZEPHIR_SINIT_VAR(_2);
 	ZVAL_STRING(&_2, "Imagick::IMAGICK_EXTNUM", 0);
-<<<<<<< HEAD
-	ZEPHIR_CALL_FUNCTION(&_3, "defined", NULL, 227, &_2);
-=======
-	ZEPHIR_CALL_FUNCTION(&_3, "defined", NULL, 230, &_2);
->>>>>>> 08711796
+	ZEPHIR_CALL_FUNCTION(&_3, "defined", NULL, 228, &_2);
 	zephir_check_call_status();
 	if (zephir_is_true(_3)) {
 		ZEPHIR_SINIT_NVAR(_2);
 		ZVAL_STRING(&_2, "Imagick::IMAGICK_EXTNUM", 0);
-<<<<<<< HEAD
-		ZEPHIR_CALL_FUNCTION(&_4, "constant", NULL, 189, &_2);
-=======
-		ZEPHIR_CALL_FUNCTION(&_4, "constant", NULL, 192, &_2);
->>>>>>> 08711796
+		ZEPHIR_CALL_FUNCTION(&_4, "constant", NULL, 190, &_2);
 		zephir_check_call_status();
 		zephir_update_static_property_ce(phalcon_image_adapter_imagick_ce, SL("_version"), &_4 TSRMLS_CC);
 	}
@@ -171,11 +163,7 @@
 			_12 = zephir_fetch_nproperty_this(this_ptr, SL("_image"), PH_NOISY_CC);
 			ZEPHIR_SINIT_VAR(_13);
 			ZVAL_STRING(&_13, "Imagick::ALPHACHANNEL_SET", 0);
-<<<<<<< HEAD
-			ZEPHIR_CALL_FUNCTION(&_14, "constant", NULL, 189, &_13);
-=======
-			ZEPHIR_CALL_FUNCTION(&_14, "constant", NULL, 192, &_13);
->>>>>>> 08711796
+			ZEPHIR_CALL_FUNCTION(&_14, "constant", NULL, 190, &_13);
 			zephir_check_call_status();
 			ZEPHIR_CALL_METHOD(NULL, _12, "setimagealphachannel", NULL, 0, _14);
 			zephir_check_call_status();
@@ -669,11 +657,7 @@
 	while (1) {
 		ZEPHIR_SINIT_NVAR(_14);
 		ZVAL_STRING(&_14, "Imagick::COMPOSITE_DSTOUT", 0);
-<<<<<<< HEAD
-		ZEPHIR_CALL_FUNCTION(&_12, "constant", &_15, 189, &_14);
-=======
-		ZEPHIR_CALL_FUNCTION(&_12, "constant", &_15, 192, &_14);
->>>>>>> 08711796
+		ZEPHIR_CALL_FUNCTION(&_12, "constant", &_15, 190, &_14);
 		zephir_check_call_status();
 		ZEPHIR_INIT_NVAR(_3);
 		ZVAL_LONG(_3, 0);
@@ -687,19 +671,11 @@
 		}
 		ZEPHIR_SINIT_NVAR(_14);
 		ZVAL_STRING(&_14, "Imagick::EVALUATE_MULTIPLY", 0);
-<<<<<<< HEAD
-		ZEPHIR_CALL_FUNCTION(&_17, "constant", &_15, 189, &_14);
+		ZEPHIR_CALL_FUNCTION(&_17, "constant", &_15, 190, &_14);
 		zephir_check_call_status();
 		ZEPHIR_SINIT_NVAR(_14);
 		ZVAL_STRING(&_14, "Imagick::CHANNEL_ALPHA", 0);
-		ZEPHIR_CALL_FUNCTION(&_18, "constant", &_15, 189, &_14);
-=======
-		ZEPHIR_CALL_FUNCTION(&_17, "constant", &_15, 192, &_14);
-		zephir_check_call_status();
-		ZEPHIR_SINIT_NVAR(_14);
-		ZVAL_STRING(&_14, "Imagick::CHANNEL_ALPHA", 0);
-		ZEPHIR_CALL_FUNCTION(&_18, "constant", &_15, 192, &_14);
->>>>>>> 08711796
+		ZEPHIR_CALL_FUNCTION(&_18, "constant", &_15, 190, &_14);
 		zephir_check_call_status();
 		ZEPHIR_INIT_NVAR(_3);
 		ZVAL_LONG(_3, opacity);
@@ -742,11 +718,7 @@
 		zephir_check_call_status();
 		ZEPHIR_SINIT_NVAR(_14);
 		ZVAL_STRING(&_14, "Imagick::ALPHACHANNEL_SET", 0);
-<<<<<<< HEAD
-		ZEPHIR_CALL_FUNCTION(&_9, "constant", &_15, 189, &_14);
-=======
-		ZEPHIR_CALL_FUNCTION(&_9, "constant", &_15, 192, &_14);
->>>>>>> 08711796
+		ZEPHIR_CALL_FUNCTION(&_9, "constant", &_15, 190, &_14);
 		zephir_check_call_status();
 		ZEPHIR_CALL_METHOD(NULL, image, "setimagealphachannel", &_25, 0, _9);
 		zephir_check_call_status();
@@ -763,11 +735,7 @@
 		_30 = zephir_fetch_nproperty_this(this_ptr, SL("_image"), PH_NOISY_CC);
 		ZEPHIR_SINIT_NVAR(_14);
 		ZVAL_STRING(&_14, "Imagick::COMPOSITE_SRC", 0);
-<<<<<<< HEAD
-		ZEPHIR_CALL_FUNCTION(&_18, "constant", &_15, 189, &_14);
-=======
-		ZEPHIR_CALL_FUNCTION(&_18, "constant", &_15, 192, &_14);
->>>>>>> 08711796
+		ZEPHIR_CALL_FUNCTION(&_18, "constant", &_15, 190, &_14);
 		zephir_check_call_status();
 		ZEPHIR_INIT_NVAR(_3);
 		ZVAL_LONG(_3, 0);
@@ -797,11 +765,7 @@
 	while (1) {
 		ZEPHIR_SINIT_NVAR(_14);
 		ZVAL_STRING(&_14, "Imagick::COMPOSITE_OVER", 0);
-<<<<<<< HEAD
-		ZEPHIR_CALL_FUNCTION(&_2, "constant", &_15, 189, &_14);
-=======
-		ZEPHIR_CALL_FUNCTION(&_2, "constant", &_15, 192, &_14);
->>>>>>> 08711796
+		ZEPHIR_CALL_FUNCTION(&_2, "constant", &_15, 190, &_14);
 		zephir_check_call_status();
 		_1 = zephir_fetch_nproperty_this(this_ptr, SL("_height"), PH_NOISY_CC);
 		ZEPHIR_INIT_NVAR(_3);
@@ -886,11 +850,7 @@
 		_3 = zephir_fetch_nproperty_this(this_ptr, SL("_image"), PH_NOISY_CC);
 		ZEPHIR_SINIT_NVAR(_4);
 		ZVAL_STRING(&_4, "Imagick::COMPOSITE_OVER", 0);
-<<<<<<< HEAD
-		ZEPHIR_CALL_FUNCTION(&_5, "constant", &_6, 189, &_4);
-=======
-		ZEPHIR_CALL_FUNCTION(&_5, "constant", &_6, 192, &_4);
->>>>>>> 08711796
+		ZEPHIR_CALL_FUNCTION(&_5, "constant", &_6, 190, &_4);
 		zephir_check_call_status();
 		ZEPHIR_INIT_NVAR(_1);
 		ZVAL_LONG(_1, offsetX);
@@ -957,11 +917,7 @@
 	ZVAL_LONG(&_2, g);
 	ZEPHIR_SINIT_VAR(_3);
 	ZVAL_LONG(&_3, b);
-<<<<<<< HEAD
-	ZEPHIR_CALL_FUNCTION(&color, "sprintf", NULL, 186, &_0, &_1, &_2, &_3);
-=======
-	ZEPHIR_CALL_FUNCTION(&color, "sprintf", NULL, 189, &_0, &_1, &_2, &_3);
->>>>>>> 08711796
+	ZEPHIR_CALL_FUNCTION(&color, "sprintf", NULL, 187, &_0, &_1, &_2, &_3);
 	zephir_check_call_status();
 	ZEPHIR_INIT_VAR(_4);
 	object_init_ex(_4, zephir_get_internal_ce(SS("imagickpixel") TSRMLS_CC));
@@ -1002,40 +958,24 @@
 			if (_6) {
 				ZEPHIR_SINIT_NVAR(_0);
 				ZVAL_STRING(&_0, "Imagick::GRAVITY_SOUTHEAST", 0);
-<<<<<<< HEAD
-				ZEPHIR_CALL_FUNCTION(&gravity, "constant", &_7, 189, &_0);
-=======
-				ZEPHIR_CALL_FUNCTION(&gravity, "constant", &_7, 192, &_0);
->>>>>>> 08711796
+				ZEPHIR_CALL_FUNCTION(&gravity, "constant", &_7, 190, &_0);
 				zephir_check_call_status();
 			} else {
 				if (zephir_is_true(offsetX)) {
 					ZEPHIR_SINIT_NVAR(_0);
 					ZVAL_STRING(&_0, "Imagick::GRAVITY_EAST", 0);
-<<<<<<< HEAD
-					ZEPHIR_CALL_FUNCTION(&gravity, "constant", &_7, 189, &_0);
-=======
-					ZEPHIR_CALL_FUNCTION(&gravity, "constant", &_7, 192, &_0);
->>>>>>> 08711796
+					ZEPHIR_CALL_FUNCTION(&gravity, "constant", &_7, 190, &_0);
 					zephir_check_call_status();
 				} else {
 					if (zephir_is_true(offsetY)) {
 						ZEPHIR_SINIT_NVAR(_0);
 						ZVAL_STRING(&_0, "Imagick::GRAVITY_SOUTH", 0);
-<<<<<<< HEAD
-						ZEPHIR_CALL_FUNCTION(&gravity, "constant", &_7, 189, &_0);
-=======
-						ZEPHIR_CALL_FUNCTION(&gravity, "constant", &_7, 192, &_0);
->>>>>>> 08711796
+						ZEPHIR_CALL_FUNCTION(&gravity, "constant", &_7, 190, &_0);
 						zephir_check_call_status();
 					} else {
 						ZEPHIR_SINIT_NVAR(_0);
 						ZVAL_STRING(&_0, "Imagick::GRAVITY_CENTER", 0);
-<<<<<<< HEAD
-						ZEPHIR_CALL_FUNCTION(&gravity, "constant", &_7, 189, &_0);
-=======
-						ZEPHIR_CALL_FUNCTION(&gravity, "constant", &_7, 192, &_0);
->>>>>>> 08711796
+						ZEPHIR_CALL_FUNCTION(&gravity, "constant", &_7, 190, &_0);
 						zephir_check_call_status();
 					}
 				}
@@ -1051,21 +991,13 @@
 						ZVAL_LONG(offsetY, (y * -1));
 						ZEPHIR_SINIT_NVAR(_0);
 						ZVAL_STRING(&_0, "Imagick::GRAVITY_SOUTHEAST", 0);
-<<<<<<< HEAD
-						ZEPHIR_CALL_FUNCTION(&gravity, "constant", &_7, 189, &_0);
-=======
-						ZEPHIR_CALL_FUNCTION(&gravity, "constant", &_7, 192, &_0);
->>>>>>> 08711796
+						ZEPHIR_CALL_FUNCTION(&gravity, "constant", &_7, 190, &_0);
 						zephir_check_call_status();
 					} else {
 						ZVAL_LONG(offsetX, 0);
 						ZEPHIR_SINIT_NVAR(_0);
 						ZVAL_STRING(&_0, "Imagick::GRAVITY_NORTHEAST", 0);
-<<<<<<< HEAD
-						ZEPHIR_CALL_FUNCTION(&gravity, "constant", &_7, 189, &_0);
-=======
-						ZEPHIR_CALL_FUNCTION(&gravity, "constant", &_7, 192, &_0);
->>>>>>> 08711796
+						ZEPHIR_CALL_FUNCTION(&gravity, "constant", &_7, 190, &_0);
 						zephir_check_call_status();
 					}
 				} else {
@@ -1076,21 +1008,13 @@
 						ZVAL_LONG(offsetY, (y * -1));
 						ZEPHIR_SINIT_NVAR(_0);
 						ZVAL_STRING(&_0, "Imagick::GRAVITY_SOUTH", 0);
-<<<<<<< HEAD
-						ZEPHIR_CALL_FUNCTION(&gravity, "constant", &_7, 189, &_0);
-=======
-						ZEPHIR_CALL_FUNCTION(&gravity, "constant", &_7, 192, &_0);
->>>>>>> 08711796
+						ZEPHIR_CALL_FUNCTION(&gravity, "constant", &_7, 190, &_0);
 						zephir_check_call_status();
 					} else {
 						ZVAL_LONG(offsetX, 0);
 						ZEPHIR_SINIT_NVAR(_0);
 						ZVAL_STRING(&_0, "Imagick::GRAVITY_NORTH", 0);
-<<<<<<< HEAD
-						ZEPHIR_CALL_FUNCTION(&gravity, "constant", &_7, 189, &_0);
-=======
-						ZEPHIR_CALL_FUNCTION(&gravity, "constant", &_7, 192, &_0);
->>>>>>> 08711796
+						ZEPHIR_CALL_FUNCTION(&gravity, "constant", &_7, 190, &_0);
 						zephir_check_call_status();
 					}
 				}
@@ -1109,21 +1033,13 @@
 							ZVAL_LONG(offsetY, 0);
 							ZEPHIR_SINIT_NVAR(_0);
 							ZVAL_STRING(&_0, "Imagick::GRAVITY_SOUTHEAST", 0);
-<<<<<<< HEAD
-							ZEPHIR_CALL_FUNCTION(&gravity, "constant", &_7, 189, &_0);
-=======
-							ZEPHIR_CALL_FUNCTION(&gravity, "constant", &_7, 192, &_0);
->>>>>>> 08711796
+							ZEPHIR_CALL_FUNCTION(&gravity, "constant", &_7, 190, &_0);
 							zephir_check_call_status();
 						} else {
 							ZVAL_LONG(offsetY, 0);
 							ZEPHIR_SINIT_NVAR(_0);
 							ZVAL_STRING(&_0, "Imagick::GRAVITY_SOUTH", 0);
-<<<<<<< HEAD
-							ZEPHIR_CALL_FUNCTION(&gravity, "constant", &_7, 189, &_0);
-=======
-							ZEPHIR_CALL_FUNCTION(&gravity, "constant", &_7, 192, &_0);
->>>>>>> 08711796
+							ZEPHIR_CALL_FUNCTION(&gravity, "constant", &_7, 190, &_0);
 							zephir_check_call_status();
 						}
 					} else {
@@ -1134,21 +1050,13 @@
 							ZVAL_LONG(offsetY, 0);
 							ZEPHIR_SINIT_NVAR(_0);
 							ZVAL_STRING(&_0, "Imagick::GRAVITY_EAST", 0);
-<<<<<<< HEAD
-							ZEPHIR_CALL_FUNCTION(&gravity, "constant", &_7, 189, &_0);
-=======
-							ZEPHIR_CALL_FUNCTION(&gravity, "constant", &_7, 192, &_0);
->>>>>>> 08711796
+							ZEPHIR_CALL_FUNCTION(&gravity, "constant", &_7, 190, &_0);
 							zephir_check_call_status();
 						} else {
 							ZVAL_LONG(offsetY, 0);
 							ZEPHIR_SINIT_NVAR(_0);
 							ZVAL_STRING(&_0, "Imagick::GRAVITY_WEST", 0);
-<<<<<<< HEAD
-							ZEPHIR_CALL_FUNCTION(&gravity, "constant", &_7, 189, &_0);
-=======
-							ZEPHIR_CALL_FUNCTION(&gravity, "constant", &_7, 192, &_0);
->>>>>>> 08711796
+							ZEPHIR_CALL_FUNCTION(&gravity, "constant", &_7, 190, &_0);
 							zephir_check_call_status();
 						}
 					}
@@ -1164,21 +1072,13 @@
 								ZVAL_LONG(offsetY, (y * -1));
 								ZEPHIR_SINIT_NVAR(_0);
 								ZVAL_STRING(&_0, "Imagick::GRAVITY_SOUTHEAST", 0);
-<<<<<<< HEAD
-								ZEPHIR_CALL_FUNCTION(&gravity, "constant", &_7, 189, &_0);
-=======
-								ZEPHIR_CALL_FUNCTION(&gravity, "constant", &_7, 192, &_0);
->>>>>>> 08711796
+								ZEPHIR_CALL_FUNCTION(&gravity, "constant", &_7, 190, &_0);
 								zephir_check_call_status();
 							} else {
 								ZVAL_LONG(offsetX, (x * -1));
 								ZEPHIR_SINIT_NVAR(_0);
 								ZVAL_STRING(&_0, "Imagick::GRAVITY_NORTHEAST", 0);
-<<<<<<< HEAD
-								ZEPHIR_CALL_FUNCTION(&gravity, "constant", &_7, 189, &_0);
-=======
-								ZEPHIR_CALL_FUNCTION(&gravity, "constant", &_7, 192, &_0);
->>>>>>> 08711796
+								ZEPHIR_CALL_FUNCTION(&gravity, "constant", &_7, 190, &_0);
 								zephir_check_call_status();
 							}
 						} else {
@@ -1189,21 +1089,13 @@
 								ZVAL_LONG(offsetY, (y * -1));
 								ZEPHIR_SINIT_NVAR(_0);
 								ZVAL_STRING(&_0, "Imagick::GRAVITY_SOUTHWEST", 0);
-<<<<<<< HEAD
-								ZEPHIR_CALL_FUNCTION(&gravity, "constant", &_7, 189, &_0);
-=======
-								ZEPHIR_CALL_FUNCTION(&gravity, "constant", &_7, 192, &_0);
->>>>>>> 08711796
+								ZEPHIR_CALL_FUNCTION(&gravity, "constant", &_7, 190, &_0);
 								zephir_check_call_status();
 							} else {
 								ZVAL_LONG(offsetX, 0);
 								ZEPHIR_SINIT_NVAR(_0);
 								ZVAL_STRING(&_0, "Imagick::GRAVITY_NORTHWEST", 0);
-<<<<<<< HEAD
-								ZEPHIR_CALL_FUNCTION(&gravity, "constant", &_7, 189, &_0);
-=======
-								ZEPHIR_CALL_FUNCTION(&gravity, "constant", &_7, 192, &_0);
->>>>>>> 08711796
+								ZEPHIR_CALL_FUNCTION(&gravity, "constant", &_7, 190, &_0);
 								zephir_check_call_status();
 							}
 						}
@@ -1278,11 +1170,7 @@
 		_4 = zephir_fetch_nproperty_this(this_ptr, SL("_image"), PH_NOISY_CC);
 		ZEPHIR_SINIT_NVAR(_5);
 		ZVAL_STRING(&_5, "Imagick::COMPOSITE_DSTIN", 0);
-<<<<<<< HEAD
-		ZEPHIR_CALL_FUNCTION(&_6, "constant", &_7, 189, &_5);
-=======
-		ZEPHIR_CALL_FUNCTION(&_6, "constant", &_7, 192, &_5);
->>>>>>> 08711796
+		ZEPHIR_CALL_FUNCTION(&_6, "constant", &_7, 190, &_5);
 		zephir_check_call_status();
 		ZEPHIR_INIT_NVAR(_2);
 		ZVAL_LONG(_2, 0);
@@ -1335,11 +1223,7 @@
 	ZVAL_LONG(&_2, g);
 	ZEPHIR_SINIT_VAR(_3);
 	ZVAL_LONG(&_3, b);
-<<<<<<< HEAD
-	ZEPHIR_CALL_FUNCTION(&color, "sprintf", NULL, 186, &_0, &_1, &_2, &_3);
-=======
-	ZEPHIR_CALL_FUNCTION(&color, "sprintf", NULL, 189, &_0, &_1, &_2, &_3);
->>>>>>> 08711796
+	ZEPHIR_CALL_FUNCTION(&color, "sprintf", NULL, 187, &_0, &_1, &_2, &_3);
 	zephir_check_call_status();
 	ZEPHIR_INIT_VAR(pixel1);
 	object_init_ex(pixel1, zephir_get_internal_ce(SS("imagickpixel") TSRMLS_CC));
@@ -1378,11 +1262,7 @@
 		if (!(zephir_is_true(_9))) {
 			ZEPHIR_SINIT_NVAR(_0);
 			ZVAL_STRING(&_0, "Imagick::ALPHACHANNEL_SET", 0);
-<<<<<<< HEAD
-			ZEPHIR_CALL_FUNCTION(&_11, "constant", &_12, 189, &_0);
-=======
-			ZEPHIR_CALL_FUNCTION(&_11, "constant", &_12, 192, &_0);
->>>>>>> 08711796
+			ZEPHIR_CALL_FUNCTION(&_11, "constant", &_12, 190, &_0);
 			zephir_check_call_status();
 			ZEPHIR_CALL_METHOD(NULL, background, "setimagealphachannel", &_13, 0, _11);
 			zephir_check_call_status();
@@ -1391,19 +1271,11 @@
 		zephir_check_call_status();
 		ZEPHIR_SINIT_NVAR(_0);
 		ZVAL_STRING(&_0, "Imagick::EVALUATE_MULTIPLY", 0);
-<<<<<<< HEAD
-		ZEPHIR_CALL_FUNCTION(&_11, "constant", &_12, 189, &_0);
+		ZEPHIR_CALL_FUNCTION(&_11, "constant", &_12, 190, &_0);
 		zephir_check_call_status();
 		ZEPHIR_SINIT_NVAR(_0);
 		ZVAL_STRING(&_0, "Imagick::CHANNEL_ALPHA", 0);
-		ZEPHIR_CALL_FUNCTION(&_15, "constant", &_12, 189, &_0);
-=======
-		ZEPHIR_CALL_FUNCTION(&_11, "constant", &_12, 192, &_0);
-		zephir_check_call_status();
-		ZEPHIR_SINIT_NVAR(_0);
-		ZVAL_STRING(&_0, "Imagick::CHANNEL_ALPHA", 0);
-		ZEPHIR_CALL_FUNCTION(&_15, "constant", &_12, 192, &_0);
->>>>>>> 08711796
+		ZEPHIR_CALL_FUNCTION(&_15, "constant", &_12, 190, &_0);
 		zephir_check_call_status();
 		ZEPHIR_INIT_NVAR(_4);
 		ZVAL_LONG(_4, opacity);
@@ -1417,11 +1289,7 @@
 		_20 = zephir_fetch_nproperty_this(this_ptr, SL("_image"), PH_NOISY_CC);
 		ZEPHIR_SINIT_NVAR(_0);
 		ZVAL_STRING(&_0, "Imagick::COMPOSITE_DISSOLVE", 0);
-<<<<<<< HEAD
-		ZEPHIR_CALL_FUNCTION(&_21, "constant", &_12, 189, &_0);
-=======
-		ZEPHIR_CALL_FUNCTION(&_21, "constant", &_12, 192, &_0);
->>>>>>> 08711796
+		ZEPHIR_CALL_FUNCTION(&_21, "constant", &_12, 190, &_0);
 		zephir_check_call_status();
 		ZEPHIR_INIT_NVAR(_4);
 		ZVAL_LONG(_4, 0);
@@ -1560,11 +1428,7 @@
 
 	ZEPHIR_SINIT_VAR(_0);
 	ZVAL_LONG(&_0, 4);
-<<<<<<< HEAD
-	ZEPHIR_CALL_FUNCTION(&ext, "pathinfo", NULL, 68, file, &_0);
-=======
-	ZEPHIR_CALL_FUNCTION(&ext, "pathinfo", NULL, 72, file, &_0);
->>>>>>> 08711796
+	ZEPHIR_CALL_FUNCTION(&ext, "pathinfo", NULL, 69, file, &_0);
 	zephir_check_call_status();
 	_1 = zephir_fetch_nproperty_this(this_ptr, SL("_image"), PH_NOISY_CC);
 	ZEPHIR_CALL_METHOD(NULL, _1, "setformat", NULL, 0, ext);
@@ -1592,11 +1456,7 @@
 		zephir_check_call_status();
 		ZEPHIR_SINIT_NVAR(_0);
 		ZVAL_STRING(&_0, "w", 0);
-<<<<<<< HEAD
-		ZEPHIR_CALL_FUNCTION(&fp, "fopen", NULL, 283, file, &_0);
-=======
-		ZEPHIR_CALL_FUNCTION(&fp, "fopen", NULL, 286, file, &_0);
->>>>>>> 08711796
+		ZEPHIR_CALL_FUNCTION(&fp, "fopen", NULL, 284, file, &_0);
 		zephir_check_call_status();
 		_11 = zephir_fetch_nproperty_this(this_ptr, SL("_image"), PH_NOISY_CC);
 		ZEPHIR_CALL_METHOD(NULL, _11, "writeimagesfile", NULL, 0, fp);
@@ -1620,11 +1480,7 @@
 			_10 = zephir_fetch_nproperty_this(this_ptr, SL("_image"), PH_NOISY_CC);
 			ZEPHIR_SINIT_NVAR(_0);
 			ZVAL_STRING(&_0, "Imagick::COMPRESSION_JPEG", 0);
-<<<<<<< HEAD
-			ZEPHIR_CALL_FUNCTION(&_15, "constant", NULL, 189, &_0);
-=======
-			ZEPHIR_CALL_FUNCTION(&_15, "constant", NULL, 192, &_0);
->>>>>>> 08711796
+			ZEPHIR_CALL_FUNCTION(&_15, "constant", NULL, 190, &_0);
 			zephir_check_call_status();
 			ZEPHIR_CALL_METHOD(NULL, _10, "setimagecompression", NULL, 0, _15);
 			zephir_check_call_status();
@@ -1699,11 +1555,7 @@
 		if (_7) {
 			ZEPHIR_SINIT_NVAR(_3);
 			ZVAL_STRING(&_3, "Imagick::COMPRESSION_JPEG", 0);
-<<<<<<< HEAD
-			ZEPHIR_CALL_FUNCTION(&_9, "constant", NULL, 189, &_3);
-=======
-			ZEPHIR_CALL_FUNCTION(&_9, "constant", NULL, 192, &_3);
->>>>>>> 08711796
+			ZEPHIR_CALL_FUNCTION(&_9, "constant", NULL, 190, &_3);
 			zephir_check_call_status();
 			ZEPHIR_CALL_METHOD(NULL, image, "setimagecompression", NULL, 0, _9);
 			zephir_check_call_status();
