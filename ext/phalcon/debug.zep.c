
#ifdef HAVE_CONFIG_H
#include "../ext_config.h"
#endif

#include <php.h>
#include "../php_ext.h"
#include "../ext.h"

#include <Zend/zend_operators.h>
#include <Zend/zend_exceptions.h>
#include <Zend/zend_interfaces.h>

#include "kernel/main.h"
#include "kernel/object.h"
#include "ext/spl/spl_exceptions.h"
#include "kernel/exception.h"
#include "kernel/operators.h"
#include "kernel/memory.h"
#include "kernel/fcall.h"
#include "kernel/array.h"
#include "kernel/time.h"
#include "kernel/string.h"
#include "kernel/hash.h"
#include "kernel/concat.h"


/**
 * Phalcon\Debug
 *
 * Provides debug capabilities to Phalcon applications
 */
ZEPHIR_INIT_CLASS(Phalcon_Debug) {

	ZEPHIR_REGISTER_CLASS(Phalcon, Debug, phalcon, debug, phalcon_debug_method_entry, 0);

	zend_declare_property_string(phalcon_debug_ce, SL("_uri"), "//static.phalconphp.com/www/debug/2.0.0/", ZEND_ACC_PUBLIC TSRMLS_CC);

	zend_declare_property_string(phalcon_debug_ce, SL("_theme"), "default", ZEND_ACC_PUBLIC TSRMLS_CC);

	zend_declare_property_bool(phalcon_debug_ce, SL("_hideDocumentRoot"), 0, ZEND_ACC_PROTECTED TSRMLS_CC);

	zend_declare_property_bool(phalcon_debug_ce, SL("_showBackTrace"), 1, ZEND_ACC_PROTECTED TSRMLS_CC);

	zend_declare_property_bool(phalcon_debug_ce, SL("_showFiles"), 1, ZEND_ACC_PROTECTED TSRMLS_CC);

	zend_declare_property_bool(phalcon_debug_ce, SL("_showFileFragment"), 0, ZEND_ACC_PROTECTED TSRMLS_CC);

	zend_declare_property_null(phalcon_debug_ce, SL("_data"), ZEND_ACC_PROTECTED TSRMLS_CC);

	zend_declare_property_null(phalcon_debug_ce, SL("_isActive"), ZEND_ACC_PROTECTED|ZEND_ACC_STATIC TSRMLS_CC);

	return SUCCESS;

}

/**
 * Change the base URI for static resources
 */
PHP_METHOD(Phalcon_Debug, setUri) {

	zval *uri_param = NULL;
	zval *uri = NULL;

	ZEPHIR_MM_GROW();
	zephir_fetch_params(1, 1, 0, &uri_param);

	if (unlikely(Z_TYPE_P(uri_param) != IS_STRING && Z_TYPE_P(uri_param) != IS_NULL)) {
		zephir_throw_exception_string(spl_ce_InvalidArgumentException, SL("Parameter 'uri' must be a string") TSRMLS_CC);
		RETURN_MM_NULL();
	}
	if (likely(Z_TYPE_P(uri_param) == IS_STRING)) {
		zephir_get_strval(uri, uri_param);
	} else {
		ZEPHIR_INIT_VAR(uri);
		ZVAL_EMPTY_STRING(uri);
	}


	zephir_update_property_this(this_ptr, SL("_uri"), uri TSRMLS_CC);
	RETURN_THIS();

}

/**
 * Sets if files the exception's backtrace must be showed
 */
PHP_METHOD(Phalcon_Debug, setShowBackTrace) {

	zval *showBackTrace_param = NULL;
	zend_bool showBackTrace;

	zephir_fetch_params(0, 1, 0, &showBackTrace_param);

	showBackTrace = zephir_get_boolval(showBackTrace_param);


	if (showBackTrace) {
		zephir_update_property_this(this_ptr, SL("_showBackTrace"), ZEPHIR_GLOBAL(global_true) TSRMLS_CC);
	} else {
		zephir_update_property_this(this_ptr, SL("_showBackTrace"), ZEPHIR_GLOBAL(global_false) TSRMLS_CC);
	}
	RETURN_THISW();

}

/**
 * Set if files part of the backtrace must be shown in the output
 */
PHP_METHOD(Phalcon_Debug, setShowFiles) {

	zval *showFiles_param = NULL;
	zend_bool showFiles;

	zephir_fetch_params(0, 1, 0, &showFiles_param);

	showFiles = zephir_get_boolval(showFiles_param);


	if (showFiles) {
		zephir_update_property_this(this_ptr, SL("_showFiles"), ZEPHIR_GLOBAL(global_true) TSRMLS_CC);
	} else {
		zephir_update_property_this(this_ptr, SL("_showFiles"), ZEPHIR_GLOBAL(global_false) TSRMLS_CC);
	}
	RETURN_THISW();

}

/**
 * Sets if files must be completely opened and showed in the output
 * or just the fragment related to the exception
 */
PHP_METHOD(Phalcon_Debug, setShowFileFragment) {

	zval *showFileFragment_param = NULL;
	zend_bool showFileFragment;

	zephir_fetch_params(0, 1, 0, &showFileFragment_param);

	showFileFragment = zephir_get_boolval(showFileFragment_param);


	if (showFileFragment) {
		zephir_update_property_this(this_ptr, SL("_showFileFragment"), ZEPHIR_GLOBAL(global_true) TSRMLS_CC);
	} else {
		zephir_update_property_this(this_ptr, SL("_showFileFragment"), ZEPHIR_GLOBAL(global_false) TSRMLS_CC);
	}
	RETURN_THISW();

}

/**
 * Listen for uncaught exceptions and unsilent notices or warnings
 */
PHP_METHOD(Phalcon_Debug, listen) {

	int ZEPHIR_LAST_CALL_STATUS;
	zval *exceptions_param = NULL, *lowSeverity_param = NULL;
	zend_bool exceptions, lowSeverity;

	ZEPHIR_MM_GROW();
	zephir_fetch_params(1, 0, 2, &exceptions_param, &lowSeverity_param);

	if (!exceptions_param) {
		exceptions = 1;
	} else {
		exceptions = zephir_get_boolval(exceptions_param);
	}
	if (!lowSeverity_param) {
		lowSeverity = 0;
	} else {
		lowSeverity = zephir_get_boolval(lowSeverity_param);
	}


	if (exceptions) {
		ZEPHIR_CALL_METHOD(NULL, this_ptr, "listenexceptions", NULL, 0);
		zephir_check_call_status();
	}
	if (lowSeverity) {
		ZEPHIR_CALL_METHOD(NULL, this_ptr, "listenlowseverity", NULL, 0);
		zephir_check_call_status();
	}
	RETURN_THIS();

}

/**
 * Listen for uncaught exceptions
 */
PHP_METHOD(Phalcon_Debug, listenExceptions) {

	int ZEPHIR_LAST_CALL_STATUS;
	zval *_1;
	zval *_0;

	ZEPHIR_MM_GROW();

	ZEPHIR_INIT_VAR(_0);
	zephir_create_array(_0, 2, 0 TSRMLS_CC);
	zephir_array_fast_append(_0, this_ptr);
	ZEPHIR_INIT_VAR(_1);
	ZVAL_STRING(_1, "onUncaughtException", 1);
	zephir_array_fast_append(_0, _1);
	ZEPHIR_CALL_FUNCTION(NULL, "set_exception_handler", NULL, 148, _0);
	zephir_check_call_status();
	RETURN_THIS();

}

/**
 * Listen for unsilent notices or warnings
 */
PHP_METHOD(Phalcon_Debug, listenLowSeverity) {

	int ZEPHIR_LAST_CALL_STATUS;
	zval *_1 = NULL;
	zval *_0, *_2;

	ZEPHIR_MM_GROW();

	ZEPHIR_INIT_VAR(_0);
	zephir_create_array(_0, 2, 0 TSRMLS_CC);
	zephir_array_fast_append(_0, this_ptr);
	ZEPHIR_INIT_VAR(_1);
	ZVAL_STRING(_1, "onUncaughtLowSeverity", 1);
	zephir_array_fast_append(_0, _1);
	ZEPHIR_CALL_FUNCTION(NULL, "set_error_handler", NULL, 149, _0);
	zephir_check_call_status();
	ZEPHIR_INIT_VAR(_2);
	zephir_create_array(_2, 2, 0 TSRMLS_CC);
	zephir_array_fast_append(_2, this_ptr);
	ZEPHIR_INIT_NVAR(_1);
	ZVAL_STRING(_1, "onUncaughtException", 1);
	zephir_array_fast_append(_2, _1);
	ZEPHIR_CALL_FUNCTION(NULL, "set_exception_handler", NULL, 148, _2);
	zephir_check_call_status();
	RETURN_THIS();

}

/**
 * Halts the request showing a backtrace
 */
PHP_METHOD(Phalcon_Debug, halt) {


	ZEPHIR_THROW_EXCEPTION_DEBUG_STRW(phalcon_exception_ce, "Halted request", "phalcon/debug.zep", 120);
	return;

}

/**
 * Adds a variable to the debug output
 */
PHP_METHOD(Phalcon_Debug, debugVar) {

	int ZEPHIR_LAST_CALL_STATUS;
	zval *_0;
	zval *key = NULL;
	zval *varz, *key_param = NULL, *_1 = NULL, *_2;

	ZEPHIR_MM_GROW();
	zephir_fetch_params(1, 1, 1, &varz, &key_param);

	if (!key_param) {
		ZEPHIR_INIT_VAR(key);
		ZVAL_EMPTY_STRING(key);
	} else {
		zephir_get_strval(key, key_param);
	}


	ZEPHIR_INIT_VAR(_0);
	zephir_create_array(_0, 3, 0 TSRMLS_CC);
	zephir_array_fast_append(_0, varz);
	ZEPHIR_CALL_FUNCTION(&_1, "debug_backtrace", NULL, 150);
	zephir_check_call_status();
	zephir_array_fast_append(_0, _1);
	ZEPHIR_INIT_VAR(_2);
	zephir_time(_2);
	zephir_array_fast_append(_0, _2);
	zephir_update_property_array_append(this_ptr, SL("_data"), _0 TSRMLS_CC);
	RETURN_THIS();

}

/**
 * Clears are variables added previously
 */
PHP_METHOD(Phalcon_Debug, clearVars) {


	zephir_update_property_this(this_ptr, SL("_data"), ZEPHIR_GLOBAL(global_null) TSRMLS_CC);
	RETURN_THISW();

}

/**
 * Escapes a string with htmlentities
 */
PHP_METHOD(Phalcon_Debug, _escapeString) {

	int ZEPHIR_LAST_CALL_STATUS;
	zval *value, *_0, _1, _2, _3, _4;

	ZEPHIR_MM_GROW();
	zephir_fetch_params(1, 1, 0, &value);



	if (Z_TYPE_P(value) == IS_STRING) {
		ZEPHIR_INIT_VAR(_0);
		ZEPHIR_SINIT_VAR(_1);
		ZVAL_STRING(&_1, "\n", 0);
		ZEPHIR_SINIT_VAR(_2);
		ZVAL_STRING(&_2, "\\n", 0);
		zephir_fast_str_replace(&_0, &_1, &_2, value TSRMLS_CC);
		ZEPHIR_SINIT_VAR(_3);
		ZVAL_LONG(&_3, 2);
		ZEPHIR_SINIT_VAR(_4);
		ZVAL_STRING(&_4, "utf-8", 0);
		ZEPHIR_RETURN_CALL_FUNCTION("htmlentities", NULL, 151, _0, &_3, &_4);
		zephir_check_call_status();
		RETURN_MM();
	}
	RETVAL_ZVAL(value, 1, 0);
	RETURN_MM();

}

/**
 * Produces a recursive representation of an array
 */
PHP_METHOD(Phalcon_Debug, _getArrayDump) {

	zephir_fcall_cache_entry *_5 = NULL, *_7 = NULL;
	int ZEPHIR_LAST_CALL_STATUS;
	HashTable *_2;
	HashPosition _1;
	zend_bool _0;
	zval *argument_param = NULL, *n = NULL, *numberArguments, *dump, *varDump = NULL, *k = NULL, *v = NULL, **_3, *_4 = NULL, *_6 = NULL, *_8 = NULL;
	zval *argument = NULL;

	ZEPHIR_MM_GROW();
	zephir_fetch_params(1, 1, 1, &argument_param, &n);

	argument = argument_param;
	if (!n) {
		ZEPHIR_INIT_VAR(n);
		ZVAL_LONG(n, 0);
	}


	ZEPHIR_INIT_VAR(numberArguments);
	ZVAL_LONG(numberArguments, zephir_fast_count_int(argument TSRMLS_CC));
	_0 = ZEPHIR_GE_LONG(n, 3);
	if (!(_0)) {
		_0 = ZEPHIR_IS_LONG(numberArguments, 0);
	}
	if (_0) {
		RETURN_MM_NULL();
	}
	if (ZEPHIR_GE_LONG(numberArguments, 10)) {
		RETURN_CCTOR(numberArguments);
	}
	ZEPHIR_INIT_VAR(dump);
	array_init(dump);
	zephir_is_iterable(argument, &_2, &_1, 0, 0, "phalcon/debug.zep", 200);
	for (
	  ; zephir_hash_get_current_data_ex(_2, (void**) &_3, &_1) == SUCCESS
	  ; zephir_hash_move_forward_ex(_2, &_1)
	) {
		ZEPHIR_GET_HMKEY(k, _2, _1);
		ZEPHIR_GET_HVALUE(v, _3);
<<<<<<< HEAD
		ZEPHIR_CALL_FUNCTION(&_4, "is_scalar", &_5, 152, v);
		zephir_check_call_status();
		if (zephir_is_true(_4)) {
=======
		if (zephir_is_scalar(v)) {
>>>>>>> 58cb694b
			ZEPHIR_INIT_NVAR(varDump);
			if (ZEPHIR_IS_STRING(v, "")) {
				ZEPHIR_CONCAT_SVS(varDump, "[", k, "] =&gt; (empty string)");
			} else {
				ZEPHIR_CALL_METHOD(&_4, this_ptr, "_escapestring", &_5, 0, v);
				zephir_check_call_status();
				ZEPHIR_CONCAT_SVSV(varDump, "[", k, "] =&gt; ", _4);
			}
			zephir_array_append(&dump, varDump, PH_SEPARATE, "phalcon/debug.zep", 178);
			continue;
		}
		if (Z_TYPE_P(v) == IS_ARRAY) {
<<<<<<< HEAD
			ZEPHIR_INIT_NVAR(_8);
			ZVAL_LONG(_8, (zephir_get_numberval(n) + 1));
			ZEPHIR_CALL_METHOD(&_6, this_ptr, "_getarraydump", &_9, 153, v, _8);
=======
			ZEPHIR_INIT_NVAR(_6);
			ZVAL_LONG(_6, (zephir_get_numberval(n) + 1));
			ZEPHIR_CALL_METHOD(&_4, this_ptr, "_getarraydump", &_7, 154, v, _6);
>>>>>>> 58cb694b
			zephir_check_call_status();
			ZEPHIR_INIT_LNVAR(_8);
			ZEPHIR_CONCAT_SVSVS(_8, "[", k, "] =&gt; Array(", _4, ")");
			zephir_array_append(&dump, _8, PH_SEPARATE, "phalcon/debug.zep", 183);
			continue;
		}
		if (Z_TYPE_P(v) == IS_OBJECT) {
			ZEPHIR_INIT_NVAR(_6);
			zephir_get_class(_6, v, 0 TSRMLS_CC);
			ZEPHIR_INIT_LNVAR(_8);
			ZEPHIR_CONCAT_SVSVS(_8, "[", k, "] =&gt; Object(", _6, ")");
			zephir_array_append(&dump, _8, PH_SEPARATE, "phalcon/debug.zep", 188);
			continue;
		}
		if (Z_TYPE_P(v) == IS_NULL) {
			ZEPHIR_INIT_LNVAR(_8);
			ZEPHIR_CONCAT_SVS(_8, "[", k, "] =&gt; null");
			zephir_array_append(&dump, _8, PH_SEPARATE, "phalcon/debug.zep", 193);
			continue;
		}
		ZEPHIR_INIT_LNVAR(_8);
		ZEPHIR_CONCAT_SVSV(_8, "[", k, "] =&gt; ", v);
		zephir_array_append(&dump, _8, PH_SEPARATE, "phalcon/debug.zep", 197);
	}
	zephir_fast_join_str(return_value, SL(", "), dump TSRMLS_CC);
	RETURN_MM();

}

/**
 * Produces an string representation of a variable
 */
PHP_METHOD(Phalcon_Debug, _getVarDump) {

	zephir_fcall_cache_entry *_1 = NULL;
	int ZEPHIR_LAST_CALL_STATUS;
	zval *variable, *className, *dumpedObject = NULL, *_0 = NULL;

	ZEPHIR_MM_GROW();
	zephir_fetch_params(1, 1, 0, &variable);



<<<<<<< HEAD
	ZEPHIR_CALL_FUNCTION(&_0, "is_scalar", NULL, 152, variable);
	zephir_check_call_status();
	if (zephir_is_true(_0)) {
=======
	if (zephir_is_scalar(variable)) {
>>>>>>> 58cb694b
		if (Z_TYPE_P(variable) == IS_BOOL) {
			if (zephir_is_true(variable)) {
				RETURN_MM_STRING("true", 1);
			} else {
				RETURN_MM_STRING("false", 1);
			}
		}
		if (Z_TYPE_P(variable) == IS_STRING) {
			ZEPHIR_RETURN_CALL_METHOD(this_ptr, "_escapestring", NULL, 0, variable);
			zephir_check_call_status();
			RETURN_MM();
		}
		RETVAL_ZVAL(variable, 1, 0);
		RETURN_MM();
	}
	if (Z_TYPE_P(variable) == IS_OBJECT) {
		ZEPHIR_INIT_VAR(className);
		zephir_get_class(className, variable, 0 TSRMLS_CC);
		if ((zephir_method_exists_ex(variable, SS("dump") TSRMLS_CC) == SUCCESS)) {
			ZEPHIR_CALL_METHOD(&dumpedObject, variable, "dump", NULL, 0);
			zephir_check_call_status();
			ZEPHIR_CALL_METHOD(&_0, this_ptr, "_getarraydump", &_1, 0, dumpedObject);
			zephir_check_call_status();
			ZEPHIR_CONCAT_SVSVS(return_value, "Object(", className, ": ", _0, ")");
			RETURN_MM();
		} else {
			ZEPHIR_CONCAT_SVS(return_value, "Object(", className, ")");
			RETURN_MM();
		}
	}
	if (Z_TYPE_P(variable) == IS_ARRAY) {
<<<<<<< HEAD
		ZEPHIR_CALL_METHOD(&_1, this_ptr, "_getarraydump", &_2, 153, variable);
=======
		ZEPHIR_CALL_METHOD(&_0, this_ptr, "_getarraydump", &_1, 154, variable);
>>>>>>> 58cb694b
		zephir_check_call_status();
		ZEPHIR_CONCAT_SVS(return_value, "Array(", _0, ")");
		RETURN_MM();
	}
	if (Z_TYPE_P(variable) == IS_NULL) {
		RETURN_MM_STRING("null", 1);
	}
	zephir_gettype(return_value, variable TSRMLS_CC);
	RETURN_MM();

}

/**
 * Returns the major framework's version
 */
PHP_METHOD(Phalcon_Debug, getMajorVersion) {

	int ZEPHIR_LAST_CALL_STATUS;
	zephir_fcall_cache_entry *_1 = NULL;
	zval *parts, *_0 = NULL, *_2;

	ZEPHIR_MM_GROW();

<<<<<<< HEAD
	ZEPHIR_CALL_CE_STATIC(&_0, phalcon_version_ce, "get", &_1, 154);
=======
	ZEPHIR_CALL_CE_STATIC(&_0, phalcon_version_ce, "get", &_1, 155);
>>>>>>> 58cb694b
	zephir_check_call_status();
	ZEPHIR_INIT_VAR(parts);
	zephir_fast_explode_str(parts, SL(" "), _0, LONG_MAX TSRMLS_CC);
	zephir_array_fetch_long(&_2, parts, 0, PH_NOISY | PH_READONLY, "phalcon/debug.zep", 289 TSRMLS_CC);
	RETURN_CTOR(_2);

}

/**
 * Generates a link to the current version documentation
 */
PHP_METHOD(Phalcon_Debug, getVersion) {

	zephir_fcall_cache_entry *_2 = NULL;
	int ZEPHIR_LAST_CALL_STATUS;
	zval *_0 = NULL, *_1 = NULL;

	ZEPHIR_MM_GROW();

	ZEPHIR_CALL_METHOD(&_0, this_ptr, "getmajorversion", NULL, 0);
	zephir_check_call_status();
<<<<<<< HEAD
	ZEPHIR_CALL_CE_STATIC(&_1, phalcon_version_ce, "get", &_2, 154);
=======
	ZEPHIR_CALL_CE_STATIC(&_1, phalcon_version_ce, "get", &_2, 155);
>>>>>>> 58cb694b
	zephir_check_call_status();
	ZEPHIR_CONCAT_SVSVS(return_value, "<div class=\"version\">Phalcon Framework <a target=\"_new\" href=\"//docs.phalconphp.com/en/", _0, "/\">", _1, "</a></div>");
	RETURN_MM();

}

/**
 * Returns the css sources
 */
PHP_METHOD(Phalcon_Debug, getCssSources) {

	zval *uri, *sources, *_0;

	ZEPHIR_MM_GROW();

	uri = zephir_fetch_nproperty_this(this_ptr, SL("_uri"), PH_NOISY_CC);
	ZEPHIR_INIT_VAR(sources);
	ZEPHIR_CONCAT_SVS(sources, "<link href=\"", uri, "jquery/jquery-ui.css\" type=\"text/css\" rel=\"stylesheet\" />");
	ZEPHIR_INIT_VAR(_0);
	ZEPHIR_CONCAT_SVS(_0, "<link href=\"", uri, "themes/default/style.css\" type=\"text/css\" rel=\"stylesheet\" />");
	zephir_concat_self(&sources, _0 TSRMLS_CC);
	RETURN_CCTOR(sources);

}

/**
 * Returns the javascript sources
 */
PHP_METHOD(Phalcon_Debug, getJsSources) {

	zval *uri, *sources, *_0, *_1, *_2, *_3;

	ZEPHIR_MM_GROW();

	uri = zephir_fetch_nproperty_this(this_ptr, SL("_uri"), PH_NOISY_CC);
	ZEPHIR_INIT_VAR(sources);
	ZEPHIR_CONCAT_SVS(sources, "<script type=\"text/javascript\" src=\"", uri, "jquery/jquery.js\"></script>");
	ZEPHIR_INIT_VAR(_0);
	ZEPHIR_CONCAT_SVS(_0, "<script type=\"text/javascript\" src=\"", uri, "jquery/jquery-ui.js\"></script>");
	zephir_concat_self(&sources, _0 TSRMLS_CC);
	ZEPHIR_INIT_VAR(_1);
	ZEPHIR_CONCAT_SVS(_1, "<script type=\"text/javascript\" src=\"", uri, "jquery/jquery.scrollTo.js\"></script>");
	zephir_concat_self(&sources, _1 TSRMLS_CC);
	ZEPHIR_INIT_VAR(_2);
	ZEPHIR_CONCAT_SVS(_2, "<script type=\"text/javascript\" src=\"", uri, "prettify/prettify.js\"></script>");
	zephir_concat_self(&sources, _2 TSRMLS_CC);
	ZEPHIR_INIT_VAR(_3);
	ZEPHIR_CONCAT_SVS(_3, "<script type=\"text/javascript\" src=\"", uri, "pretty.js\"></script>");
	zephir_concat_self(&sources, _3 TSRMLS_CC);
	RETURN_CCTOR(sources);

}

/**
 * Shows a backtrace item
 */
PHP_METHOD(Phalcon_Debug, showTraceItem) {

	zend_bool _24;
	zephir_fcall_cache_entry *_15 = NULL, *_26 = NULL;
	HashTable *_13;
	HashPosition _12;
	zval *_1, *_17 = NULL;
	zval *trace = NULL;
	zval *n_param = NULL, *trace_param = NULL, *className, *prepareInternalClass, *preparedFunctionName, *html = NULL, *classReflection, *prepareUriClass, *functionName, *functionReflection, *traceArgs, *arguments, *argument = NULL, *filez, *line = NULL, *showFiles, *lines = NULL, *numberLines, *showFileFragment, *beforeLine, *afterLine, *lastLine = NULL, linePosition = zval_used_for_init, *currentLine = NULL, _0, *_2, *_3 = NULL, _4 = zval_used_for_init, _5 = zval_used_for_init, _6 = zval_used_for_init, *_7 = NULL, *_8 = NULL, *_9 = NULL, *_10 = NULL, *_11, **_14, *_16, *_18, *_19 = NULL, _20 = zval_used_for_init, *_21 = NULL, _22 = zval_used_for_init, _23 = zval_used_for_init, _25 = zval_used_for_init;
	int n, firstLine, i, ZEPHIR_LAST_CALL_STATUS;

	ZEPHIR_MM_GROW();
	zephir_fetch_params(1, 2, 0, &n_param, &trace_param);

	n = zephir_get_intval(n_param);
	trace = trace_param;


	ZEPHIR_SINIT_VAR(_0);
	ZVAL_LONG(&_0, n);
	ZEPHIR_INIT_VAR(_1);
	ZEPHIR_CONCAT_SVS(_1, "<tr><td align=\"right\" valign=\"top\" class=\"error-number\">#", &_0, "</td><td>");
	ZEPHIR_CPY_WRT(html, _1);
	ZEPHIR_OBS_VAR(className);
	if (zephir_array_isset_string_fetch(&className, trace, SS("class"), 0 TSRMLS_CC)) {
		ZEPHIR_INIT_VAR(_2);
		ZEPHIR_INIT_VAR(_3);
		ZEPHIR_SINIT_VAR(_4);
		ZVAL_STRING(&_4, "/^Phalcon/", 0);
		zephir_preg_match(_3, &_4, className, _2, 0, 0 , 0  TSRMLS_CC);
		if (zephir_is_true(_3)) {
			ZEPHIR_SINIT_VAR(_5);
			ZVAL_STRING(&_5, "\\", 0);
			ZEPHIR_SINIT_VAR(_6);
			ZVAL_STRING(&_6, "/", 0);
			ZEPHIR_INIT_VAR(prepareUriClass);
			zephir_fast_str_replace(&prepareUriClass, &_5, &_6, className TSRMLS_CC);
			ZEPHIR_INIT_VAR(_7);
			ZEPHIR_CONCAT_SVSVS(_7, "<span class=\"error-class\"><a target=\"_new\" href=\"//api.phalconphp.com/class/", prepareUriClass, ".html\">", className, "</a></span>");
			zephir_concat_self(&html, _7 TSRMLS_CC);
		} else {
			ZEPHIR_INIT_VAR(classReflection);
			object_init_ex(classReflection, zephir_get_internal_ce(SS("reflectionclass") TSRMLS_CC));
			ZEPHIR_CALL_METHOD(NULL, classReflection, "__construct", NULL, 85, className);
			zephir_check_call_status();
<<<<<<< HEAD
			ZEPHIR_CALL_METHOD(&_8, classReflection, "isinternal", NULL, 155);
=======
			ZEPHIR_CALL_METHOD(&_8, classReflection, "isinternal", NULL, 156);
>>>>>>> 58cb694b
			zephir_check_call_status();
			if (zephir_is_true(_8)) {
				ZEPHIR_INIT_VAR(_9);
				zephir_fast_strtolower(_9, className);
				ZEPHIR_SINIT_NVAR(_5);
				ZVAL_STRING(&_5, "_", 0);
				ZEPHIR_SINIT_NVAR(_6);
				ZVAL_STRING(&_6, "-", 0);
				ZEPHIR_INIT_VAR(prepareInternalClass);
				zephir_fast_str_replace(&prepareInternalClass, &_5, &_6, _9 TSRMLS_CC);
				ZEPHIR_INIT_LNVAR(_7);
				ZEPHIR_CONCAT_SVSVS(_7, "<span class=\"error-class\"><a target=\"_new\" href=\"http://php.net/manual/en/class.", prepareInternalClass, ".php\">", className, "</a></span>");
				zephir_concat_self(&html, _7 TSRMLS_CC);
			} else {
				ZEPHIR_INIT_VAR(_10);
				ZEPHIR_CONCAT_SVS(_10, "<span class=\"error-class\">", className, "</span>");
				zephir_concat_self(&html, _10 TSRMLS_CC);
			}
		}
		zephir_array_fetch_string(&_11, trace, SL("type"), PH_NOISY | PH_READONLY, "phalcon/debug.zep", 385 TSRMLS_CC);
		zephir_concat_self(&html, _11 TSRMLS_CC);
	}
	ZEPHIR_OBS_VAR(functionName);
	zephir_array_fetch_string(&functionName, trace, SL("function"), PH_NOISY, "phalcon/debug.zep", 391 TSRMLS_CC);
	if (zephir_array_isset_string(trace, SS("class"))) {
		ZEPHIR_INIT_LNVAR(_7);
		ZEPHIR_CONCAT_SVS(_7, "<span class=\"error-function\">", functionName, "</span>");
		zephir_concat_self(&html, _7 TSRMLS_CC);
	} else {
		if ((zephir_function_exists(functionName TSRMLS_CC)  == SUCCESS)) {
			ZEPHIR_INIT_VAR(functionReflection);
			object_init_ex(functionReflection, zephir_get_internal_ce(SS("reflectionfunction") TSRMLS_CC));
<<<<<<< HEAD
			ZEPHIR_CALL_METHOD(NULL, functionReflection, "__construct", NULL, 156, functionName);
			zephir_check_call_status();
			ZEPHIR_CALL_METHOD(&_8, functionReflection, "isinternal", NULL, 157);
=======
			ZEPHIR_CALL_METHOD(NULL, functionReflection, "__construct", NULL, 157, functionName);
			zephir_check_call_status();
			ZEPHIR_CALL_METHOD(&_8, functionReflection, "isinternal", NULL, 158);
>>>>>>> 58cb694b
			zephir_check_call_status();
			if (zephir_is_true(_8)) {
				ZEPHIR_SINIT_NVAR(_4);
				ZVAL_STRING(&_4, "_", 0);
				ZEPHIR_SINIT_NVAR(_5);
				ZVAL_STRING(&_5, "-", 0);
				ZEPHIR_INIT_VAR(preparedFunctionName);
				zephir_fast_str_replace(&preparedFunctionName, &_4, &_5, functionName TSRMLS_CC);
				ZEPHIR_INIT_LNVAR(_10);
				ZEPHIR_CONCAT_SVSVS(_10, "<span class=\"error-function\"><a target=\"_new\" href=\"http://php.net/manual/en/function.", preparedFunctionName, ".php\">", functionName, "</a></span>");
				zephir_concat_self(&html, _10 TSRMLS_CC);
			} else {
				ZEPHIR_INIT_LNVAR(_10);
				ZEPHIR_CONCAT_SVS(_10, "<span class=\"error-function\">", functionName, "</span>");
				zephir_concat_self(&html, _10 TSRMLS_CC);
			}
		} else {
			ZEPHIR_INIT_LNVAR(_7);
			ZEPHIR_CONCAT_SVS(_7, "<span class=\"error-function\">", functionName, "</span>");
			zephir_concat_self(&html, _7 TSRMLS_CC);
		}
	}
	ZEPHIR_OBS_VAR(traceArgs);
	if (zephir_array_isset_string_fetch(&traceArgs, trace, SS("args"), 0 TSRMLS_CC)) {
		if (zephir_fast_count_int(traceArgs TSRMLS_CC)) {
			ZEPHIR_INIT_VAR(arguments);
			array_init(arguments);
			zephir_is_iterable(traceArgs, &_13, &_12, 0, 0, "phalcon/debug.zep", 439);
			for (
			  ; zephir_hash_get_current_data_ex(_13, (void**) &_14, &_12) == SUCCESS
			  ; zephir_hash_move_forward_ex(_13, &_12)
			) {
				ZEPHIR_GET_HVALUE(argument, _14);
				ZEPHIR_CALL_METHOD(&_8, this_ptr, "_getvardump", &_15, 0, argument);
				zephir_check_call_status();
				ZEPHIR_INIT_LNVAR(_7);
				ZEPHIR_CONCAT_SVS(_7, "<span class=\"error-parameter\">", _8, "</span>");
				zephir_array_append(&arguments, _7, PH_SEPARATE, "phalcon/debug.zep", 433);
			}
			ZEPHIR_INIT_NVAR(_3);
			zephir_fast_join_str(_3, SL(", "), arguments TSRMLS_CC);
			ZEPHIR_INIT_LNVAR(_10);
			ZEPHIR_CONCAT_SVS(_10, "(", _3, ")");
			zephir_concat_self(&html, _10 TSRMLS_CC);
		} else {
			zephir_concat_self_str(&html, SL("()") TSRMLS_CC);
		}
	}
	ZEPHIR_OBS_VAR(filez);
	if (zephir_array_isset_string_fetch(&filez, trace, SS("file"), 0 TSRMLS_CC)) {
		ZEPHIR_OBS_VAR(_16);
		zephir_array_fetch_string(&_16, trace, SL("line"), PH_NOISY, "phalcon/debug.zep", 450 TSRMLS_CC);
		zephir_get_strval(_17, _16);
		ZEPHIR_CPY_WRT(line, _17);
		ZEPHIR_INIT_LNVAR(_7);
		ZEPHIR_CONCAT_SVSVS(_7, "<br/><div class=\"error-file\">", filez, " (", line, ")</div>");
		zephir_concat_self(&html, _7 TSRMLS_CC);
		ZEPHIR_OBS_VAR(showFiles);
		zephir_read_property_this(&showFiles, this_ptr, SL("_showFiles"), PH_NOISY_CC);
		if (zephir_is_true(showFiles)) {
<<<<<<< HEAD
			ZEPHIR_CALL_FUNCTION(&lines, "file", NULL, 158, filez);
=======
			ZEPHIR_CALL_FUNCTION(&lines, "file", NULL, 159, filez);
>>>>>>> 58cb694b
			zephir_check_call_status();
			ZEPHIR_INIT_VAR(numberLines);
			ZVAL_LONG(numberLines, zephir_fast_count_int(lines TSRMLS_CC));
			ZEPHIR_OBS_VAR(showFileFragment);
			zephir_read_property_this(&showFileFragment, this_ptr, SL("_showFileFragment"), PH_NOISY_CC);
			if (zephir_is_true(showFileFragment)) {
				ZEPHIR_INIT_VAR(beforeLine);
				ZVAL_LONG(beforeLine, (zephir_get_numberval(line) - 7));
				if (ZEPHIR_LT_LONG(beforeLine, 1)) {
					firstLine = 1;
				} else {
					firstLine = zephir_get_numberval(beforeLine);
				}
				ZEPHIR_INIT_VAR(afterLine);
				ZVAL_LONG(afterLine, (zephir_get_numberval(line) + 5));
				if (ZEPHIR_GT(afterLine, numberLines)) {
					ZEPHIR_CPY_WRT(lastLine, numberLines);
				} else {
					ZEPHIR_CPY_WRT(lastLine, afterLine);
				}
				ZEPHIR_SINIT_NVAR(_4);
				ZVAL_LONG(&_4, firstLine);
				ZEPHIR_SINIT_NVAR(_5);
				ZVAL_LONG(&_5, firstLine);
				ZEPHIR_INIT_VAR(_18);
				ZEPHIR_CONCAT_SVSVSVS(_18, "<pre class=\"prettyprint highlight:", &_4, ":", line, " linenums:", &_5, "\">");
				zephir_concat_self(&html, _18 TSRMLS_CC);
			} else {
				firstLine = 1;
				ZEPHIR_CPY_WRT(lastLine, numberLines);
				ZEPHIR_SINIT_NVAR(_6);
				ZVAL_LONG(&_6, firstLine);
				ZEPHIR_INIT_LNVAR(_10);
				ZEPHIR_CONCAT_SVSVS(_10, "<pre class=\"prettyprint highlight:", &_6, ":", line, " linenums error-scroll\">");
				zephir_concat_self(&html, _10 TSRMLS_CC);
			}
			i = firstLine;
			while (1) {
				if (!(ZEPHIR_GE_LONG(lastLine, i))) {
					break;
				}
				ZEPHIR_SINIT_NVAR(linePosition);
				ZVAL_LONG(&linePosition, (i - 1));
				ZEPHIR_OBS_NVAR(currentLine);
				zephir_array_fetch(&currentLine, lines, &linePosition, PH_NOISY, "phalcon/debug.zep", 523 TSRMLS_CC);
				if (zephir_is_true(showFileFragment)) {
					if (i == firstLine) {
						ZEPHIR_INIT_NVAR(_19);
						ZEPHIR_INIT_NVAR(_3);
						ZEPHIR_INIT_NVAR(_9);
						zephir_fast_trim(_9, currentLine, NULL , ZEPHIR_TRIM_RIGHT TSRMLS_CC);
						ZEPHIR_SINIT_NVAR(_20);
						ZVAL_STRING(&_20, "#\\*\\/#", 0);
						zephir_preg_match(_3, &_20, _9, _19, 0, 0 , 0  TSRMLS_CC);
						if (zephir_is_true(_3)) {
							ZEPHIR_INIT_NVAR(_21);
							ZEPHIR_SINIT_NVAR(_22);
							ZVAL_STRING(&_22, "* /", 0);
							ZEPHIR_SINIT_NVAR(_23);
							ZVAL_STRING(&_23, " ", 0);
							zephir_fast_str_replace(&_21, &_22, &_23, currentLine TSRMLS_CC);
							ZEPHIR_CPY_WRT(currentLine, _21);
						}
					}
				}
				_24 = ZEPHIR_IS_STRING(currentLine, "\n");
				if (!(_24)) {
					_24 = ZEPHIR_IS_STRING(currentLine, "\r\n");
				}
				if (_24) {
					zephir_concat_self_str(&html, SL("&nbsp;\n") TSRMLS_CC);
				} else {
					ZEPHIR_INIT_NVAR(_21);
					ZEPHIR_SINIT_NVAR(_20);
					ZVAL_STRING(&_20, "\t", 0);
					ZEPHIR_SINIT_NVAR(_22);
					ZVAL_STRING(&_22, "  ", 0);
					zephir_fast_str_replace(&_21, &_20, &_22, currentLine TSRMLS_CC);
					ZEPHIR_SINIT_NVAR(_23);
					ZVAL_LONG(&_23, 2);
					ZEPHIR_SINIT_NVAR(_25);
					ZVAL_STRING(&_25, "UTF-8", 0);
					ZEPHIR_CALL_FUNCTION(&_8, "htmlentities", &_26, 151, _21, &_23, &_25);
					zephir_check_call_status();
					zephir_concat_self(&html, _8 TSRMLS_CC);
				}
				i++;
			}
			zephir_concat_self_str(&html, SL("</pre>") TSRMLS_CC);
		}
	}
	zephir_concat_self_str(&html, SL("</td></tr>") TSRMLS_CC);
	RETURN_CCTOR(html);

}

/**
 * Throws an exception when a notice or warning is raised
 */
PHP_METHOD(Phalcon_Debug, onUncaughtLowSeverity) {

	int ZEPHIR_LAST_CALL_STATUS;
	zval *severity, *message, *file, *line, *_0 = NULL, _1, *_2, *_3;

	ZEPHIR_MM_GROW();
	zephir_fetch_params(1, 4, 0, &severity, &message, &file, &line);



<<<<<<< HEAD
	ZEPHIR_CALL_FUNCTION(&_0, "error_reporting", NULL, 159);
=======
	ZEPHIR_CALL_FUNCTION(&_0, "error_reporting", NULL, 160);
>>>>>>> 58cb694b
	zephir_check_call_status();
	ZEPHIR_SINIT_VAR(_1);
	zephir_bitwise_and_function(&_1, _0, severity TSRMLS_CC);
	if (zephir_is_true(&_1)) {
		ZEPHIR_INIT_VAR(_2);
		object_init_ex(_2, zephir_get_internal_ce(SS("errorexception") TSRMLS_CC));
		ZEPHIR_INIT_VAR(_3);
		ZVAL_LONG(_3, 0);
<<<<<<< HEAD
		ZEPHIR_CALL_METHOD(NULL, _2, "__construct", NULL, 160, message, _3, severity, file, line);
=======
		ZEPHIR_CALL_METHOD(NULL, _2, "__construct", NULL, 161, message, _3, severity, file, line);
>>>>>>> 58cb694b
		zephir_check_call_status();
		zephir_throw_exception_debug(_2, "phalcon/debug.zep", 566 TSRMLS_CC);
		ZEPHIR_MM_RESTORE();
		return;
	}
	ZEPHIR_MM_RESTORE();

}

/**
 * Handles uncaught exceptions
 */
PHP_METHOD(Phalcon_Debug, onUncaughtException) {

	zephir_fcall_cache_entry *_14 = NULL, *_19 = NULL, *_23 = NULL;
	HashTable *_11, *_16, *_21, *_25, *_29;
	HashPosition _10, _15, _20, _24, _28;
	int ZEPHIR_LAST_CALL_STATUS;
	zval *exception, *obLevel = NULL, *className, *escapedMessage = NULL, *html, *showBackTrace, *dataVars, *n = NULL, *traceItem = NULL, *keyRequest = NULL, *value = NULL, *keyServer = NULL, *keyFile = NULL, *keyVar = NULL, *dataVar = NULL, *_0, *_1 = NULL, *_2 = NULL, *_3, *_4 = NULL, *_5, *_6 = NULL, *_7 = NULL, *_8, *_9 = NULL, **_12, *_13 = NULL, *_REQUEST, **_17, *_18 = NULL, *_SERVER, **_22, **_26, *_27 = NULL, **_30, *_31 = NULL, *_32, *_33 = NULL;

	ZEPHIR_MM_GROW();
	zephir_get_global(&_SERVER, SS("_SERVER") TSRMLS_CC);
	zephir_get_global(&_REQUEST, SS("_REQUEST") TSRMLS_CC);
	zephir_fetch_params(1, 1, 0, &exception);



<<<<<<< HEAD
	ZEPHIR_CALL_FUNCTION(&obLevel, "ob_get_level", NULL, 161);
=======
	ZEPHIR_CALL_FUNCTION(&obLevel, "ob_get_level", NULL, 162);
>>>>>>> 58cb694b
	zephir_check_call_status();
	if (ZEPHIR_GT_LONG(obLevel, 0)) {
		ZEPHIR_CALL_FUNCTION(NULL, "ob_end_clean", NULL, 119);
		zephir_check_call_status();
	}
	_0 = zephir_fetch_static_property_ce(phalcon_debug_ce, SL("_isActive") TSRMLS_CC);
	if (zephir_is_true(_0)) {
		ZEPHIR_CALL_METHOD(&_1, exception, "getmessage", NULL, 0);
		zephir_check_call_status();
		zend_print_zval(_1, 0);
		RETURN_MM_NULL();
	}
	zephir_update_static_property_ce(phalcon_debug_ce, SL("_isActive"), &ZEPHIR_GLOBAL(global_true) TSRMLS_CC);
	ZEPHIR_INIT_VAR(className);
	zephir_get_class(className, exception, 0 TSRMLS_CC);
	ZEPHIR_CALL_METHOD(&_1, exception, "getmessage", NULL, 0);
	zephir_check_call_status();
	ZEPHIR_CALL_METHOD(&escapedMessage, this_ptr, "_escapestring", NULL, 0, _1);
	zephir_check_call_status();
	ZEPHIR_INIT_VAR(html);
	ZEPHIR_CONCAT_SVSVS(html, "<html><head><title>", className, ": ", escapedMessage, "</title>");
	ZEPHIR_CALL_METHOD(&_2, this_ptr, "getcsssources", NULL, 0);
	zephir_check_call_status();
	ZEPHIR_INIT_VAR(_3);
	ZEPHIR_CONCAT_VS(_3, _2, "</head><body>");
	zephir_concat_self(&html, _3 TSRMLS_CC);
	ZEPHIR_CALL_METHOD(&_4, this_ptr, "getversion", NULL, 0);
	zephir_check_call_status();
	zephir_concat_self(&html, _4 TSRMLS_CC);
	zephir_concat_self_str(&html, SL("<div align=\"center\"><div class=\"error-main\">") TSRMLS_CC);
	ZEPHIR_INIT_VAR(_5);
	ZEPHIR_CONCAT_SVSVS(_5, "<h1>", className, ": ", escapedMessage, "</h1>");
	zephir_concat_self(&html, _5 TSRMLS_CC);
	ZEPHIR_CALL_METHOD(&_6, exception, "getfile", NULL, 0);
	zephir_check_call_status();
	ZEPHIR_CALL_METHOD(&_7, exception, "getline", NULL, 0);
	zephir_check_call_status();
	ZEPHIR_INIT_VAR(_8);
	ZEPHIR_CONCAT_SVSVS(_8, "<span class=\"error-file\">", _6, " (", _7, ")</span>");
	zephir_concat_self(&html, _8 TSRMLS_CC);
	zephir_concat_self_str(&html, SL("</div>") TSRMLS_CC);
	ZEPHIR_OBS_VAR(showBackTrace);
	zephir_read_property_this(&showBackTrace, this_ptr, SL("_showBackTrace"), PH_NOISY_CC);
	if (zephir_is_true(showBackTrace)) {
		ZEPHIR_OBS_VAR(dataVars);
		zephir_read_property_this(&dataVars, this_ptr, SL("_data"), PH_NOISY_CC);
		zephir_concat_self_str(&html, SL("<div class=\"error-info\"><div id=\"tabs\"><ul>") TSRMLS_CC);
		zephir_concat_self_str(&html, SL("<li><a href=\"#error-tabs-1\">Backtrace</a></li>") TSRMLS_CC);
		zephir_concat_self_str(&html, SL("<li><a href=\"#error-tabs-2\">Request</a></li>") TSRMLS_CC);
		zephir_concat_self_str(&html, SL("<li><a href=\"#error-tabs-3\">Server</a></li>") TSRMLS_CC);
		zephir_concat_self_str(&html, SL("<li><a href=\"#error-tabs-4\">Included Files</a></li>") TSRMLS_CC);
		zephir_concat_self_str(&html, SL("<li><a href=\"#error-tabs-5\">Memory</a></li>") TSRMLS_CC);
		if (Z_TYPE_P(dataVars) == IS_ARRAY) {
			zephir_concat_self_str(&html, SL("<li><a href=\"#error-tabs-6\">Variables</a></li>") TSRMLS_CC);
		}
		zephir_concat_self_str(&html, SL("</ul>") TSRMLS_CC);
		zephir_concat_self_str(&html, SL("<div id=\"error-tabs-1\"><table cellspacing=\"0\" align=\"center\" width=\"100%\">") TSRMLS_CC);
		ZEPHIR_CALL_METHOD(&_9, exception, "gettrace", NULL, 0);
		zephir_check_call_status();
		zephir_is_iterable(_9, &_11, &_10, 0, 0, "phalcon/debug.zep", 660);
		for (
		  ; zephir_hash_get_current_data_ex(_11, (void**) &_12, &_10) == SUCCESS
		  ; zephir_hash_move_forward_ex(_11, &_10)
		) {
			ZEPHIR_GET_HMKEY(n, _11, _10);
			ZEPHIR_GET_HVALUE(traceItem, _12);
<<<<<<< HEAD
			ZEPHIR_CALL_METHOD(&_13, this_ptr, "showtraceitem", &_14, 162, n, traceItem);
=======
			ZEPHIR_CALL_METHOD(&_13, this_ptr, "showtraceitem", &_14, 163, n, traceItem);
>>>>>>> 58cb694b
			zephir_check_call_status();
			zephir_concat_self(&html, _13 TSRMLS_CC);
		}
		zephir_concat_self_str(&html, SL("</table></div>") TSRMLS_CC);
		zephir_concat_self_str(&html, SL("<div id=\"error-tabs-2\"><table cellspacing=\"0\" align=\"center\" class=\"superglobal-detail\">") TSRMLS_CC);
		zephir_concat_self_str(&html, SL("<tr><th>Key</th><th>Value</th></tr>") TSRMLS_CC);
		zephir_is_iterable(_REQUEST, &_16, &_15, 0, 0, "phalcon/debug.zep", 674);
		for (
		  ; zephir_hash_get_current_data_ex(_16, (void**) &_17, &_15) == SUCCESS
		  ; zephir_hash_move_forward_ex(_16, &_15)
		) {
			ZEPHIR_GET_HMKEY(keyRequest, _16, _15);
			ZEPHIR_GET_HVALUE(value, _17);
			if (Z_TYPE_P(value) != IS_ARRAY) {
				ZEPHIR_INIT_LNVAR(_18);
				ZEPHIR_CONCAT_SVSVS(_18, "<tr><td class=\"key\">", keyRequest, "</td><td>", value, "</td></tr>");
				zephir_concat_self(&html, _18 TSRMLS_CC);
			} else {
<<<<<<< HEAD
				ZEPHIR_CALL_FUNCTION(&_13, "print_r", &_19, 163, value, ZEPHIR_GLOBAL(global_true));
=======
				ZEPHIR_CALL_FUNCTION(&_13, "print_r", &_19, 164, value, ZEPHIR_GLOBAL(global_true));
>>>>>>> 58cb694b
				zephir_check_call_status();
				ZEPHIR_INIT_LNVAR(_18);
				ZEPHIR_CONCAT_SVSVS(_18, "<tr><td class=\"key\">", keyRequest, "</td><td>", _13, "</td></tr>");
				zephir_concat_self(&html, _18 TSRMLS_CC);
			}
		}
		zephir_concat_self_str(&html, SL("</table></div>") TSRMLS_CC);
		zephir_concat_self_str(&html, SL("<div id=\"error-tabs-3\"><table cellspacing=\"0\" align=\"center\" class=\"superglobal-detail\">") TSRMLS_CC);
		zephir_concat_self_str(&html, SL("<tr><th>Key</th><th>Value</th></tr>") TSRMLS_CC);
		zephir_is_iterable(_SERVER, &_21, &_20, 0, 0, "phalcon/debug.zep", 684);
		for (
		  ; zephir_hash_get_current_data_ex(_21, (void**) &_22, &_20) == SUCCESS
		  ; zephir_hash_move_forward_ex(_21, &_20)
		) {
			ZEPHIR_GET_HMKEY(keyServer, _21, _20);
			ZEPHIR_GET_HVALUE(value, _22);
			ZEPHIR_CALL_METHOD(&_13, this_ptr, "_getvardump", &_23, 0, value);
			zephir_check_call_status();
			ZEPHIR_INIT_LNVAR(_18);
			ZEPHIR_CONCAT_SVSVS(_18, "<tr><td class=\"key\">", keyServer, "</td><td>", _13, "</td></tr>");
			zephir_concat_self(&html, _18 TSRMLS_CC);
		}
		zephir_concat_self_str(&html, SL("</table></div>") TSRMLS_CC);
		zephir_concat_self_str(&html, SL("<div id=\"error-tabs-4\"><table cellspacing=\"0\" align=\"center\" class=\"superglobal-detail\">") TSRMLS_CC);
		zephir_concat_self_str(&html, SL("<tr><th>#</th><th>Path</th></tr>") TSRMLS_CC);
<<<<<<< HEAD
		ZEPHIR_CALL_FUNCTION(&_13, "get_included_files", NULL, 164);
=======
		ZEPHIR_CALL_FUNCTION(&_13, "get_included_files", NULL, 165);
>>>>>>> 58cb694b
		zephir_check_call_status();
		zephir_is_iterable(_13, &_25, &_24, 0, 0, "phalcon/debug.zep", 694);
		for (
		  ; zephir_hash_get_current_data_ex(_25, (void**) &_26, &_24) == SUCCESS
		  ; zephir_hash_move_forward_ex(_25, &_24)
		) {
			ZEPHIR_GET_HMKEY(keyFile, _25, _24);
			ZEPHIR_GET_HVALUE(value, _26);
			ZEPHIR_INIT_LNVAR(_27);
			ZEPHIR_CONCAT_SVSVS(_27, "<tr><td>", keyFile, "</th><td>", value, "</td></tr>");
			zephir_concat_self(&html, _27 TSRMLS_CC);
		}
		zephir_concat_self_str(&html, SL("</table></div>") TSRMLS_CC);
		zephir_concat_self_str(&html, SL("<div id=\"error-tabs-5\"><table cellspacing=\"0\" align=\"center\" class=\"superglobal-detail\">") TSRMLS_CC);
<<<<<<< HEAD
		ZEPHIR_CALL_FUNCTION(&_13, "memory_get_usage", NULL, 165, ZEPHIR_GLOBAL(global_true));
=======
		ZEPHIR_CALL_FUNCTION(&_13, "memory_get_usage", NULL, 166, ZEPHIR_GLOBAL(global_true));
>>>>>>> 58cb694b
		zephir_check_call_status();
		ZEPHIR_INIT_LNVAR(_27);
		ZEPHIR_CONCAT_SVS(_27, "<tr><th colspan=\"2\">Memory</th></tr><tr><td>Usage</td><td>", _13, "</td></tr>");
		zephir_concat_self(&html, _27 TSRMLS_CC);
		zephir_concat_self_str(&html, SL("</table></div>") TSRMLS_CC);
		if (Z_TYPE_P(dataVars) == IS_ARRAY) {
			zephir_concat_self_str(&html, SL("<div id=\"error-tabs-6\"><table cellspacing=\"0\" align=\"center\" class=\"superglobal-detail\">") TSRMLS_CC);
			zephir_concat_self_str(&html, SL("<tr><th>Key</th><th>Value</th></tr>") TSRMLS_CC);
			zephir_is_iterable(dataVars, &_29, &_28, 0, 0, "phalcon/debug.zep", 712);
			for (
			  ; zephir_hash_get_current_data_ex(_29, (void**) &_30, &_28) == SUCCESS
			  ; zephir_hash_move_forward_ex(_29, &_28)
			) {
				ZEPHIR_GET_HMKEY(keyVar, _29, _28);
				ZEPHIR_GET_HVALUE(dataVar, _30);
				zephir_array_fetch_long(&_32, dataVar, 0, PH_NOISY | PH_READONLY, "phalcon/debug.zep", 710 TSRMLS_CC);
				ZEPHIR_CALL_METHOD(&_31, this_ptr, "_getvardump", &_23, 0, _32);
				zephir_check_call_status();
				ZEPHIR_INIT_LNVAR(_33);
				ZEPHIR_CONCAT_SVSVS(_33, "<tr><td class=\"key\">", keyVar, "</td><td>", _31, "</td></tr>");
				zephir_concat_self(&html, _33 TSRMLS_CC);
			}
			zephir_concat_self_str(&html, SL("</table></div>") TSRMLS_CC);
		}
		zephir_concat_self_str(&html, SL("</div>") TSRMLS_CC);
	}
	ZEPHIR_CALL_METHOD(&_1, this_ptr, "getjssources", NULL, 0);
	zephir_check_call_status();
	ZEPHIR_INIT_LNVAR(_18);
	ZEPHIR_CONCAT_VS(_18, _1, "</div></body></html>");
	zephir_concat_self(&html, _18 TSRMLS_CC);
	zend_print_zval(html, 0);
	zephir_update_static_property_ce(phalcon_debug_ce, SL("_isActive"), &ZEPHIR_GLOBAL(global_false) TSRMLS_CC);
	RETURN_MM_BOOL(1);

}
<|MERGE_RESOLUTION|>--- conflicted
+++ resolved
@@ -373,13 +373,7 @@
 	) {
 		ZEPHIR_GET_HMKEY(k, _2, _1);
 		ZEPHIR_GET_HVALUE(v, _3);
-<<<<<<< HEAD
-		ZEPHIR_CALL_FUNCTION(&_4, "is_scalar", &_5, 152, v);
-		zephir_check_call_status();
-		if (zephir_is_true(_4)) {
-=======
 		if (zephir_is_scalar(v)) {
->>>>>>> 58cb694b
 			ZEPHIR_INIT_NVAR(varDump);
 			if (ZEPHIR_IS_STRING(v, "")) {
 				ZEPHIR_CONCAT_SVS(varDump, "[", k, "] =&gt; (empty string)");
@@ -392,15 +386,9 @@
 			continue;
 		}
 		if (Z_TYPE_P(v) == IS_ARRAY) {
-<<<<<<< HEAD
-			ZEPHIR_INIT_NVAR(_8);
-			ZVAL_LONG(_8, (zephir_get_numberval(n) + 1));
-			ZEPHIR_CALL_METHOD(&_6, this_ptr, "_getarraydump", &_9, 153, v, _8);
-=======
 			ZEPHIR_INIT_NVAR(_6);
 			ZVAL_LONG(_6, (zephir_get_numberval(n) + 1));
-			ZEPHIR_CALL_METHOD(&_4, this_ptr, "_getarraydump", &_7, 154, v, _6);
->>>>>>> 58cb694b
+			ZEPHIR_CALL_METHOD(&_4, this_ptr, "_getarraydump", &_7, 152, v, _6);
 			zephir_check_call_status();
 			ZEPHIR_INIT_LNVAR(_8);
 			ZEPHIR_CONCAT_SVSVS(_8, "[", k, "] =&gt; Array(", _4, ")");
@@ -444,13 +432,7 @@
 
 
 
-<<<<<<< HEAD
-	ZEPHIR_CALL_FUNCTION(&_0, "is_scalar", NULL, 152, variable);
-	zephir_check_call_status();
-	if (zephir_is_true(_0)) {
-=======
 	if (zephir_is_scalar(variable)) {
->>>>>>> 58cb694b
 		if (Z_TYPE_P(variable) == IS_BOOL) {
 			if (zephir_is_true(variable)) {
 				RETURN_MM_STRING("true", 1);
@@ -482,11 +464,7 @@
 		}
 	}
 	if (Z_TYPE_P(variable) == IS_ARRAY) {
-<<<<<<< HEAD
-		ZEPHIR_CALL_METHOD(&_1, this_ptr, "_getarraydump", &_2, 153, variable);
-=======
-		ZEPHIR_CALL_METHOD(&_0, this_ptr, "_getarraydump", &_1, 154, variable);
->>>>>>> 58cb694b
+		ZEPHIR_CALL_METHOD(&_0, this_ptr, "_getarraydump", &_1, 152, variable);
 		zephir_check_call_status();
 		ZEPHIR_CONCAT_SVS(return_value, "Array(", _0, ")");
 		RETURN_MM();
@@ -510,11 +488,7 @@
 
 	ZEPHIR_MM_GROW();
 
-<<<<<<< HEAD
-	ZEPHIR_CALL_CE_STATIC(&_0, phalcon_version_ce, "get", &_1, 154);
-=======
-	ZEPHIR_CALL_CE_STATIC(&_0, phalcon_version_ce, "get", &_1, 155);
->>>>>>> 58cb694b
+	ZEPHIR_CALL_CE_STATIC(&_0, phalcon_version_ce, "get", &_1, 153);
 	zephir_check_call_status();
 	ZEPHIR_INIT_VAR(parts);
 	zephir_fast_explode_str(parts, SL(" "), _0, LONG_MAX TSRMLS_CC);
@@ -536,11 +510,7 @@
 
 	ZEPHIR_CALL_METHOD(&_0, this_ptr, "getmajorversion", NULL, 0);
 	zephir_check_call_status();
-<<<<<<< HEAD
-	ZEPHIR_CALL_CE_STATIC(&_1, phalcon_version_ce, "get", &_2, 154);
-=======
-	ZEPHIR_CALL_CE_STATIC(&_1, phalcon_version_ce, "get", &_2, 155);
->>>>>>> 58cb694b
+	ZEPHIR_CALL_CE_STATIC(&_1, phalcon_version_ce, "get", &_2, 153);
 	zephir_check_call_status();
 	ZEPHIR_CONCAT_SVSVS(return_value, "<div class=\"version\">Phalcon Framework <a target=\"_new\" href=\"//docs.phalconphp.com/en/", _0, "/\">", _1, "</a></div>");
 	RETURN_MM();
@@ -642,11 +612,7 @@
 			object_init_ex(classReflection, zephir_get_internal_ce(SS("reflectionclass") TSRMLS_CC));
 			ZEPHIR_CALL_METHOD(NULL, classReflection, "__construct", NULL, 85, className);
 			zephir_check_call_status();
-<<<<<<< HEAD
-			ZEPHIR_CALL_METHOD(&_8, classReflection, "isinternal", NULL, 155);
-=======
-			ZEPHIR_CALL_METHOD(&_8, classReflection, "isinternal", NULL, 156);
->>>>>>> 58cb694b
+			ZEPHIR_CALL_METHOD(&_8, classReflection, "isinternal", NULL, 154);
 			zephir_check_call_status();
 			if (zephir_is_true(_8)) {
 				ZEPHIR_INIT_VAR(_9);
@@ -679,15 +645,9 @@
 		if ((zephir_function_exists(functionName TSRMLS_CC)  == SUCCESS)) {
 			ZEPHIR_INIT_VAR(functionReflection);
 			object_init_ex(functionReflection, zephir_get_internal_ce(SS("reflectionfunction") TSRMLS_CC));
-<<<<<<< HEAD
-			ZEPHIR_CALL_METHOD(NULL, functionReflection, "__construct", NULL, 156, functionName);
+			ZEPHIR_CALL_METHOD(NULL, functionReflection, "__construct", NULL, 155, functionName);
 			zephir_check_call_status();
-			ZEPHIR_CALL_METHOD(&_8, functionReflection, "isinternal", NULL, 157);
-=======
-			ZEPHIR_CALL_METHOD(NULL, functionReflection, "__construct", NULL, 157, functionName);
-			zephir_check_call_status();
-			ZEPHIR_CALL_METHOD(&_8, functionReflection, "isinternal", NULL, 158);
->>>>>>> 58cb694b
+			ZEPHIR_CALL_METHOD(&_8, functionReflection, "isinternal", NULL, 156);
 			zephir_check_call_status();
 			if (zephir_is_true(_8)) {
 				ZEPHIR_SINIT_NVAR(_4);
@@ -748,11 +708,7 @@
 		ZEPHIR_OBS_VAR(showFiles);
 		zephir_read_property_this(&showFiles, this_ptr, SL("_showFiles"), PH_NOISY_CC);
 		if (zephir_is_true(showFiles)) {
-<<<<<<< HEAD
-			ZEPHIR_CALL_FUNCTION(&lines, "file", NULL, 158, filez);
-=======
-			ZEPHIR_CALL_FUNCTION(&lines, "file", NULL, 159, filez);
->>>>>>> 58cb694b
+			ZEPHIR_CALL_FUNCTION(&lines, "file", NULL, 157, filez);
 			zephir_check_call_status();
 			ZEPHIR_INIT_VAR(numberLines);
 			ZVAL_LONG(numberLines, zephir_fast_count_int(lines TSRMLS_CC));
@@ -862,11 +818,7 @@
 
 
 
-<<<<<<< HEAD
-	ZEPHIR_CALL_FUNCTION(&_0, "error_reporting", NULL, 159);
-=======
-	ZEPHIR_CALL_FUNCTION(&_0, "error_reporting", NULL, 160);
->>>>>>> 58cb694b
+	ZEPHIR_CALL_FUNCTION(&_0, "error_reporting", NULL, 158);
 	zephir_check_call_status();
 	ZEPHIR_SINIT_VAR(_1);
 	zephir_bitwise_and_function(&_1, _0, severity TSRMLS_CC);
@@ -875,11 +827,7 @@
 		object_init_ex(_2, zephir_get_internal_ce(SS("errorexception") TSRMLS_CC));
 		ZEPHIR_INIT_VAR(_3);
 		ZVAL_LONG(_3, 0);
-<<<<<<< HEAD
-		ZEPHIR_CALL_METHOD(NULL, _2, "__construct", NULL, 160, message, _3, severity, file, line);
-=======
-		ZEPHIR_CALL_METHOD(NULL, _2, "__construct", NULL, 161, message, _3, severity, file, line);
->>>>>>> 58cb694b
+		ZEPHIR_CALL_METHOD(NULL, _2, "__construct", NULL, 159, message, _3, severity, file, line);
 		zephir_check_call_status();
 		zephir_throw_exception_debug(_2, "phalcon/debug.zep", 566 TSRMLS_CC);
 		ZEPHIR_MM_RESTORE();
@@ -907,11 +855,7 @@
 
 
 
-<<<<<<< HEAD
-	ZEPHIR_CALL_FUNCTION(&obLevel, "ob_get_level", NULL, 161);
-=======
-	ZEPHIR_CALL_FUNCTION(&obLevel, "ob_get_level", NULL, 162);
->>>>>>> 58cb694b
+	ZEPHIR_CALL_FUNCTION(&obLevel, "ob_get_level", NULL, 160);
 	zephir_check_call_status();
 	if (ZEPHIR_GT_LONG(obLevel, 0)) {
 		ZEPHIR_CALL_FUNCTION(NULL, "ob_end_clean", NULL, 119);
@@ -978,11 +922,7 @@
 		) {
 			ZEPHIR_GET_HMKEY(n, _11, _10);
 			ZEPHIR_GET_HVALUE(traceItem, _12);
-<<<<<<< HEAD
-			ZEPHIR_CALL_METHOD(&_13, this_ptr, "showtraceitem", &_14, 162, n, traceItem);
-=======
-			ZEPHIR_CALL_METHOD(&_13, this_ptr, "showtraceitem", &_14, 163, n, traceItem);
->>>>>>> 58cb694b
+			ZEPHIR_CALL_METHOD(&_13, this_ptr, "showtraceitem", &_14, 161, n, traceItem);
 			zephir_check_call_status();
 			zephir_concat_self(&html, _13 TSRMLS_CC);
 		}
@@ -1001,11 +941,7 @@
 				ZEPHIR_CONCAT_SVSVS(_18, "<tr><td class=\"key\">", keyRequest, "</td><td>", value, "</td></tr>");
 				zephir_concat_self(&html, _18 TSRMLS_CC);
 			} else {
-<<<<<<< HEAD
-				ZEPHIR_CALL_FUNCTION(&_13, "print_r", &_19, 163, value, ZEPHIR_GLOBAL(global_true));
-=======
-				ZEPHIR_CALL_FUNCTION(&_13, "print_r", &_19, 164, value, ZEPHIR_GLOBAL(global_true));
->>>>>>> 58cb694b
+				ZEPHIR_CALL_FUNCTION(&_13, "print_r", &_19, 162, value, ZEPHIR_GLOBAL(global_true));
 				zephir_check_call_status();
 				ZEPHIR_INIT_LNVAR(_18);
 				ZEPHIR_CONCAT_SVSVS(_18, "<tr><td class=\"key\">", keyRequest, "</td><td>", _13, "</td></tr>");
@@ -1031,11 +967,7 @@
 		zephir_concat_self_str(&html, SL("</table></div>") TSRMLS_CC);
 		zephir_concat_self_str(&html, SL("<div id=\"error-tabs-4\"><table cellspacing=\"0\" align=\"center\" class=\"superglobal-detail\">") TSRMLS_CC);
 		zephir_concat_self_str(&html, SL("<tr><th>#</th><th>Path</th></tr>") TSRMLS_CC);
-<<<<<<< HEAD
-		ZEPHIR_CALL_FUNCTION(&_13, "get_included_files", NULL, 164);
-=======
-		ZEPHIR_CALL_FUNCTION(&_13, "get_included_files", NULL, 165);
->>>>>>> 58cb694b
+		ZEPHIR_CALL_FUNCTION(&_13, "get_included_files", NULL, 163);
 		zephir_check_call_status();
 		zephir_is_iterable(_13, &_25, &_24, 0, 0, "phalcon/debug.zep", 694);
 		for (
@@ -1050,11 +982,7 @@
 		}
 		zephir_concat_self_str(&html, SL("</table></div>") TSRMLS_CC);
 		zephir_concat_self_str(&html, SL("<div id=\"error-tabs-5\"><table cellspacing=\"0\" align=\"center\" class=\"superglobal-detail\">") TSRMLS_CC);
-<<<<<<< HEAD
-		ZEPHIR_CALL_FUNCTION(&_13, "memory_get_usage", NULL, 165, ZEPHIR_GLOBAL(global_true));
-=======
-		ZEPHIR_CALL_FUNCTION(&_13, "memory_get_usage", NULL, 166, ZEPHIR_GLOBAL(global_true));
->>>>>>> 58cb694b
+		ZEPHIR_CALL_FUNCTION(&_13, "memory_get_usage", NULL, 164, ZEPHIR_GLOBAL(global_true));
 		zephir_check_call_status();
 		ZEPHIR_INIT_LNVAR(_27);
 		ZEPHIR_CONCAT_SVS(_27, "<tr><th colspan=\"2\">Memory</th></tr><tr><td>Usage</td><td>", _13, "</td></tr>");
