
#ifdef HAVE_CONFIG_H
#include "../../ext_config.h"
#endif

#include <php.h>
#include "../../php_ext.h"
#include "../../ext.h"

#include <Zend/zend_operators.h>
#include <Zend/zend_exceptions.h>
#include <Zend/zend_interfaces.h>

#include "kernel/main.h"
#include "kernel/memory.h"
#include "kernel/fcall.h"
#include "kernel/array.h"
#include "kernel/object.h"
#include "kernel/operators.h"
#include "ext/spl/spl_exceptions.h"
#include "kernel/exception.h"
#include "kernel/hash.h"
#include "kernel/string.h"


/**
 * Phalcon\Cli\Router
 *
 * <p>Phalcon\Cli\Router is the standard framework router. Routing is the
 * process of taking a command-line arguments and
 * decomposing it into parameters to determine which module, task, and
 * action of that task should receive the request</p>
 *
 *<code>
 *	$router = new \Phalcon\Cli\Router();
 *	$router->handle(array(
 *		'module' => 'main',
 *		'task' => 'videos',
 *		'action' => 'process'
 *	));
 *	echo $router->getTaskName();
 *</code>
 *
 */
ZEPHIR_INIT_CLASS(Phalcon_Cli_Router) {

	ZEPHIR_REGISTER_CLASS(Phalcon\\Cli, Router, phalcon, cli_router, phalcon_cli_router_method_entry, 0);

	zend_declare_property_null(phalcon_cli_router_ce, SL("_dependencyInjector"), ZEND_ACC_PROTECTED TSRMLS_CC);

	zend_declare_property_null(phalcon_cli_router_ce, SL("_module"), ZEND_ACC_PROTECTED TSRMLS_CC);

	zend_declare_property_null(phalcon_cli_router_ce, SL("_task"), ZEND_ACC_PROTECTED TSRMLS_CC);

	zend_declare_property_null(phalcon_cli_router_ce, SL("_action"), ZEND_ACC_PROTECTED TSRMLS_CC);

	zend_declare_property_null(phalcon_cli_router_ce, SL("_params"), ZEND_ACC_PROTECTED TSRMLS_CC);

	zend_declare_property_null(phalcon_cli_router_ce, SL("_defaultModule"), ZEND_ACC_PROTECTED TSRMLS_CC);

	zend_declare_property_null(phalcon_cli_router_ce, SL("_defaultTask"), ZEND_ACC_PROTECTED TSRMLS_CC);

	zend_declare_property_null(phalcon_cli_router_ce, SL("_defaultAction"), ZEND_ACC_PROTECTED TSRMLS_CC);

	zend_declare_property_null(phalcon_cli_router_ce, SL("_defaultParams"), ZEND_ACC_PROTECTED TSRMLS_CC);

	zend_declare_property_null(phalcon_cli_router_ce, SL("_routes"), ZEND_ACC_PROTECTED TSRMLS_CC);

	zend_declare_property_null(phalcon_cli_router_ce, SL("_matchedRoute"), ZEND_ACC_PROTECTED TSRMLS_CC);

	zend_declare_property_null(phalcon_cli_router_ce, SL("_matches"), ZEND_ACC_PROTECTED TSRMLS_CC);

	zend_declare_property_bool(phalcon_cli_router_ce, SL("_wasMatched"), 0, ZEND_ACC_PROTECTED TSRMLS_CC);

	zend_class_implements(phalcon_cli_router_ce TSRMLS_CC, 1, phalcon_di_injectionawareinterface_ce);
	return SUCCESS;

}

/**
 * Phalcon\Cli\Router constructor
 */
PHP_METHOD(Phalcon_Cli_Router, __construct) {

	zval *_1$$3, *_4$$3;
	zephir_fcall_cache_entry *_3 = NULL;
	int ZEPHIR_LAST_CALL_STATUS;
	zval *defaultRoutes_param = NULL, *routes = NULL, *_6, *_7, *_0$$3, *_2$$3 = NULL, *_5$$3;
	zend_bool defaultRoutes;

	ZEPHIR_MM_GROW();
	zephir_fetch_params(1, 0, 1, &defaultRoutes_param);

	if (!defaultRoutes_param) {
		defaultRoutes = 1;
	} else {
		defaultRoutes = zephir_get_boolval(defaultRoutes_param);
	}


	ZEPHIR_INIT_VAR(routes);
	array_init(routes);
	if (defaultRoutes == 1) {
<<<<<<< HEAD
		ZEPHIR_INIT_VAR(_0);
		object_init_ex(_0, phalcon_cli_router_route_ce);
		ZEPHIR_INIT_VAR(_1);
		zephir_create_array(_1, 1, 0 TSRMLS_CC);
		add_assoc_long_ex(_1, SS("task"), 1);
		ZEPHIR_INIT_VAR(_2);
		ZVAL_STRING(_2, "#^(?::delimiter)?([a-zA-Z0-9\\_\\-]+)[:delimiter]{0,1}$#", ZEPHIR_TEMP_PARAM_COPY);
		ZEPHIR_CALL_METHOD(NULL, _0, "__construct", &_3, 124, _2, _1);
		zephir_check_temp_parameter(_2);
		zephir_check_call_status();
		zephir_array_append(&routes, _0, PH_SEPARATE, "phalcon/cli/router.zep", 90);
		ZEPHIR_INIT_NVAR(_2);
		object_init_ex(_2, phalcon_cli_router_route_ce);
		ZEPHIR_INIT_VAR(_4);
		zephir_create_array(_4, 3, 0 TSRMLS_CC);
		add_assoc_long_ex(_4, SS("task"), 1);
		add_assoc_long_ex(_4, SS("action"), 2);
		add_assoc_long_ex(_4, SS("params"), 3);
		ZEPHIR_INIT_VAR(_5);
		ZVAL_STRING(_5, "#^(?::delimiter)?([a-zA-Z0-9\\_\\-]+):delimiter([a-zA-Z0-9\\.\\_]+)(:delimiter.*)*$#", ZEPHIR_TEMP_PARAM_COPY);
		ZEPHIR_CALL_METHOD(NULL, _2, "__construct", &_3, 124, _5, _4);
		zephir_check_temp_parameter(_5);
=======
		ZEPHIR_INIT_VAR(_0$$3);
		object_init_ex(_0$$3, phalcon_cli_router_route_ce);
		ZEPHIR_INIT_VAR(_1$$3);
		zephir_create_array(_1$$3, 1, 0 TSRMLS_CC);
		add_assoc_long_ex(_1$$3, SS("task"), 1);
		ZEPHIR_INIT_VAR(_2$$3);
		ZVAL_STRING(_2$$3, "#^(?::delimiter)?([a-zA-Z0-9\\_\\-]+)[:delimiter]{0,1}$#", ZEPHIR_TEMP_PARAM_COPY);
		ZEPHIR_CALL_METHOD(NULL, _0$$3, "__construct", &_3, 126, _2$$3, _1$$3);
		zephir_check_temp_parameter(_2$$3);
		zephir_check_call_status();
		zephir_array_append(&routes, _0$$3, PH_SEPARATE, "phalcon/cli/router.zep", 90);
		ZEPHIR_INIT_NVAR(_2$$3);
		object_init_ex(_2$$3, phalcon_cli_router_route_ce);
		ZEPHIR_INIT_VAR(_4$$3);
		zephir_create_array(_4$$3, 3, 0 TSRMLS_CC);
		add_assoc_long_ex(_4$$3, SS("task"), 1);
		add_assoc_long_ex(_4$$3, SS("action"), 2);
		add_assoc_long_ex(_4$$3, SS("params"), 3);
		ZEPHIR_INIT_VAR(_5$$3);
		ZVAL_STRING(_5$$3, "#^(?::delimiter)?([a-zA-Z0-9\\_\\-]+):delimiter([a-zA-Z0-9\\.\\_]+)(:delimiter.*)*$#", ZEPHIR_TEMP_PARAM_COPY);
		ZEPHIR_CALL_METHOD(NULL, _2$$3, "__construct", &_3, 126, _5$$3, _4$$3);
		zephir_check_temp_parameter(_5$$3);
>>>>>>> 2682ae08
		zephir_check_call_status();
		zephir_array_append(&routes, _2$$3, PH_SEPARATE, "phalcon/cli/router.zep", 96);
	}
	ZEPHIR_INIT_VAR(_6);
	array_init(_6);
	zephir_update_property_this(this_ptr, SL("_params"), _6 TSRMLS_CC);
	ZEPHIR_INIT_VAR(_7);
	array_init(_7);
	zephir_update_property_this(this_ptr, SL("_defaultParams"), _7 TSRMLS_CC);
	zephir_update_property_this(this_ptr, SL("_routes"), routes TSRMLS_CC);
	ZEPHIR_MM_RESTORE();

}

/**
 * Sets the dependency injector
 */
PHP_METHOD(Phalcon_Cli_Router, setDI) {

	zval *dependencyInjector;

	zephir_fetch_params(0, 1, 0, &dependencyInjector);



	zephir_update_property_this(this_ptr, SL("_dependencyInjector"), dependencyInjector TSRMLS_CC);

}

/**
 * Returns the internal dependency injector
 */
PHP_METHOD(Phalcon_Cli_Router, getDI) {

	

	RETURN_MEMBER(this_ptr, "_dependencyInjector");

}

/**
 * Sets the name of the default module
 */
PHP_METHOD(Phalcon_Cli_Router, setDefaultModule) {

	zval *moduleName_param = NULL;
	zval *moduleName = NULL;

	ZEPHIR_MM_GROW();
	zephir_fetch_params(1, 1, 0, &moduleName_param);

	zephir_get_strval(moduleName, moduleName_param);


	zephir_update_property_this(this_ptr, SL("_defaultModule"), moduleName TSRMLS_CC);
	ZEPHIR_MM_RESTORE();

}

/**
 * Sets the default controller name
 */
PHP_METHOD(Phalcon_Cli_Router, setDefaultTask) {

	zval *taskName_param = NULL;
	zval *taskName = NULL;

	ZEPHIR_MM_GROW();
	zephir_fetch_params(1, 1, 0, &taskName_param);

	zephir_get_strval(taskName, taskName_param);


	zephir_update_property_this(this_ptr, SL("_defaultTask"), taskName TSRMLS_CC);
	ZEPHIR_MM_RESTORE();

}

/**
 * Sets the default action name
 */
PHP_METHOD(Phalcon_Cli_Router, setDefaultAction) {

	zval *actionName_param = NULL;
	zval *actionName = NULL;

	ZEPHIR_MM_GROW();
	zephir_fetch_params(1, 1, 0, &actionName_param);

	zephir_get_strval(actionName, actionName_param);


	zephir_update_property_this(this_ptr, SL("_defaultAction"), actionName TSRMLS_CC);
	ZEPHIR_MM_RESTORE();

}

/**
 * Sets an array of default paths. If a route is missing a path the router will use the defined here
 * This method must not be used to set a 404 route
 *
 *<code>
 * $router->setDefaults(array(
 *		'module' => 'common',
 *		'action' => 'index'
 * ));
 *</code>
 */
PHP_METHOD(Phalcon_Cli_Router, setDefaults) {

	zval *defaults_param = NULL, *module = NULL, *task = NULL, *action = NULL, *params = NULL;
	zval *defaults = NULL;

	zephir_fetch_params(0, 1, 0, &defaults_param);

	defaults = defaults_param;


	if (zephir_array_isset_string_fetch(&module, defaults, SS("module"), 1 TSRMLS_CC)) {
		zephir_update_property_this(this_ptr, SL("_defaultModule"), module TSRMLS_CC);
	}
	if (zephir_array_isset_string_fetch(&task, defaults, SS("task"), 1 TSRMLS_CC)) {
		zephir_update_property_this(this_ptr, SL("_defaultTask"), task TSRMLS_CC);
	}
	if (zephir_array_isset_string_fetch(&action, defaults, SS("action"), 1 TSRMLS_CC)) {
		zephir_update_property_this(this_ptr, SL("_defaultAction"), action TSRMLS_CC);
	}
	if (zephir_array_isset_string_fetch(&params, defaults, SS("params"), 1 TSRMLS_CC)) {
		zephir_update_property_this(this_ptr, SL("_defaultParams"), params TSRMLS_CC);
	}
	RETURN_THISW();

}

/**
 * Handles routing information received from command-line arguments
 *
 * @param array arguments
 */
PHP_METHOD(Phalcon_Cli_Router, handle) {

	zval *_17$$31 = NULL;
	zval *_5$$9 = NULL, *_10$$16 = NULL, *_12$$19 = NULL;
	HashTable *_3$$3, *_7$$12;
	HashPosition _2$$3, _6$$12;
	zend_bool _0$$3;
	zephir_fcall_cache_entry *_20 = NULL;
	int ZEPHIR_LAST_CALL_STATUS;
	zval *arguments = NULL, *moduleName = NULL, *taskName = NULL, *actionName = NULL, *params = NULL, *route = NULL, *parts = NULL, *pattern = NULL, *routeFound = NULL, *matches = NULL, *paths = NULL, *beforeMatch = NULL, *converters = NULL, *converter = NULL, *part = NULL, *position = NULL, *matchPosition = NULL, *strParams = NULL, *_1$$3, **_4$$3, **_8$$12, *_9$$16 = NULL, *_11$$19 = NULL, *_13$$21, *_14$$21, *_15$$21, *_16$$21, _18$$31, *_19$$32 = NULL, *_21$$34;

	ZEPHIR_MM_GROW();
	zephir_fetch_params(1, 0, 1, &arguments);

	if (!arguments) {
		arguments = ZEPHIR_GLOBAL(global_null);
	}


	ZEPHIR_INIT_VAR(routeFound);
	ZVAL_BOOL(routeFound, 0);
	ZEPHIR_INIT_VAR(parts);
	array_init(parts);
	ZEPHIR_INIT_VAR(params);
	array_init(params);
	ZEPHIR_INIT_VAR(matches);
	ZVAL_NULL(matches);
	if (0) {
		zephir_update_property_this(this_ptr, SL("_wasMatched"), ZEPHIR_GLOBAL(global_true) TSRMLS_CC);
	} else {
		zephir_update_property_this(this_ptr, SL("_wasMatched"), ZEPHIR_GLOBAL(global_false) TSRMLS_CC);
	}
	zephir_update_property_this(this_ptr, SL("_matchedRoute"), ZEPHIR_GLOBAL(global_null) TSRMLS_CC);
	if (Z_TYPE_P(arguments) != IS_ARRAY) {
		_0$$3 = Z_TYPE_P(arguments) != IS_STRING;
		if (_0$$3) {
			_0$$3 = Z_TYPE_P(arguments) != IS_NULL;
		}
		if (_0$$3) {
			ZEPHIR_THROW_EXCEPTION_DEBUG_STR(phalcon_cli_router_exception_ce, "Arguments must be an array or string", "phalcon/cli/router.zep", 204);
			return;
		}
		_1$$3 = zephir_fetch_nproperty_this(this_ptr, SL("_routes"), PH_NOISY_CC);
		zephir_is_iterable(_1$$3, &_3$$3, &_2$$3, 0, 1, "phalcon/cli/router.zep", 304);
		for (
		  ; zephir_hash_get_current_data_ex(_3$$3, (void**) &_4$$3, &_2$$3) == SUCCESS
		  ; zephir_hash_move_backwards_ex(_3$$3, &_2$$3)
		) {
			ZEPHIR_GET_HVALUE(route, _4$$3);
			ZEPHIR_CALL_METHOD(&pattern, route, "getcompiledpattern", NULL, 0);
			zephir_check_call_status();
			if (zephir_memnstr_str(pattern, SL("^"), "phalcon/cli/router.zep", 214)) {
				ZEPHIR_INIT_NVAR(routeFound);
				zephir_preg_match(routeFound, pattern, arguments, matches, 0, 0 , 0  TSRMLS_CC);
			} else {
				ZEPHIR_INIT_NVAR(routeFound);
				ZVAL_BOOL(routeFound, ZEPHIR_IS_EQUAL(pattern, arguments));
			}
			if (zephir_is_true(routeFound)) {
				ZEPHIR_CALL_METHOD(&beforeMatch, route, "getbeforematch", NULL, 0);
				zephir_check_call_status();
				if (Z_TYPE_P(beforeMatch) != IS_NULL) {
					if (!(zephir_is_callable(beforeMatch TSRMLS_CC))) {
						ZEPHIR_THROW_EXCEPTION_DEBUG_STR(phalcon_cli_router_exception_ce, "Before-Match callback is not callable in matched route", "phalcon/cli/router.zep", 232);
						return;
					}
					ZEPHIR_INIT_NVAR(_5$$9);
					zephir_create_array(_5$$9, 3, 0 TSRMLS_CC);
					zephir_array_fast_append(_5$$9, arguments);
					zephir_array_fast_append(_5$$9, route);
					zephir_array_fast_append(_5$$9, this_ptr);
					ZEPHIR_INIT_NVAR(routeFound);
					ZEPHIR_CALL_USER_FUNC_ARRAY(routeFound, beforeMatch, _5$$9);
					zephir_check_call_status();
				}
			}
			if (zephir_is_true(routeFound)) {
				ZEPHIR_CALL_METHOD(&paths, route, "getpaths", NULL, 0);
				zephir_check_call_status();
				ZEPHIR_CPY_WRT(parts, paths);
				if (Z_TYPE_P(matches) == IS_ARRAY) {
					ZEPHIR_CALL_METHOD(&converters, route, "getconverters", NULL, 0);
					zephir_check_call_status();
					zephir_is_iterable(paths, &_7$$12, &_6$$12, 0, 0, "phalcon/cli/router.zep", 293);
					for (
					  ; zephir_hash_get_current_data_ex(_7$$12, (void**) &_8$$12, &_6$$12) == SUCCESS
					  ; zephir_hash_move_forward_ex(_7$$12, &_6$$12)
					) {
						ZEPHIR_GET_HMKEY(part, _7$$12, _6$$12);
						ZEPHIR_GET_HVALUE(position, _8$$12);
						ZEPHIR_OBS_NVAR(matchPosition);
						if (zephir_array_isset_fetch(&matchPosition, matches, position, 0 TSRMLS_CC)) {
							if (Z_TYPE_P(converters) == IS_ARRAY) {
								ZEPHIR_OBS_NVAR(converter);
								if (zephir_array_isset_fetch(&converter, converters, part, 0 TSRMLS_CC)) {
									ZEPHIR_INIT_NVAR(_9$$16);
									ZEPHIR_INIT_NVAR(_10$$16);
									zephir_create_array(_10$$16, 1, 0 TSRMLS_CC);
									zephir_array_fast_append(_10$$16, matchPosition);
									ZEPHIR_CALL_USER_FUNC_ARRAY(_9$$16, converter, _10$$16);
									zephir_check_call_status();
									zephir_array_update_zval(&parts, part, &_9$$16, PH_COPY | PH_SEPARATE);
									continue;
								}
							}
							zephir_array_update_zval(&parts, part, &matchPosition, PH_COPY | PH_SEPARATE);
						} else {
							if (Z_TYPE_P(converters) == IS_ARRAY) {
								ZEPHIR_OBS_NVAR(converter);
								if (zephir_array_isset_fetch(&converter, converters, part, 0 TSRMLS_CC)) {
									ZEPHIR_INIT_NVAR(_11$$19);
									ZEPHIR_INIT_NVAR(_12$$19);
									zephir_create_array(_12$$19, 1, 0 TSRMLS_CC);
									zephir_array_fast_append(_12$$19, position);
									ZEPHIR_CALL_USER_FUNC_ARRAY(_11$$19, converter, _12$$19);
									zephir_check_call_status();
									zephir_array_update_zval(&parts, part, &_11$$19, PH_COPY | PH_SEPARATE);
								}
							}
						}
					}
					zephir_update_property_this(this_ptr, SL("_matches"), matches TSRMLS_CC);
				}
				zephir_update_property_this(this_ptr, SL("_matchedRoute"), route TSRMLS_CC);
				break;
			}
		}
		if (zephir_is_true(routeFound)) {
			if (1) {
				zephir_update_property_this(this_ptr, SL("_wasMatched"), ZEPHIR_GLOBAL(global_true) TSRMLS_CC);
			} else {
				zephir_update_property_this(this_ptr, SL("_wasMatched"), ZEPHIR_GLOBAL(global_false) TSRMLS_CC);
			}
		} else {
			if (0) {
				zephir_update_property_this(this_ptr, SL("_wasMatched"), ZEPHIR_GLOBAL(global_true) TSRMLS_CC);
			} else {
				zephir_update_property_this(this_ptr, SL("_wasMatched"), ZEPHIR_GLOBAL(global_false) TSRMLS_CC);
			}
			_13$$21 = zephir_fetch_nproperty_this(this_ptr, SL("_defaultModule"), PH_NOISY_CC);
			zephir_update_property_this(this_ptr, SL("_module"), _13$$21 TSRMLS_CC);
			_14$$21 = zephir_fetch_nproperty_this(this_ptr, SL("_defaultTask"), PH_NOISY_CC);
			zephir_update_property_this(this_ptr, SL("_task"), _14$$21 TSRMLS_CC);
			_15$$21 = zephir_fetch_nproperty_this(this_ptr, SL("_defaultAction"), PH_NOISY_CC);
			zephir_update_property_this(this_ptr, SL("_action"), _15$$21 TSRMLS_CC);
			_16$$21 = zephir_fetch_nproperty_this(this_ptr, SL("_defaultParams"), PH_NOISY_CC);
			zephir_update_property_this(this_ptr, SL("_params"), _16$$21 TSRMLS_CC);
			RETURN_THIS();
		}
	} else {
		ZEPHIR_CPY_WRT(parts, arguments);
	}
	ZEPHIR_INIT_VAR(moduleName);
	ZVAL_NULL(moduleName);
	ZEPHIR_INIT_VAR(taskName);
	ZVAL_NULL(taskName);
	ZEPHIR_INIT_VAR(actionName);
	ZVAL_NULL(actionName);
	ZEPHIR_OBS_NVAR(moduleName);
	if (zephir_array_isset_string_fetch(&moduleName, parts, SS("module"), 0 TSRMLS_CC)) {
		zephir_array_unset_string(&parts, SS("module"), PH_SEPARATE);
	} else {
		ZEPHIR_OBS_NVAR(moduleName);
		zephir_read_property_this(&moduleName, this_ptr, SL("_defaultModule"), PH_NOISY_CC);
	}
	ZEPHIR_OBS_NVAR(taskName);
	if (zephir_array_isset_string_fetch(&taskName, parts, SS("task"), 0 TSRMLS_CC)) {
		zephir_array_unset_string(&parts, SS("task"), PH_SEPARATE);
	} else {
		ZEPHIR_OBS_NVAR(taskName);
		zephir_read_property_this(&taskName, this_ptr, SL("_defaultTask"), PH_NOISY_CC);
	}
	ZEPHIR_OBS_NVAR(actionName);
	if (zephir_array_isset_string_fetch(&actionName, parts, SS("action"), 0 TSRMLS_CC)) {
		zephir_array_unset_string(&parts, SS("action"), PH_SEPARATE);
	} else {
		ZEPHIR_OBS_NVAR(actionName);
		zephir_read_property_this(&actionName, this_ptr, SL("_defaultAction"), PH_NOISY_CC);
	}
	if (zephir_is_true(routeFound)) {
		ZEPHIR_OBS_NVAR(params);
		if (zephir_array_isset_string_fetch(&params, parts, SS("params"), 0 TSRMLS_CC)) {
			if (Z_TYPE_P(params) != IS_ARRAY) {
				zephir_get_strval(_17$$31, params);
				ZEPHIR_SINIT_VAR(_18$$31);
				ZVAL_LONG(&_18$$31, 1);
				ZEPHIR_INIT_VAR(strParams);
				zephir_substr(strParams, _17$$31, 1 , 0, ZEPHIR_SUBSTR_NO_LENGTH);
				if (zephir_is_true(strParams)) {
<<<<<<< HEAD
					ZEPHIR_CALL_CE_STATIC(&_17, phalcon_cli_router_route_ce, "getdelimiter", &_18, 122);
=======
					ZEPHIR_CALL_CE_STATIC(&_19$$32, phalcon_cli_router_route_ce, "getdelimiter", &_20, 124);
>>>>>>> 2682ae08
					zephir_check_call_status();
					ZEPHIR_INIT_NVAR(params);
					zephir_fast_explode(params, _19$$32, strParams, LONG_MAX TSRMLS_CC);
				} else {
					ZEPHIR_INIT_NVAR(params);
					array_init(params);
				}
			}
			zephir_array_unset_string(&parts, SS("params"), PH_SEPARATE);
		}
		if (zephir_fast_count_int(params TSRMLS_CC)) {
			ZEPHIR_INIT_VAR(_21$$34);
			zephir_fast_array_merge(_21$$34, &(params), &(parts) TSRMLS_CC);
			ZEPHIR_CPY_WRT(params, _21$$34);
		} else {
			ZEPHIR_CPY_WRT(params, parts);
		}
	} else {
		ZEPHIR_CPY_WRT(params, parts);
	}
	zephir_update_property_this(this_ptr, SL("_module"), moduleName TSRMLS_CC);
	zephir_update_property_this(this_ptr, SL("_task"), taskName TSRMLS_CC);
	zephir_update_property_this(this_ptr, SL("_action"), actionName TSRMLS_CC);
	zephir_update_property_this(this_ptr, SL("_params"), params TSRMLS_CC);
	ZEPHIR_MM_RESTORE();

}

/**
 * Adds a route to the router
 *
 *<code>
 * $router->add('/about', 'About::main');
 *</code>
 *
 * @param string pattern
 * @param string/array paths
 * @return \Phalcon\Cli\Router\Route
 */
PHP_METHOD(Phalcon_Cli_Router, add) {

	int ZEPHIR_LAST_CALL_STATUS;
	zval *pattern_param = NULL, *paths = NULL, *route = NULL;
	zval *pattern = NULL;

	ZEPHIR_MM_GROW();
	zephir_fetch_params(1, 1, 1, &pattern_param, &paths);

	if (unlikely(Z_TYPE_P(pattern_param) != IS_STRING && Z_TYPE_P(pattern_param) != IS_NULL)) {
		zephir_throw_exception_string(spl_ce_InvalidArgumentException, SL("Parameter 'pattern' must be a string") TSRMLS_CC);
		RETURN_MM_NULL();
	}
	if (likely(Z_TYPE_P(pattern_param) == IS_STRING)) {
		zephir_get_strval(pattern, pattern_param);
	} else {
		ZEPHIR_INIT_VAR(pattern);
		ZVAL_EMPTY_STRING(pattern);
	}
	if (!paths) {
		paths = ZEPHIR_GLOBAL(global_null);
	}


	ZEPHIR_INIT_VAR(route);
	object_init_ex(route, phalcon_cli_router_route_ce);
	ZEPHIR_CALL_METHOD(NULL, route, "__construct", NULL, 124, pattern, paths);
	zephir_check_call_status();
	zephir_update_property_array_append(this_ptr, SL("_routes"), route TSRMLS_CC);
	RETURN_CCTOR(route);

}

/**
 * Returns proccesed module name
 */
PHP_METHOD(Phalcon_Cli_Router, getModuleName) {

	

	RETURN_MEMBER(this_ptr, "_module");

}

/**
 * Returns proccesed task name
 */
PHP_METHOD(Phalcon_Cli_Router, getTaskName) {

	

	RETURN_MEMBER(this_ptr, "_task");

}

/**
 * Returns proccesed action name
 */
PHP_METHOD(Phalcon_Cli_Router, getActionName) {

	

	RETURN_MEMBER(this_ptr, "_action");

}

/**
 * Returns proccesed extra params
 *
 * @return array
 */
PHP_METHOD(Phalcon_Cli_Router, getParams) {

	

	RETURN_MEMBER(this_ptr, "_params");

}

/**
 * Returns the route that matchs the handled URI
 */
PHP_METHOD(Phalcon_Cli_Router, getMatchedRoute) {

	

	RETURN_MEMBER(this_ptr, "_matchedRoute");

}

/**
 * Returns the sub expressions in the regular expression matched
 *
 * @return array
 */
PHP_METHOD(Phalcon_Cli_Router, getMatches) {

	

	RETURN_MEMBER(this_ptr, "_matches");

}

/**
 * Checks if the router macthes any of the defined routes
 */
PHP_METHOD(Phalcon_Cli_Router, wasMatched) {

	

	RETURN_MEMBER(this_ptr, "_wasMatched");

}

/**
 * Returns all the routes defined in the router
 */
PHP_METHOD(Phalcon_Cli_Router, getRoutes) {

	

	RETURN_MEMBER(this_ptr, "_routes");

}

/**
 * Returns a route object by its id
 *
 * @param int id
 * @return \Phalcon\Cli\Router\Route
 */
PHP_METHOD(Phalcon_Cli_Router, getRouteById) {

	HashTable *_2;
	HashPosition _1;
	int ZEPHIR_LAST_CALL_STATUS;
	zval *id, *route = NULL, *_0, **_3, *_4$$3 = NULL;

	ZEPHIR_MM_GROW();
	zephir_fetch_params(1, 1, 0, &id);



	_0 = zephir_fetch_nproperty_this(this_ptr, SL("_routes"), PH_NOISY_CC);
	zephir_is_iterable(_0, &_2, &_1, 0, 0, "phalcon/cli/router.zep", 486);
	for (
	  ; zephir_hash_get_current_data_ex(_2, (void**) &_3, &_1) == SUCCESS
	  ; zephir_hash_move_forward_ex(_2, &_1)
	) {
		ZEPHIR_GET_HVALUE(route, _3);
		ZEPHIR_CALL_METHOD(&_4$$3, route, "getrouteid", NULL, 0);
		zephir_check_call_status();
		if (ZEPHIR_IS_EQUAL(_4$$3, id)) {
			RETURN_CCTOR(route);
		}
	}
	RETURN_MM_BOOL(0);

}

/**
 * Returns a route object by its name
 */
PHP_METHOD(Phalcon_Cli_Router, getRouteByName) {

	HashTable *_2;
	HashPosition _1;
	int ZEPHIR_LAST_CALL_STATUS;
	zval *name_param = NULL, *route = NULL, *_0, **_3, *_4$$3 = NULL;
	zval *name = NULL;

	ZEPHIR_MM_GROW();
	zephir_fetch_params(1, 1, 0, &name_param);

	if (unlikely(Z_TYPE_P(name_param) != IS_STRING && Z_TYPE_P(name_param) != IS_NULL)) {
		zephir_throw_exception_string(spl_ce_InvalidArgumentException, SL("Parameter 'name' must be a string") TSRMLS_CC);
		RETURN_MM_NULL();
	}
	if (likely(Z_TYPE_P(name_param) == IS_STRING)) {
		zephir_get_strval(name, name_param);
	} else {
		ZEPHIR_INIT_VAR(name);
		ZVAL_EMPTY_STRING(name);
	}


	_0 = zephir_fetch_nproperty_this(this_ptr, SL("_routes"), PH_NOISY_CC);
	zephir_is_iterable(_0, &_2, &_1, 0, 0, "phalcon/cli/router.zep", 501);
	for (
	  ; zephir_hash_get_current_data_ex(_2, (void**) &_3, &_1) == SUCCESS
	  ; zephir_hash_move_forward_ex(_2, &_1)
	) {
		ZEPHIR_GET_HVALUE(route, _3);
		ZEPHIR_CALL_METHOD(&_4$$3, route, "getname", NULL, 0);
		zephir_check_call_status();
		if (ZEPHIR_IS_EQUAL(_4$$3, name)) {
			RETURN_CCTOR(route);
		}
	}
	RETURN_MM_BOOL(0);

}
<|MERGE_RESOLUTION|>--- conflicted
+++ resolved
@@ -101,30 +101,6 @@
 	ZEPHIR_INIT_VAR(routes);
 	array_init(routes);
 	if (defaultRoutes == 1) {
-<<<<<<< HEAD
-		ZEPHIR_INIT_VAR(_0);
-		object_init_ex(_0, phalcon_cli_router_route_ce);
-		ZEPHIR_INIT_VAR(_1);
-		zephir_create_array(_1, 1, 0 TSRMLS_CC);
-		add_assoc_long_ex(_1, SS("task"), 1);
-		ZEPHIR_INIT_VAR(_2);
-		ZVAL_STRING(_2, "#^(?::delimiter)?([a-zA-Z0-9\\_\\-]+)[:delimiter]{0,1}$#", ZEPHIR_TEMP_PARAM_COPY);
-		ZEPHIR_CALL_METHOD(NULL, _0, "__construct", &_3, 124, _2, _1);
-		zephir_check_temp_parameter(_2);
-		zephir_check_call_status();
-		zephir_array_append(&routes, _0, PH_SEPARATE, "phalcon/cli/router.zep", 90);
-		ZEPHIR_INIT_NVAR(_2);
-		object_init_ex(_2, phalcon_cli_router_route_ce);
-		ZEPHIR_INIT_VAR(_4);
-		zephir_create_array(_4, 3, 0 TSRMLS_CC);
-		add_assoc_long_ex(_4, SS("task"), 1);
-		add_assoc_long_ex(_4, SS("action"), 2);
-		add_assoc_long_ex(_4, SS("params"), 3);
-		ZEPHIR_INIT_VAR(_5);
-		ZVAL_STRING(_5, "#^(?::delimiter)?([a-zA-Z0-9\\_\\-]+):delimiter([a-zA-Z0-9\\.\\_]+)(:delimiter.*)*$#", ZEPHIR_TEMP_PARAM_COPY);
-		ZEPHIR_CALL_METHOD(NULL, _2, "__construct", &_3, 124, _5, _4);
-		zephir_check_temp_parameter(_5);
-=======
 		ZEPHIR_INIT_VAR(_0$$3);
 		object_init_ex(_0$$3, phalcon_cli_router_route_ce);
 		ZEPHIR_INIT_VAR(_1$$3);
@@ -132,7 +108,7 @@
 		add_assoc_long_ex(_1$$3, SS("task"), 1);
 		ZEPHIR_INIT_VAR(_2$$3);
 		ZVAL_STRING(_2$$3, "#^(?::delimiter)?([a-zA-Z0-9\\_\\-]+)[:delimiter]{0,1}$#", ZEPHIR_TEMP_PARAM_COPY);
-		ZEPHIR_CALL_METHOD(NULL, _0$$3, "__construct", &_3, 126, _2$$3, _1$$3);
+		ZEPHIR_CALL_METHOD(NULL, _0$$3, "__construct", &_3, 124, _2$$3, _1$$3);
 		zephir_check_temp_parameter(_2$$3);
 		zephir_check_call_status();
 		zephir_array_append(&routes, _0$$3, PH_SEPARATE, "phalcon/cli/router.zep", 90);
@@ -145,9 +121,8 @@
 		add_assoc_long_ex(_4$$3, SS("params"), 3);
 		ZEPHIR_INIT_VAR(_5$$3);
 		ZVAL_STRING(_5$$3, "#^(?::delimiter)?([a-zA-Z0-9\\_\\-]+):delimiter([a-zA-Z0-9\\.\\_]+)(:delimiter.*)*$#", ZEPHIR_TEMP_PARAM_COPY);
-		ZEPHIR_CALL_METHOD(NULL, _2$$3, "__construct", &_3, 126, _5$$3, _4$$3);
+		ZEPHIR_CALL_METHOD(NULL, _2$$3, "__construct", &_3, 124, _5$$3, _4$$3);
 		zephir_check_temp_parameter(_5$$3);
->>>>>>> 2682ae08
 		zephir_check_call_status();
 		zephir_array_append(&routes, _2$$3, PH_SEPARATE, "phalcon/cli/router.zep", 96);
 	}
@@ -476,11 +451,7 @@
 				ZEPHIR_INIT_VAR(strParams);
 				zephir_substr(strParams, _17$$31, 1 , 0, ZEPHIR_SUBSTR_NO_LENGTH);
 				if (zephir_is_true(strParams)) {
-<<<<<<< HEAD
-					ZEPHIR_CALL_CE_STATIC(&_17, phalcon_cli_router_route_ce, "getdelimiter", &_18, 122);
-=======
-					ZEPHIR_CALL_CE_STATIC(&_19$$32, phalcon_cli_router_route_ce, "getdelimiter", &_20, 124);
->>>>>>> 2682ae08
+					ZEPHIR_CALL_CE_STATIC(&_19$$32, phalcon_cli_router_route_ce, "getdelimiter", &_20, 122);
 					zephir_check_call_status();
 					ZEPHIR_INIT_NVAR(params);
 					zephir_fast_explode(params, _19$$32, strParams, LONG_MAX TSRMLS_CC);
