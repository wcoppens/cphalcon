--- conflicted
+++ resolved
@@ -354,11 +354,7 @@
 	} else {
 		ZEPHIR_CPY_WRT(encryptValue, value);
 	}
-<<<<<<< HEAD
-	ZEPHIR_CALL_FUNCTION(NULL, "setcookie", NULL, 215, name, encryptValue, expire, path, domain, secure, httpOnly);
-=======
-	ZEPHIR_CALL_FUNCTION(NULL, "setcookie", NULL, 218, name, encryptValue, expire, path, domain, secure, httpOnly);
->>>>>>> 08711796
+	ZEPHIR_CALL_FUNCTION(NULL, "setcookie", NULL, 216, name, encryptValue, expire, path, domain, secure, httpOnly);
 	zephir_check_call_status();
 	RETURN_THIS();
 
@@ -461,11 +457,7 @@
 	zephir_time(_2);
 	ZEPHIR_SINIT_VAR(_4);
 	ZVAL_LONG(&_4, (zephir_get_numberval(_2) - 691200));
-<<<<<<< HEAD
-	ZEPHIR_CALL_FUNCTION(NULL, "setcookie", NULL, 215, name, ZEPHIR_GLOBAL(global_null), &_4, path, domain, secure, httpOnly);
-=======
-	ZEPHIR_CALL_FUNCTION(NULL, "setcookie", NULL, 218, name, ZEPHIR_GLOBAL(global_null), &_4, path, domain, secure, httpOnly);
->>>>>>> 08711796
+	ZEPHIR_CALL_FUNCTION(NULL, "setcookie", NULL, 216, name, ZEPHIR_GLOBAL(global_null), &_4, path, domain, secure, httpOnly);
 	zephir_check_call_status();
 	ZEPHIR_MM_RESTORE();
 
