--- conflicted
+++ resolved
@@ -142,9 +142,6 @@
 	}
 
 
-<<<<<<< HEAD
-	ZEPHIR_RETURN_CALL_METHOD(this_ptr, "gethelper", NULL, 217, _REQUEST, name, filters, defaultValue, (notAllowEmpty ? ZEPHIR_GLOBAL(global_true) : ZEPHIR_GLOBAL(global_false)), (noRecursive ? ZEPHIR_GLOBAL(global_true) : ZEPHIR_GLOBAL(global_false)));
-=======
 	ZEPHIR_INIT_VAR(_0);
 	if (notAllowEmpty) {
 		ZVAL_BOOL(_0, 1);
@@ -157,8 +154,7 @@
 	} else {
 		ZVAL_BOOL(_1, 0);
 	}
-	ZEPHIR_RETURN_CALL_METHOD(this_ptr, "gethelper", NULL, 218, _REQUEST, name, filters, defaultValue, _0, _1);
->>>>>>> 58cb694b
+	ZEPHIR_RETURN_CALL_METHOD(this_ptr, "gethelper", NULL, 216, _REQUEST, name, filters, defaultValue, _0, _1);
 	zephir_check_call_status();
 	RETURN_MM();
 
@@ -220,9 +216,6 @@
 	}
 
 
-<<<<<<< HEAD
-	ZEPHIR_RETURN_CALL_METHOD(this_ptr, "gethelper", NULL, 217, _POST, name, filters, defaultValue, (notAllowEmpty ? ZEPHIR_GLOBAL(global_true) : ZEPHIR_GLOBAL(global_false)), (noRecursive ? ZEPHIR_GLOBAL(global_true) : ZEPHIR_GLOBAL(global_false)));
-=======
 	ZEPHIR_INIT_VAR(_0);
 	if (notAllowEmpty) {
 		ZVAL_BOOL(_0, 1);
@@ -235,8 +228,7 @@
 	} else {
 		ZVAL_BOOL(_1, 0);
 	}
-	ZEPHIR_RETURN_CALL_METHOD(this_ptr, "gethelper", NULL, 218, _POST, name, filters, defaultValue, _0, _1);
->>>>>>> 58cb694b
+	ZEPHIR_RETURN_CALL_METHOD(this_ptr, "gethelper", NULL, 216, _POST, name, filters, defaultValue, _0, _1);
 	zephir_check_call_status();
 	RETURN_MM();
 
@@ -303,17 +295,8 @@
 		array_init(put);
 		ZEPHIR_CALL_METHOD(&_0, this_ptr, "getrawbody", NULL, 0);
 		zephir_check_call_status();
-<<<<<<< HEAD
-		Z_SET_ISREF_P(put);
-		ZEPHIR_CALL_FUNCTION(NULL, "parse_str", NULL, 218, _0, put);
-		Z_UNSET_ISREF_P(put);
-		zephir_check_call_status();
-		zephir_update_property_this(this_ptr, SL("_putCache"), put TSRMLS_CC);
-	}
-	ZEPHIR_RETURN_CALL_METHOD(this_ptr, "gethelper", NULL, 217, put, name, filters, defaultValue, (notAllowEmpty ? ZEPHIR_GLOBAL(global_true) : ZEPHIR_GLOBAL(global_false)), (noRecursive ? ZEPHIR_GLOBAL(global_true) : ZEPHIR_GLOBAL(global_false)));
-=======
 		ZEPHIR_MAKE_REF(put);
-		ZEPHIR_CALL_FUNCTION(NULL, "parse_str", NULL, 219, _0, put);
+		ZEPHIR_CALL_FUNCTION(NULL, "parse_str", NULL, 217, _0, put);
 		ZEPHIR_UNREF(put);
 		zephir_check_call_status();
 		zephir_update_property_this(this_ptr, SL("_putCache"), put TSRMLS_CC);
@@ -330,8 +313,7 @@
 	} else {
 		ZVAL_BOOL(_2, 0);
 	}
-	ZEPHIR_RETURN_CALL_METHOD(this_ptr, "gethelper", NULL, 218, put, name, filters, defaultValue, _1, _2);
->>>>>>> 58cb694b
+	ZEPHIR_RETURN_CALL_METHOD(this_ptr, "gethelper", NULL, 216, put, name, filters, defaultValue, _1, _2);
 	zephir_check_call_status();
 	RETURN_MM();
 
@@ -396,9 +378,6 @@
 	}
 
 
-<<<<<<< HEAD
-	ZEPHIR_RETURN_CALL_METHOD(this_ptr, "gethelper", NULL, 217, _GET, name, filters, defaultValue, (notAllowEmpty ? ZEPHIR_GLOBAL(global_true) : ZEPHIR_GLOBAL(global_false)), (noRecursive ? ZEPHIR_GLOBAL(global_true) : ZEPHIR_GLOBAL(global_false)));
-=======
 	ZEPHIR_INIT_VAR(_0);
 	if (notAllowEmpty) {
 		ZVAL_BOOL(_0, 1);
@@ -411,8 +390,7 @@
 	} else {
 		ZVAL_BOOL(_1, 0);
 	}
-	ZEPHIR_RETURN_CALL_METHOD(this_ptr, "gethelper", NULL, 218, _GET, name, filters, defaultValue, _0, _1);
->>>>>>> 58cb694b
+	ZEPHIR_RETURN_CALL_METHOD(this_ptr, "gethelper", NULL, 216, _GET, name, filters, defaultValue, _0, _1);
 	zephir_check_call_status();
 	RETURN_MM();
 
@@ -895,11 +873,7 @@
 	}
 	ZEPHIR_SINIT_VAR(_0);
 	ZVAL_STRING(&_0, "localhost", 0);
-<<<<<<< HEAD
-	ZEPHIR_RETURN_CALL_FUNCTION("gethostbyname", NULL, 219, &_0);
-=======
-	ZEPHIR_RETURN_CALL_FUNCTION("gethostbyname", NULL, 220, &_0);
->>>>>>> 58cb694b
+	ZEPHIR_RETURN_CALL_FUNCTION("gethostbyname", NULL, 218, &_0);
 	zephir_check_call_status();
 	RETURN_MM();
 
@@ -1115,11 +1089,7 @@
 	}
 
 
-<<<<<<< HEAD
-	ZEPHIR_CALL_METHOD(&httpMethod, this_ptr, "getmethod", NULL, 220);
-=======
-	ZEPHIR_CALL_METHOD(&httpMethod, this_ptr, "getmethod", NULL, 221);
->>>>>>> 58cb694b
+	ZEPHIR_CALL_METHOD(&httpMethod, this_ptr, "getmethod", NULL, 219);
 	zephir_check_call_status();
 	if (Z_TYPE_P(methods) == IS_STRING) {
 		_0 = strict;
@@ -1194,11 +1164,7 @@
 
 	ZEPHIR_MM_GROW();
 
-<<<<<<< HEAD
-	ZEPHIR_CALL_METHOD(&_0, this_ptr, "getmethod", NULL, 220);
-=======
-	ZEPHIR_CALL_METHOD(&_0, this_ptr, "getmethod", NULL, 221);
->>>>>>> 58cb694b
+	ZEPHIR_CALL_METHOD(&_0, this_ptr, "getmethod", NULL, 219);
 	zephir_check_call_status();
 	RETURN_MM_BOOL(ZEPHIR_IS_STRING_IDENTICAL(_0, "POST"));
 
@@ -1214,11 +1180,7 @@
 
 	ZEPHIR_MM_GROW();
 
-<<<<<<< HEAD
-	ZEPHIR_CALL_METHOD(&_0, this_ptr, "getmethod", NULL, 220);
-=======
-	ZEPHIR_CALL_METHOD(&_0, this_ptr, "getmethod", NULL, 221);
->>>>>>> 58cb694b
+	ZEPHIR_CALL_METHOD(&_0, this_ptr, "getmethod", NULL, 219);
 	zephir_check_call_status();
 	RETURN_MM_BOOL(ZEPHIR_IS_STRING_IDENTICAL(_0, "GET"));
 
@@ -1234,11 +1196,7 @@
 
 	ZEPHIR_MM_GROW();
 
-<<<<<<< HEAD
-	ZEPHIR_CALL_METHOD(&_0, this_ptr, "getmethod", NULL, 220);
-=======
-	ZEPHIR_CALL_METHOD(&_0, this_ptr, "getmethod", NULL, 221);
->>>>>>> 58cb694b
+	ZEPHIR_CALL_METHOD(&_0, this_ptr, "getmethod", NULL, 219);
 	zephir_check_call_status();
 	RETURN_MM_BOOL(ZEPHIR_IS_STRING_IDENTICAL(_0, "PUT"));
 
@@ -1254,11 +1212,7 @@
 
 	ZEPHIR_MM_GROW();
 
-<<<<<<< HEAD
-	ZEPHIR_CALL_METHOD(&_0, this_ptr, "getmethod", NULL, 220);
-=======
-	ZEPHIR_CALL_METHOD(&_0, this_ptr, "getmethod", NULL, 221);
->>>>>>> 58cb694b
+	ZEPHIR_CALL_METHOD(&_0, this_ptr, "getmethod", NULL, 219);
 	zephir_check_call_status();
 	RETURN_MM_BOOL(ZEPHIR_IS_STRING_IDENTICAL(_0, "PATCH"));
 
@@ -1274,11 +1228,7 @@
 
 	ZEPHIR_MM_GROW();
 
-<<<<<<< HEAD
-	ZEPHIR_CALL_METHOD(&_0, this_ptr, "getmethod", NULL, 220);
-=======
-	ZEPHIR_CALL_METHOD(&_0, this_ptr, "getmethod", NULL, 221);
->>>>>>> 58cb694b
+	ZEPHIR_CALL_METHOD(&_0, this_ptr, "getmethod", NULL, 219);
 	zephir_check_call_status();
 	RETURN_MM_BOOL(ZEPHIR_IS_STRING_IDENTICAL(_0, "HEAD"));
 
@@ -1294,11 +1244,7 @@
 
 	ZEPHIR_MM_GROW();
 
-<<<<<<< HEAD
-	ZEPHIR_CALL_METHOD(&_0, this_ptr, "getmethod", NULL, 220);
-=======
-	ZEPHIR_CALL_METHOD(&_0, this_ptr, "getmethod", NULL, 221);
->>>>>>> 58cb694b
+	ZEPHIR_CALL_METHOD(&_0, this_ptr, "getmethod", NULL, 219);
 	zephir_check_call_status();
 	RETURN_MM_BOOL(ZEPHIR_IS_STRING_IDENTICAL(_0, "DELETE"));
 
@@ -1314,11 +1260,7 @@
 
 	ZEPHIR_MM_GROW();
 
-<<<<<<< HEAD
-	ZEPHIR_CALL_METHOD(&_0, this_ptr, "getmethod", NULL, 220);
-=======
-	ZEPHIR_CALL_METHOD(&_0, this_ptr, "getmethod", NULL, 221);
->>>>>>> 58cb694b
+	ZEPHIR_CALL_METHOD(&_0, this_ptr, "getmethod", NULL, 219);
 	zephir_check_call_status();
 	RETURN_MM_BOOL(ZEPHIR_IS_STRING_IDENTICAL(_0, "OPTIONS"));
 
@@ -1369,17 +1311,13 @@
 				}
 			}
 			if (Z_TYPE_P(error) == IS_ARRAY) {
-<<<<<<< HEAD
-				ZEPHIR_CALL_METHOD(&_4, this_ptr, "hasfilehelper", &_5, 221, error, (onlySuccessful ? ZEPHIR_GLOBAL(global_true) : ZEPHIR_GLOBAL(global_false)));
-=======
 				ZEPHIR_INIT_NVAR(_5);
 				if (onlySuccessful) {
 					ZVAL_BOOL(_5, 1);
 				} else {
 					ZVAL_BOOL(_5, 0);
 				}
-				ZEPHIR_CALL_METHOD(&_4, this_ptr, "hasfilehelper", &_6, 222, error, _5);
->>>>>>> 58cb694b
+				ZEPHIR_CALL_METHOD(&_4, this_ptr, "hasfilehelper", &_6, 220, error, _5);
 				zephir_check_call_status();
 				numberFiles += zephir_get_numberval(_4);
 			}
@@ -1426,17 +1364,13 @@
 			}
 		}
 		if (Z_TYPE_P(value) == IS_ARRAY) {
-<<<<<<< HEAD
-			ZEPHIR_CALL_METHOD(&_4, this_ptr, "hasfilehelper", &_5, 221, value, (onlySuccessful ? ZEPHIR_GLOBAL(global_true) : ZEPHIR_GLOBAL(global_false)));
-=======
 			ZEPHIR_INIT_NVAR(_5);
 			if (onlySuccessful) {
 				ZVAL_BOOL(_5, 1);
 			} else {
 				ZVAL_BOOL(_5, 0);
 			}
-			ZEPHIR_CALL_METHOD(&_4, this_ptr, "hasfilehelper", &_6, 222, value, _5);
->>>>>>> 58cb694b
+			ZEPHIR_CALL_METHOD(&_4, this_ptr, "hasfilehelper", &_6, 220, value, _5);
 			zephir_check_call_status();
 			numberFiles += zephir_get_numberval(_4);
 		}
@@ -1490,11 +1424,7 @@
 				zephir_array_fetch_string(&_6, input, SL("tmp_name"), PH_NOISY | PH_READONLY, "phalcon/http/request.zep", 699 TSRMLS_CC);
 				zephir_array_fetch_string(&_7, input, SL("size"), PH_NOISY | PH_READONLY, "phalcon/http/request.zep", 699 TSRMLS_CC);
 				zephir_array_fetch_string(&_8, input, SL("error"), PH_NOISY | PH_READONLY, "phalcon/http/request.zep", 699 TSRMLS_CC);
-<<<<<<< HEAD
-				ZEPHIR_CALL_METHOD(&smoothInput, this_ptr, "smoothfiles", &_9, 222, _4, _5, _6, _7, _8, prefix);
-=======
-				ZEPHIR_CALL_METHOD(&smoothInput, this_ptr, "smoothfiles", &_9, 223, _4, _5, _6, _7, _8, prefix);
->>>>>>> 58cb694b
+				ZEPHIR_CALL_METHOD(&smoothInput, this_ptr, "smoothfiles", &_9, 221, _4, _5, _6, _7, _8, prefix);
 				zephir_check_call_status();
 				zephir_is_iterable(smoothInput, &_11, &_10, 0, 0, "phalcon/http/request.zep", 714);
 				for (
@@ -1528,11 +1458,7 @@
 						ZEPHIR_INIT_NVAR(_16);
 						object_init_ex(_16, phalcon_http_request_file_ce);
 						zephir_array_fetch_string(&_17, file, SL("key"), PH_NOISY | PH_READONLY, "phalcon/http/request.zep", 711 TSRMLS_CC);
-<<<<<<< HEAD
-						ZEPHIR_CALL_METHOD(NULL, _16, "__construct", &_18, 223, dataFile, _17);
-=======
-						ZEPHIR_CALL_METHOD(NULL, _16, "__construct", &_18, 224, dataFile, _17);
->>>>>>> 58cb694b
+						ZEPHIR_CALL_METHOD(NULL, _16, "__construct", &_18, 222, dataFile, _17);
 						zephir_check_call_status();
 						zephir_array_append(&files, _16, PH_SEPARATE, "phalcon/http/request.zep", 711);
 					}
@@ -1546,11 +1472,7 @@
 				if (_13) {
 					ZEPHIR_INIT_NVAR(_16);
 					object_init_ex(_16, phalcon_http_request_file_ce);
-<<<<<<< HEAD
-					ZEPHIR_CALL_METHOD(NULL, _16, "__construct", &_18, 223, input, prefix);
-=======
-					ZEPHIR_CALL_METHOD(NULL, _16, "__construct", &_18, 224, input, prefix);
->>>>>>> 58cb694b
+					ZEPHIR_CALL_METHOD(NULL, _16, "__construct", &_18, 222, input, prefix);
 					zephir_check_call_status();
 					zephir_array_append(&files, _16, PH_SEPARATE, "phalcon/http/request.zep", 716);
 				}
@@ -1621,11 +1543,7 @@
 			zephir_array_fetch(&_7, tmp_names, idx, PH_NOISY | PH_READONLY, "phalcon/http/request.zep", 750 TSRMLS_CC);
 			zephir_array_fetch(&_8, sizes, idx, PH_NOISY | PH_READONLY, "phalcon/http/request.zep", 750 TSRMLS_CC);
 			zephir_array_fetch(&_9, errors, idx, PH_NOISY | PH_READONLY, "phalcon/http/request.zep", 750 TSRMLS_CC);
-<<<<<<< HEAD
-			ZEPHIR_CALL_METHOD(&parentFiles, this_ptr, "smoothfiles", &_10, 222, _5, _6, _7, _8, _9, p);
-=======
-			ZEPHIR_CALL_METHOD(&parentFiles, this_ptr, "smoothfiles", &_10, 223, _5, _6, _7, _8, _9, p);
->>>>>>> 58cb694b
+			ZEPHIR_CALL_METHOD(&parentFiles, this_ptr, "smoothfiles", &_10, 221, _5, _6, _7, _8, _9, p);
 			zephir_check_call_status();
 			zephir_is_iterable(parentFiles, &_12, &_11, 0, 0, "phalcon/http/request.zep", 755);
 			for (
@@ -1682,11 +1600,7 @@
 			ZVAL_STRING(&_8, " ", 0);
 			zephir_fast_str_replace(&_4, &_7, &_8, _6 TSRMLS_CC);
 			zephir_fast_strtolower(_3, _4);
-<<<<<<< HEAD
-			ZEPHIR_CALL_FUNCTION(&name, "ucwords", &_9, 224, _3);
-=======
-			ZEPHIR_CALL_FUNCTION(&name, "ucwords", &_9, 225, _3);
->>>>>>> 58cb694b
+			ZEPHIR_CALL_FUNCTION(&name, "ucwords", &_9, 223, _3);
 			zephir_check_call_status();
 			ZEPHIR_INIT_NVAR(_10);
 			ZEPHIR_SINIT_NVAR(_11);
@@ -1705,11 +1619,7 @@
 			ZVAL_STRING(&_7, " ", 0);
 			zephir_fast_str_replace(&_4, &_5, &_7, name TSRMLS_CC);
 			zephir_fast_strtolower(_3, _4);
-<<<<<<< HEAD
-			ZEPHIR_CALL_FUNCTION(&name, "ucwords", &_9, 224, _3);
-=======
-			ZEPHIR_CALL_FUNCTION(&name, "ucwords", &_9, 225, _3);
->>>>>>> 58cb694b
+			ZEPHIR_CALL_FUNCTION(&name, "ucwords", &_9, 223, _3);
 			zephir_check_call_status();
 			ZEPHIR_INIT_NVAR(_6);
 			ZEPHIR_SINIT_NVAR(_8);
@@ -1788,11 +1698,7 @@
 	ZVAL_LONG(&_2, -1);
 	ZEPHIR_SINIT_VAR(_3);
 	ZVAL_LONG(&_3, 1);
-<<<<<<< HEAD
-	ZEPHIR_CALL_FUNCTION(&_4, "preg_split", &_5, 225, &_1, _0, &_2, &_3);
-=======
-	ZEPHIR_CALL_FUNCTION(&_4, "preg_split", &_5, 226, &_1, _0, &_2, &_3);
->>>>>>> 58cb694b
+	ZEPHIR_CALL_FUNCTION(&_4, "preg_split", &_5, 224, &_1, _0, &_2, &_3);
 	zephir_check_call_status();
 	zephir_is_iterable(_4, &_7, &_6, 0, 0, "phalcon/http/request.zep", 827);
 	for (
@@ -1810,11 +1716,7 @@
 		ZVAL_LONG(&_2, -1);
 		ZEPHIR_SINIT_NVAR(_3);
 		ZVAL_LONG(&_3, 1);
-<<<<<<< HEAD
-		ZEPHIR_CALL_FUNCTION(&_10, "preg_split", &_5, 225, &_1, _9, &_2, &_3);
-=======
-		ZEPHIR_CALL_FUNCTION(&_10, "preg_split", &_5, 226, &_1, _9, &_2, &_3);
->>>>>>> 58cb694b
+		ZEPHIR_CALL_FUNCTION(&_10, "preg_split", &_5, 224, &_1, _9, &_2, &_3);
 		zephir_check_call_status();
 		zephir_is_iterable(_10, &_12, &_11, 0, 0, "phalcon/http/request.zep", 824);
 		for (
@@ -1953,11 +1855,7 @@
 	ZVAL_STRING(_0, "HTTP_ACCEPT", ZEPHIR_TEMP_PARAM_COPY);
 	ZEPHIR_INIT_VAR(_1);
 	ZVAL_STRING(_1, "accept", ZEPHIR_TEMP_PARAM_COPY);
-<<<<<<< HEAD
-	ZEPHIR_RETURN_CALL_METHOD(this_ptr, "_getqualityheader", NULL, 226, _0, _1);
-=======
-	ZEPHIR_RETURN_CALL_METHOD(this_ptr, "_getqualityheader", NULL, 227, _0, _1);
->>>>>>> 58cb694b
+	ZEPHIR_RETURN_CALL_METHOD(this_ptr, "_getqualityheader", NULL, 225, _0, _1);
 	zephir_check_temp_parameter(_0);
 	zephir_check_temp_parameter(_1);
 	zephir_check_call_status();
@@ -1979,11 +1877,7 @@
 	zephir_check_call_status();
 	ZEPHIR_INIT_VAR(_1);
 	ZVAL_STRING(_1, "accept", ZEPHIR_TEMP_PARAM_COPY);
-<<<<<<< HEAD
-	ZEPHIR_RETURN_CALL_METHOD(this_ptr, "_getbestquality", NULL, 227, _0, _1);
-=======
-	ZEPHIR_RETURN_CALL_METHOD(this_ptr, "_getbestquality", NULL, 228, _0, _1);
->>>>>>> 58cb694b
+	ZEPHIR_RETURN_CALL_METHOD(this_ptr, "_getbestquality", NULL, 226, _0, _1);
 	zephir_check_temp_parameter(_1);
 	zephir_check_call_status();
 	RETURN_MM();
@@ -2004,11 +1898,7 @@
 	ZVAL_STRING(_0, "HTTP_ACCEPT_CHARSET", ZEPHIR_TEMP_PARAM_COPY);
 	ZEPHIR_INIT_VAR(_1);
 	ZVAL_STRING(_1, "charset", ZEPHIR_TEMP_PARAM_COPY);
-<<<<<<< HEAD
-	ZEPHIR_RETURN_CALL_METHOD(this_ptr, "_getqualityheader", NULL, 226, _0, _1);
-=======
-	ZEPHIR_RETURN_CALL_METHOD(this_ptr, "_getqualityheader", NULL, 227, _0, _1);
->>>>>>> 58cb694b
+	ZEPHIR_RETURN_CALL_METHOD(this_ptr, "_getqualityheader", NULL, 225, _0, _1);
 	zephir_check_temp_parameter(_0);
 	zephir_check_temp_parameter(_1);
 	zephir_check_call_status();
@@ -2030,11 +1920,7 @@
 	zephir_check_call_status();
 	ZEPHIR_INIT_VAR(_1);
 	ZVAL_STRING(_1, "charset", ZEPHIR_TEMP_PARAM_COPY);
-<<<<<<< HEAD
-	ZEPHIR_RETURN_CALL_METHOD(this_ptr, "_getbestquality", NULL, 227, _0, _1);
-=======
-	ZEPHIR_RETURN_CALL_METHOD(this_ptr, "_getbestquality", NULL, 228, _0, _1);
->>>>>>> 58cb694b
+	ZEPHIR_RETURN_CALL_METHOD(this_ptr, "_getbestquality", NULL, 226, _0, _1);
 	zephir_check_temp_parameter(_1);
 	zephir_check_call_status();
 	RETURN_MM();
@@ -2055,11 +1941,7 @@
 	ZVAL_STRING(_0, "HTTP_ACCEPT_LANGUAGE", ZEPHIR_TEMP_PARAM_COPY);
 	ZEPHIR_INIT_VAR(_1);
 	ZVAL_STRING(_1, "language", ZEPHIR_TEMP_PARAM_COPY);
-<<<<<<< HEAD
-	ZEPHIR_RETURN_CALL_METHOD(this_ptr, "_getqualityheader", NULL, 226, _0, _1);
-=======
-	ZEPHIR_RETURN_CALL_METHOD(this_ptr, "_getqualityheader", NULL, 227, _0, _1);
->>>>>>> 58cb694b
+	ZEPHIR_RETURN_CALL_METHOD(this_ptr, "_getqualityheader", NULL, 225, _0, _1);
 	zephir_check_temp_parameter(_0);
 	zephir_check_temp_parameter(_1);
 	zephir_check_call_status();
@@ -2081,11 +1963,7 @@
 	zephir_check_call_status();
 	ZEPHIR_INIT_VAR(_1);
 	ZVAL_STRING(_1, "language", ZEPHIR_TEMP_PARAM_COPY);
-<<<<<<< HEAD
-	ZEPHIR_RETURN_CALL_METHOD(this_ptr, "_getbestquality", NULL, 227, _0, _1);
-=======
-	ZEPHIR_RETURN_CALL_METHOD(this_ptr, "_getbestquality", NULL, 228, _0, _1);
->>>>>>> 58cb694b
+	ZEPHIR_RETURN_CALL_METHOD(this_ptr, "_getbestquality", NULL, 226, _0, _1);
 	zephir_check_temp_parameter(_1);
 	zephir_check_call_status();
 	RETURN_MM();
