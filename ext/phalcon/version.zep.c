
#ifdef HAVE_CONFIG_H
#include "../ext_config.h"
#endif

#include <php.h>
#include "../php_ext.h"
#include "../ext.h"

#include <Zend/zend_operators.h>
#include <Zend/zend_exceptions.h>
#include <Zend/zend_interfaces.h>

#include "kernel/main.h"
#include "kernel/array.h"
#include "kernel/memory.h"
#include "kernel/operators.h"
#include "kernel/fcall.h"
#include "kernel/concat.h"
#include "kernel/string.h"


/**
 * Phalcon\Version
 *
 * This class allows to get the installed version of the framework
 */
ZEPHIR_INIT_CLASS(Phalcon_Version) {

	ZEPHIR_REGISTER_CLASS(Phalcon, Version, phalcon, version, phalcon_version_method_entry, 0);

	/**
	 * The constant referencing the major version. Returns 0
	 * <code>
	 * echo Phalcon\Version::getPart(Phalcon\Version::VERSION_MAJOR);
	 * </code>
	 */
	zend_declare_class_constant_long(phalcon_version_ce, SL("VERSION_MAJOR"), 0 TSRMLS_CC);

	/**
	 * The constant referencing the major version. Returns 1
	 * <code>
	 * echo Phalcon\Version::getPart(Phalcon\Version::VERSION_MEDIUM);
	 * </code>
	 */
	zend_declare_class_constant_long(phalcon_version_ce, SL("VERSION_MEDIUM"), 1 TSRMLS_CC);

	/**
	 * The constant referencing the major version. Returns 2
	 * <code>
	 * echo Phalcon\Version::getPart(Phalcon\Version::VERSION_MINOR);
	 * </code>
	 */
	zend_declare_class_constant_long(phalcon_version_ce, SL("VERSION_MINOR"), 2 TSRMLS_CC);

	/**
	 * The constant referencing the major version. Returns 3
	 * <code>
	 * echo Phalcon\Version::getPart(Phalcon\Version::VERSION_SPECIAL);
	 * </code>
	 */
	zend_declare_class_constant_long(phalcon_version_ce, SL("VERSION_SPECIAL"), 3 TSRMLS_CC);

	/**
	 * The constant referencing the major version. Returns 4
	 * <code>
	 * echo Phalcon\Version::getPart(Phalcon\Version::VERSION_SPECIAL_NUMBER);
	 * </code>
	 */
	zend_declare_class_constant_long(phalcon_version_ce, SL("VERSION_SPECIAL_NUMBER"), 4 TSRMLS_CC);

	return SUCCESS;

}

/**
 * Area where the version number is set. The format is as follows:
 * ABBCCDE
 *
 * A - Major version
 * B - Med version (two digits)
 * C - Min version (two digits)
 * D - Special release: 1 = Alpha, 2 = Beta, 3 = RC, 4 = Stable
 * E - Special release version i.e. RC1, Beta2 etc.
 */
PHP_METHOD(Phalcon_Version, _getVersion) {

	zval *_0 = NULL;

	ZEPHIR_MM_GROW();

	zephir_create_array(return_value, 5, 0 TSRMLS_CC);
	ZEPHIR_INIT_VAR(_0);
	ZVAL_LONG(_0, 2);
	zephir_array_fast_append(return_value, _0);
	ZEPHIR_INIT_NVAR(_0);
	ZVAL_LONG(_0, 1);
	zephir_array_fast_append(return_value, _0);
	ZEPHIR_INIT_NVAR(_0);
	ZVAL_LONG(_0, 0);
	zephir_array_fast_append(return_value, _0);
	ZEPHIR_INIT_NVAR(_0);
	ZVAL_LONG(_0, 2);
	zephir_array_fast_append(return_value, _0);
	ZEPHIR_INIT_NVAR(_0);
	ZVAL_LONG(_0, 2);
	zephir_array_fast_append(return_value, _0);
	RETURN_MM();

}

/**
 * Translates a number to a special release
 *
 * If Special release = 1 this function will return ALPHA
 */
PHP_METHOD(Phalcon_Version, _getSpecial) {

	zval *special_param = NULL, *suffix = NULL;
	int special;

	ZEPHIR_MM_GROW();
	zephir_fetch_params(1, 1, 0, &special_param);

	special = zephir_get_intval(special_param);
	ZEPHIR_INIT_VAR(suffix);
	ZVAL_STRING(suffix, "", 1);


	do {
		if (special == 1) {
			ZEPHIR_INIT_NVAR(suffix);
			ZVAL_STRING(suffix, "ALPHA", 1);
			break;
		}
		if (special == 2) {
			ZEPHIR_INIT_NVAR(suffix);
			ZVAL_STRING(suffix, "BETA", 1);
			break;
		}
		if (special == 3) {
			ZEPHIR_INIT_NVAR(suffix);
			ZVAL_STRING(suffix, "RC", 1);
			break;
		}
	} while(0);

	RETURN_CCTOR(suffix);

}

/**
 * Returns the active version (string)
 *
 * <code>
 * echo Phalcon\Version::get();
 * </code>
 */
PHP_METHOD(Phalcon_Version, get) {

	zephir_fcall_cache_entry *_0 = NULL;
	int ZEPHIR_LAST_CALL_STATUS;
	zval *version = NULL, *major, *medium, *minor, *special, *specialNumber, *result, *suffix = NULL, *_1;

	ZEPHIR_MM_GROW();

	ZEPHIR_CALL_STATIC(&version, "_getversion", NULL, 0);
	zephir_check_call_status();
	ZEPHIR_OBS_VAR(major);
	zephir_array_fetch_long(&major, version, 0, PH_NOISY, "phalcon/version.zep", 124 TSRMLS_CC);
	ZEPHIR_OBS_VAR(medium);
	zephir_array_fetch_long(&medium, version, 1, PH_NOISY, "phalcon/version.zep", 125 TSRMLS_CC);
	ZEPHIR_OBS_VAR(minor);
	zephir_array_fetch_long(&minor, version, 2, PH_NOISY, "phalcon/version.zep", 126 TSRMLS_CC);
	ZEPHIR_OBS_VAR(special);
	zephir_array_fetch_long(&special, version, 3, PH_NOISY, "phalcon/version.zep", 127 TSRMLS_CC);
	ZEPHIR_OBS_VAR(specialNumber);
	zephir_array_fetch_long(&specialNumber, version, 4, PH_NOISY, "phalcon/version.zep", 128 TSRMLS_CC);
	ZEPHIR_INIT_VAR(result);
	ZEPHIR_CONCAT_VSVSVS(result, major, ".", medium, ".", minor, " ");
<<<<<<< HEAD
	ZEPHIR_CALL_STATIC(&suffix, "_getspecial", &_0, 446, special);
=======
	ZEPHIR_CALL_STATIC(&suffix, "_getspecial", &_0, 444, special);
>>>>>>> 58cb694b
	zephir_check_call_status();
	if (!ZEPHIR_IS_STRING(suffix, "")) {
		ZEPHIR_INIT_VAR(_1);
		ZEPHIR_CONCAT_VSV(_1, suffix, " ", specialNumber);
		zephir_concat_self(&result, _1 TSRMLS_CC);
	}
	zephir_fast_trim(return_value, result, NULL , ZEPHIR_TRIM_BOTH TSRMLS_CC);
	RETURN_MM();

}

/**
 * Returns the numeric active version
 *
 * <code>
 * echo Phalcon\Version::getId();
 * </code>
 */
PHP_METHOD(Phalcon_Version, getId) {

	zephir_fcall_cache_entry *_2 = NULL;
	int ZEPHIR_LAST_CALL_STATUS;
	zval *version = NULL, *major, *medium, *minor, *special, *specialNumber, _0 = zval_used_for_init, *_1 = NULL, *_3 = NULL;

	ZEPHIR_MM_GROW();

	ZEPHIR_CALL_STATIC(&version, "_getversion", NULL, 0);
	zephir_check_call_status();
	ZEPHIR_OBS_VAR(major);
	zephir_array_fetch_long(&major, version, 0, PH_NOISY, "phalcon/version.zep", 154 TSRMLS_CC);
	ZEPHIR_OBS_VAR(medium);
	zephir_array_fetch_long(&medium, version, 1, PH_NOISY, "phalcon/version.zep", 155 TSRMLS_CC);
	ZEPHIR_OBS_VAR(minor);
	zephir_array_fetch_long(&minor, version, 2, PH_NOISY, "phalcon/version.zep", 156 TSRMLS_CC);
	ZEPHIR_OBS_VAR(special);
	zephir_array_fetch_long(&special, version, 3, PH_NOISY, "phalcon/version.zep", 157 TSRMLS_CC);
	ZEPHIR_OBS_VAR(specialNumber);
	zephir_array_fetch_long(&specialNumber, version, 4, PH_NOISY, "phalcon/version.zep", 158 TSRMLS_CC);
	ZEPHIR_SINIT_VAR(_0);
	ZVAL_STRING(&_0, "%02s", 0);
<<<<<<< HEAD
	ZEPHIR_CALL_FUNCTION(&_1, "sprintf", &_2, 187, &_0, medium);
	zephir_check_call_status();
	ZEPHIR_SINIT_NVAR(_0);
	ZVAL_STRING(&_0, "%02s", 0);
	ZEPHIR_CALL_FUNCTION(&_3, "sprintf", &_2, 187, &_0, minor);
=======
	ZEPHIR_CALL_FUNCTION(&_1, "sprintf", &_2, 188, &_0, medium);
	zephir_check_call_status();
	ZEPHIR_SINIT_NVAR(_0);
	ZVAL_STRING(&_0, "%02s", 0);
	ZEPHIR_CALL_FUNCTION(&_3, "sprintf", &_2, 188, &_0, minor);
>>>>>>> 58cb694b
	zephir_check_call_status();
	ZEPHIR_CONCAT_VVVVV(return_value, major, _1, _3, special, specialNumber);
	RETURN_MM();

}

/**
 * Returns a specific part of the version. If the wrong parameter is passed
 * it will return the full version
 *
 * <code>
 * echo Phalcon\Version::getPart(Phalcon\Version::VERSION_MAJOR);
 * </code>
 */
PHP_METHOD(Phalcon_Version, getPart) {

	zephir_fcall_cache_entry *_0 = NULL;
	zval *part_param = NULL, *version = NULL, *result = NULL, *_1;
	int part, ZEPHIR_LAST_CALL_STATUS;

	ZEPHIR_MM_GROW();
	zephir_fetch_params(1, 1, 0, &part_param);

	part = zephir_get_intval(part_param);


	ZEPHIR_CALL_STATIC(&version, "_getversion", NULL, 0);
	zephir_check_call_status();
	do {
		if (part == 0 || part == 1 || part == 2 || part == 4) {
			ZEPHIR_OBS_VAR(result);
			zephir_array_fetch_long(&result, version, part, PH_NOISY, "phalcon/version.zep", 183 TSRMLS_CC);
			break;
		}
		if (part == 3) {
			zephir_array_fetch_long(&_1, version, 3, PH_NOISY | PH_READONLY, "phalcon/version.zep", 187 TSRMLS_CC);
<<<<<<< HEAD
			ZEPHIR_CALL_STATIC(&result, "_getspecial", &_0, 446, _1);
=======
			ZEPHIR_CALL_STATIC(&result, "_getspecial", &_0, 444, _1);
>>>>>>> 58cb694b
			zephir_check_call_status();
			break;
		}
		ZEPHIR_CALL_STATIC(&result, "get", NULL, 0);
		zephir_check_call_status();
		break;
	} while(0);

	RETURN_CCTOR(result);

}
<|MERGE_RESOLUTION|>--- conflicted
+++ resolved
@@ -178,11 +178,7 @@
 	zephir_array_fetch_long(&specialNumber, version, 4, PH_NOISY, "phalcon/version.zep", 128 TSRMLS_CC);
 	ZEPHIR_INIT_VAR(result);
 	ZEPHIR_CONCAT_VSVSVS(result, major, ".", medium, ".", minor, " ");
-<<<<<<< HEAD
-	ZEPHIR_CALL_STATIC(&suffix, "_getspecial", &_0, 446, special);
-=======
-	ZEPHIR_CALL_STATIC(&suffix, "_getspecial", &_0, 444, special);
->>>>>>> 58cb694b
+	ZEPHIR_CALL_STATIC(&suffix, "_getspecial", &_0, 448, special);
 	zephir_check_call_status();
 	if (!ZEPHIR_IS_STRING(suffix, "")) {
 		ZEPHIR_INIT_VAR(_1);
@@ -223,19 +219,11 @@
 	zephir_array_fetch_long(&specialNumber, version, 4, PH_NOISY, "phalcon/version.zep", 158 TSRMLS_CC);
 	ZEPHIR_SINIT_VAR(_0);
 	ZVAL_STRING(&_0, "%02s", 0);
-<<<<<<< HEAD
-	ZEPHIR_CALL_FUNCTION(&_1, "sprintf", &_2, 187, &_0, medium);
+	ZEPHIR_CALL_FUNCTION(&_1, "sprintf", &_2, 186, &_0, medium);
 	zephir_check_call_status();
 	ZEPHIR_SINIT_NVAR(_0);
 	ZVAL_STRING(&_0, "%02s", 0);
-	ZEPHIR_CALL_FUNCTION(&_3, "sprintf", &_2, 187, &_0, minor);
-=======
-	ZEPHIR_CALL_FUNCTION(&_1, "sprintf", &_2, 188, &_0, medium);
-	zephir_check_call_status();
-	ZEPHIR_SINIT_NVAR(_0);
-	ZVAL_STRING(&_0, "%02s", 0);
-	ZEPHIR_CALL_FUNCTION(&_3, "sprintf", &_2, 188, &_0, minor);
->>>>>>> 58cb694b
+	ZEPHIR_CALL_FUNCTION(&_3, "sprintf", &_2, 186, &_0, minor);
 	zephir_check_call_status();
 	ZEPHIR_CONCAT_VVVVV(return_value, major, _1, _3, special, specialNumber);
 	RETURN_MM();
@@ -272,11 +260,7 @@
 		}
 		if (part == 3) {
 			zephir_array_fetch_long(&_1, version, 3, PH_NOISY | PH_READONLY, "phalcon/version.zep", 187 TSRMLS_CC);
-<<<<<<< HEAD
-			ZEPHIR_CALL_STATIC(&result, "_getspecial", &_0, 446, _1);
-=======
-			ZEPHIR_CALL_STATIC(&result, "_getspecial", &_0, 444, _1);
->>>>>>> 58cb694b
+			ZEPHIR_CALL_STATIC(&result, "_getspecial", &_0, 448, _1);
 			zephir_check_call_status();
 			break;
 		}
