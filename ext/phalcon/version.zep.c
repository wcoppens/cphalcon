
#ifdef HAVE_CONFIG_H
#include "../ext_config.h"
#endif

#include <php.h>
#include "../php_ext.h"
#include "../ext.h"

#include <Zend/zend_operators.h>
#include <Zend/zend_exceptions.h>
#include <Zend/zend_interfaces.h>

#include "kernel/main.h"
#include "kernel/array.h"
#include "kernel/memory.h"
#include "kernel/operators.h"
#include "kernel/fcall.h"
#include "kernel/concat.h"
#include "kernel/string.h"


/**
 * Phalcon\Version
 *
 * This class allows to get the installed version of the framework
 */
ZEPHIR_INIT_CLASS(Phalcon_Version) {

	ZEPHIR_REGISTER_CLASS(Phalcon, Version, phalcon, version, phalcon_version_method_entry, 0);

	/**
	 * The constant referencing the major version. Returns 0
	 * <code>
	 * echo Phalcon\Version::getPart(Phalcon\Version::VERSION_MAJOR);
	 * </code>
	 */
	zend_declare_class_constant_long(phalcon_version_ce, SL("VERSION_MAJOR"), 0 TSRMLS_CC);

	/**
	 * The constant referencing the major version. Returns 1
	 * <code>
	 * echo Phalcon\Version::getPart(Phalcon\Version::VERSION_MEDIUM);
	 * </code>
	 */
	zend_declare_class_constant_long(phalcon_version_ce, SL("VERSION_MEDIUM"), 1 TSRMLS_CC);

	/**
	 * The constant referencing the major version. Returns 2
	 * <code>
	 * echo Phalcon\Version::getPart(Phalcon\Version::VERSION_MINOR);
	 * </code>
	 */
	zend_declare_class_constant_long(phalcon_version_ce, SL("VERSION_MINOR"), 2 TSRMLS_CC);

	/**
	 * The constant referencing the major version. Returns 3
	 * <code>
	 * echo Phalcon\Version::getPart(Phalcon\Version::VERSION_SPECIAL);
	 * </code>
	 */
	zend_declare_class_constant_long(phalcon_version_ce, SL("VERSION_SPECIAL"), 3 TSRMLS_CC);

	/**
	 * The constant referencing the major version. Returns 4
	 * <code>
	 * echo Phalcon\Version::getPart(Phalcon\Version::VERSION_SPECIAL_NUMBER);
	 * </code>
	 */
	zend_declare_class_constant_long(phalcon_version_ce, SL("VERSION_SPECIAL_NUMBER"), 4 TSRMLS_CC);

	return SUCCESS;

}

/**
 * Area where the version number is set. The format is as follows:
 * ABBCCDE
 *
 * A - Major version
 * B - Med version (two digits)
 * C - Min version (two digits)
 * D - Special release: 1 = Alpha, 2 = Beta, 3 = RC, 4 = Stable
 * E - Special release version i.e. RC1, Beta2 etc.
 */
PHP_METHOD(Phalcon_Version, _getVersion) {

	zval *_0 = NULL;

	ZEPHIR_MM_GROW();

	zephir_create_array(return_value, 5, 0 TSRMLS_CC);
	ZEPHIR_INIT_VAR(_0);
	ZVAL_LONG(_0, 2);
	zephir_array_fast_append(return_value, _0);
	ZEPHIR_INIT_NVAR(_0);
	ZVAL_LONG(_0, 1);
	zephir_array_fast_append(return_value, _0);
	ZEPHIR_INIT_NVAR(_0);
<<<<<<< HEAD
	ZVAL_LONG(_0, 0);
=======
	ZVAL_LONG(_0, 8);
>>>>>>> 08711796
	zephir_array_fast_append(return_value, _0);
	ZEPHIR_INIT_NVAR(_0);
	ZVAL_LONG(_0, 2);
	zephir_array_fast_append(return_value, _0);
	ZEPHIR_INIT_NVAR(_0);
	ZVAL_LONG(_0, 1);
	zephir_array_fast_append(return_value, _0);
	RETURN_MM();

}

/**
 * Translates a number to a special release
 *
 * If Special release = 1 this function will return ALPHA
 */
PHP_METHOD(Phalcon_Version, _getSpecial) {

	zval *special_param = NULL, *suffix = NULL;
	int special;

	ZEPHIR_MM_GROW();
	zephir_fetch_params(1, 1, 0, &special_param);

	special = zephir_get_intval(special_param);
	ZEPHIR_INIT_VAR(suffix);
	ZVAL_STRING(suffix, "", 1);


	do {
		if (special == 1) {
			ZEPHIR_INIT_NVAR(suffix);
			ZVAL_STRING(suffix, "ALPHA", 1);
			break;
		}
		if (special == 2) {
			ZEPHIR_INIT_NVAR(suffix);
			ZVAL_STRING(suffix, "BETA", 1);
			break;
		}
		if (special == 3) {
			ZEPHIR_INIT_NVAR(suffix);
			ZVAL_STRING(suffix, "RC", 1);
			break;
		}
	} while(0);

	RETURN_CCTOR(suffix);

}

/**
 * Returns the active version (string)
 *
 * <code>
 * echo Phalcon\Version::get();
 * </code>
 */
PHP_METHOD(Phalcon_Version, get) {

	zephir_fcall_cache_entry *_0 = NULL;
	int ZEPHIR_LAST_CALL_STATUS;
	zval *version = NULL, *major, *medium, *minor, *special, *specialNumber, *result, *suffix = NULL, *_1;

	ZEPHIR_MM_GROW();

	ZEPHIR_CALL_STATIC(&version, "_getversion", NULL, 0);
	zephir_check_call_status();
	ZEPHIR_OBS_VAR(major);
	zephir_array_fetch_long(&major, version, 0, PH_NOISY, "phalcon/version.zep", 124 TSRMLS_CC);
	ZEPHIR_OBS_VAR(medium);
	zephir_array_fetch_long(&medium, version, 1, PH_NOISY, "phalcon/version.zep", 125 TSRMLS_CC);
	ZEPHIR_OBS_VAR(minor);
	zephir_array_fetch_long(&minor, version, 2, PH_NOISY, "phalcon/version.zep", 126 TSRMLS_CC);
	ZEPHIR_OBS_VAR(special);
	zephir_array_fetch_long(&special, version, 3, PH_NOISY, "phalcon/version.zep", 127 TSRMLS_CC);
	ZEPHIR_OBS_VAR(specialNumber);
	zephir_array_fetch_long(&specialNumber, version, 4, PH_NOISY, "phalcon/version.zep", 128 TSRMLS_CC);
	ZEPHIR_INIT_VAR(result);
	ZEPHIR_CONCAT_VSVSVS(result, major, ".", medium, ".", minor, " ");
<<<<<<< HEAD
	ZEPHIR_CALL_STATIC(&suffix, "_getspecial", &_0, 443, special);
=======
	ZEPHIR_CALL_STATIC(&suffix, "_getspecial", &_0, 442, special);
>>>>>>> 08711796
	zephir_check_call_status();
	if (!ZEPHIR_IS_STRING(suffix, "")) {
		ZEPHIR_INIT_VAR(_1);
		ZEPHIR_CONCAT_VSV(_1, suffix, " ", specialNumber);
		zephir_concat_self(&result, _1 TSRMLS_CC);
	}
	zephir_fast_trim(return_value, result, NULL , ZEPHIR_TRIM_BOTH TSRMLS_CC);
	RETURN_MM();

}

/**
 * Returns the numeric active version
 *
 * <code>
 * echo Phalcon\Version::getId();
 * </code>
 */
PHP_METHOD(Phalcon_Version, getId) {

	zephir_fcall_cache_entry *_2 = NULL;
	int ZEPHIR_LAST_CALL_STATUS;
	zval *version = NULL, *major, *medium, *minor, *special, *specialNumber, _0 = zval_used_for_init, *_1 = NULL, *_3 = NULL;

	ZEPHIR_MM_GROW();

	ZEPHIR_CALL_STATIC(&version, "_getversion", NULL, 0);
	zephir_check_call_status();
	ZEPHIR_OBS_VAR(major);
	zephir_array_fetch_long(&major, version, 0, PH_NOISY, "phalcon/version.zep", 154 TSRMLS_CC);
	ZEPHIR_OBS_VAR(medium);
	zephir_array_fetch_long(&medium, version, 1, PH_NOISY, "phalcon/version.zep", 155 TSRMLS_CC);
	ZEPHIR_OBS_VAR(minor);
	zephir_array_fetch_long(&minor, version, 2, PH_NOISY, "phalcon/version.zep", 156 TSRMLS_CC);
	ZEPHIR_OBS_VAR(special);
	zephir_array_fetch_long(&special, version, 3, PH_NOISY, "phalcon/version.zep", 157 TSRMLS_CC);
	ZEPHIR_OBS_VAR(specialNumber);
	zephir_array_fetch_long(&specialNumber, version, 4, PH_NOISY, "phalcon/version.zep", 158 TSRMLS_CC);
	ZEPHIR_SINIT_VAR(_0);
	ZVAL_STRING(&_0, "%02s", 0);
<<<<<<< HEAD
	ZEPHIR_CALL_FUNCTION(&_1, "sprintf", &_2, 186, &_0, medium);
	zephir_check_call_status();
	ZEPHIR_SINIT_NVAR(_0);
	ZVAL_STRING(&_0, "%02s", 0);
	ZEPHIR_CALL_FUNCTION(&_3, "sprintf", &_2, 186, &_0, minor);
=======
	ZEPHIR_CALL_FUNCTION(&_1, "sprintf", &_2, 189, &_0, medium);
	zephir_check_call_status();
	ZEPHIR_SINIT_NVAR(_0);
	ZVAL_STRING(&_0, "%02s", 0);
	ZEPHIR_CALL_FUNCTION(&_3, "sprintf", &_2, 189, &_0, minor);
>>>>>>> 08711796
	zephir_check_call_status();
	ZEPHIR_CONCAT_VVVVV(return_value, major, _1, _3, special, specialNumber);
	RETURN_MM();

}

/**
 * Returns a specific part of the version. If the wrong parameter is passed
 * it will return the full version
 *
 * <code>
 * echo Phalcon\Version::getPart(Phalcon\Version::VERSION_MAJOR);
 * </code>
 */
PHP_METHOD(Phalcon_Version, getPart) {

	zephir_fcall_cache_entry *_0 = NULL;
	zval *part_param = NULL, *version = NULL, *result = NULL, *_1;
	int part, ZEPHIR_LAST_CALL_STATUS;

	ZEPHIR_MM_GROW();
	zephir_fetch_params(1, 1, 0, &part_param);

	part = zephir_get_intval(part_param);


	ZEPHIR_CALL_STATIC(&version, "_getversion", NULL, 0);
	zephir_check_call_status();
	do {
		if (part == 0 || part == 1 || part == 2 || part == 4) {
			ZEPHIR_OBS_VAR(result);
			zephir_array_fetch_long(&result, version, part, PH_NOISY, "phalcon/version.zep", 183 TSRMLS_CC);
			break;
		}
		if (part == 3) {
			zephir_array_fetch_long(&_1, version, 3, PH_NOISY | PH_READONLY, "phalcon/version.zep", 187 TSRMLS_CC);
<<<<<<< HEAD
			ZEPHIR_CALL_STATIC(&result, "_getspecial", &_0, 443, _1);
=======
			ZEPHIR_CALL_STATIC(&result, "_getspecial", &_0, 442, _1);
>>>>>>> 08711796
			zephir_check_call_status();
			break;
		}
		ZEPHIR_CALL_STATIC(&result, "get", NULL, 0);
		zephir_check_call_status();
		break;
	} while(0);

	RETURN_CCTOR(result);

}
<|MERGE_RESOLUTION|>--- conflicted
+++ resolved
@@ -97,11 +97,7 @@
 	ZVAL_LONG(_0, 1);
 	zephir_array_fast_append(return_value, _0);
 	ZEPHIR_INIT_NVAR(_0);
-<<<<<<< HEAD
 	ZVAL_LONG(_0, 0);
-=======
-	ZVAL_LONG(_0, 8);
->>>>>>> 08711796
 	zephir_array_fast_append(return_value, _0);
 	ZEPHIR_INIT_NVAR(_0);
 	ZVAL_LONG(_0, 2);
@@ -182,11 +178,7 @@
 	zephir_array_fetch_long(&specialNumber, version, 4, PH_NOISY, "phalcon/version.zep", 128 TSRMLS_CC);
 	ZEPHIR_INIT_VAR(result);
 	ZEPHIR_CONCAT_VSVSVS(result, major, ".", medium, ".", minor, " ");
-<<<<<<< HEAD
-	ZEPHIR_CALL_STATIC(&suffix, "_getspecial", &_0, 443, special);
-=======
-	ZEPHIR_CALL_STATIC(&suffix, "_getspecial", &_0, 442, special);
->>>>>>> 08711796
+	ZEPHIR_CALL_STATIC(&suffix, "_getspecial", &_0, 444, special);
 	zephir_check_call_status();
 	if (!ZEPHIR_IS_STRING(suffix, "")) {
 		ZEPHIR_INIT_VAR(_1);
@@ -227,19 +219,11 @@
 	zephir_array_fetch_long(&specialNumber, version, 4, PH_NOISY, "phalcon/version.zep", 158 TSRMLS_CC);
 	ZEPHIR_SINIT_VAR(_0);
 	ZVAL_STRING(&_0, "%02s", 0);
-<<<<<<< HEAD
-	ZEPHIR_CALL_FUNCTION(&_1, "sprintf", &_2, 186, &_0, medium);
+	ZEPHIR_CALL_FUNCTION(&_1, "sprintf", &_2, 187, &_0, medium);
 	zephir_check_call_status();
 	ZEPHIR_SINIT_NVAR(_0);
 	ZVAL_STRING(&_0, "%02s", 0);
-	ZEPHIR_CALL_FUNCTION(&_3, "sprintf", &_2, 186, &_0, minor);
-=======
-	ZEPHIR_CALL_FUNCTION(&_1, "sprintf", &_2, 189, &_0, medium);
-	zephir_check_call_status();
-	ZEPHIR_SINIT_NVAR(_0);
-	ZVAL_STRING(&_0, "%02s", 0);
-	ZEPHIR_CALL_FUNCTION(&_3, "sprintf", &_2, 189, &_0, minor);
->>>>>>> 08711796
+	ZEPHIR_CALL_FUNCTION(&_3, "sprintf", &_2, 187, &_0, minor);
 	zephir_check_call_status();
 	ZEPHIR_CONCAT_VVVVV(return_value, major, _1, _3, special, specialNumber);
 	RETURN_MM();
@@ -276,11 +260,7 @@
 		}
 		if (part == 3) {
 			zephir_array_fetch_long(&_1, version, 3, PH_NOISY | PH_READONLY, "phalcon/version.zep", 187 TSRMLS_CC);
-<<<<<<< HEAD
-			ZEPHIR_CALL_STATIC(&result, "_getspecial", &_0, 443, _1);
-=======
-			ZEPHIR_CALL_STATIC(&result, "_getspecial", &_0, 442, _1);
->>>>>>> 08711796
+			ZEPHIR_CALL_STATIC(&result, "_getspecial", &_0, 444, _1);
 			zephir_check_call_status();
 			break;
 		}
