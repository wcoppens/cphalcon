--- conflicted
+++ resolved
@@ -3067,13 +3067,6 @@
 		return FAILURE;
 	}
 
-<<<<<<< HEAD
-	if (PHALCON_GLOBAL(orm.parser_cache)) {
-		if (zend_hash_find(PHALCON_GLOBAL(orm.parser_cache), phql, phql_length, (void**) &temp_ast) == SUCCESS) {
-			ZVAL_ZVAL(*result, *temp_ast, 1, 0);
-			Z_SET_REFCOUNT_P(*result, 1);
-			return SUCCESS;
-=======
 	if (phalcon_globals_ptr->orm.cache_level >= 0) {
 
 		phql_key = zend_inline_hash_func(phql, phql_length + 1);
@@ -3084,7 +3077,6 @@
 				Z_SET_REFCOUNT_P(*result, 1);
 				return SUCCESS;
 			}
->>>>>>> 515ba7e9
 		}
 	}
 
