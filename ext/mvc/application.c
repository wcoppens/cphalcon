
/*
  +------------------------------------------------------------------------+
  | Phalcon Framework                                                      |
  +------------------------------------------------------------------------+
  | Copyright (c) 2011-2013 Phalcon Team (http://www.phalconphp.com)       |
  +------------------------------------------------------------------------+
  | This source file is subject to the New BSD License that is bundled     |
  | with this package in the file docs/LICENSE.txt.                        |
  |                                                                        |
  | If you did not receive a copy of the license and are unable to         |
  | obtain it through the world-wide-web, please send an email             |
  | to license@phalconphp.com so we can send you a copy immediately.       |
  +------------------------------------------------------------------------+
  | Authors: Andres Gutierrez <andres@phalconphp.com>                      |
  |          Eduar Carvajal <eduar@phalconphp.com>                         |
  |          Antonio Lopez <alantonilopez@gmail.com>                       |
  +------------------------------------------------------------------------+
*/

#ifdef HAVE_CONFIG_H
#include "config.h"
#endif

#include "php.h"
#include "php_phalcon.h"
#include "phalcon.h"

#include "Zend/zend_operators.h"
#include "Zend/zend_exceptions.h"
#include "Zend/zend_interfaces.h"

#include "kernel/main.h"
#include "kernel/memory.h"

#include "kernel/object.h"
#include "kernel/exception.h"
#include "kernel/operators.h"
#include "kernel/fcall.h"
#include "kernel/array.h"
#include "kernel/concat.h"
#include "kernel/file.h"
#include "kernel/require.h"

/**
 * Phalcon\Mvc\Application
 *
 * This component encapsulates all the complex operations behind instantiating every component
 * needed and integrating it with the rest to allow the MVC pattern to operate as desired.
 *
 *<code>
 *
 * class Application extends \Phalcon\Mvc\Application
 * {
 *
 *		/\**
 *		 * Register the services here to make them general or register
 *		 * in the ModuleDefinition to make them module-specific
 *		 *\/
 *		protected function _registerServices()
 *		{
 *
 *		}
 *
 *		/\**
 *		 * This method registers all the modules in the application
 *		 *\/
 *		public function main()
 *		{
 *			$this->registerModules(array(
 *				'frontend' => array(
 *					'className' => 'Multiple\Frontend\Module',
 *					'path' => '../apps/frontend/Module.php'
 *				),
 *				'backend' => array(
 *					'className' => 'Multiple\Backend\Module',
 *					'path' => '../apps/backend/Module.php'
 *				)
 *			));
 *		}
 *	}
 *
 *	$application = new Application();
 *	$application->main();
 *
 *</code>
 */


/**
 * Phalcon\Mvc\Application initializer
 */
PHALCON_INIT_CLASS(Phalcon_Mvc_Application){

	PHALCON_REGISTER_CLASS_EX(Phalcon\\Mvc, Application, mvc_application, "phalcon\\di\\injectable", phalcon_mvc_application_method_entry, 0);

	zend_declare_property_null(phalcon_mvc_application_ce, SL("_defaultModule"), ZEND_ACC_PROTECTED TSRMLS_CC);
	zend_declare_property_null(phalcon_mvc_application_ce, SL("_modules"), ZEND_ACC_PROTECTED TSRMLS_CC);
	zend_declare_property_null(phalcon_mvc_application_ce, SL("_moduleObject"), ZEND_ACC_PROTECTED TSRMLS_CC);
	zend_declare_property_bool(phalcon_mvc_application_ce, SL("_implicitView"), 1, ZEND_ACC_PROTECTED TSRMLS_CC);

	return SUCCESS;
}

/**
 * Phalcon\Mvc\Application
 *
 * @param Phalcon\DI $dependencyInjector
 */
PHP_METHOD(Phalcon_Mvc_Application, __construct){

	zval *dependency_injector = NULL;

	PHALCON_MM_GROW();

	phalcon_fetch_params(1, 0, 1, &dependency_injector);
	
	if (!dependency_injector) {
		PHALCON_INIT_VAR(dependency_injector);
	}
	
	if (Z_TYPE_P(dependency_injector) == IS_OBJECT) {
		phalcon_update_property_this(this_ptr, SL("_dependencyInjector"), dependency_injector TSRMLS_CC);
	}
	
	PHALCON_MM_RESTORE();
}

/**
 * By default. The view is implicitly buffering all the output
 * You can full disable the view component using this method
 *
 * @param boolean $implicitView
 * @return Phalcon\Mvc\Application
 */
PHP_METHOD(Phalcon_Mvc_Application, useImplicitView){

	zval *implicit_view;

	phalcon_fetch_params(0, 1, 0, &implicit_view);
	
	phalcon_update_property_this(this_ptr, SL("_implicitView"), implicit_view TSRMLS_CC);
	RETURN_THISW();
}

/**
 * Register an array of modules present in the application
 *
 *<code>
 *	$this->registerModules(array(
 *		'frontend' => array(
 *			'className' => 'Multiple\Frontend\Module',
 *			'path' => '../apps/frontend/Module.php'
 *		),
 *		'backend' => array(
 *			'className' => 'Multiple\Backend\Module',
 *			'path' => '../apps/backend/Module.php'
 *		)
 *	));
 *</code>
 *
 * @param array $modules
 * @param boolean $merge
 * @param Phalcon\Mvc\Application
 */
PHP_METHOD(Phalcon_Mvc_Application, registerModules){

	zval *modules, *merge = NULL, *registered_modules, *merged_modules = NULL;

	PHALCON_MM_GROW();

	phalcon_fetch_params(1, 1, 1, &modules, &merge);
	
	if (!merge) {
		PHALCON_INIT_VAR(merge);
		ZVAL_BOOL(merge, 0);
	}
	
	if (Z_TYPE_P(modules) != IS_ARRAY) { 
		PHALCON_THROW_EXCEPTION_STR(phalcon_mvc_application_exception_ce, "Modules must be an Array");
		return;
	}
	if (PHALCON_IS_FALSE(merge)) {
		phalcon_update_property_this(this_ptr, SL("_modules"), modules TSRMLS_CC);
	} else {
		PHALCON_OBS_VAR(registered_modules);
		phalcon_read_property_this(&registered_modules, this_ptr, SL("_modules"), PH_NOISY_CC);
		if (Z_TYPE_P(registered_modules) == IS_ARRAY) { 
			PHALCON_INIT_VAR(merged_modules);
			phalcon_fast_array_merge(merged_modules, &registered_modules, &modules TSRMLS_CC);
		} else {
			PHALCON_CPY_WRT(merged_modules, modules);
		}
	
		phalcon_update_property_this(this_ptr, SL("_modules"), merged_modules TSRMLS_CC);
	}
	
	RETURN_THIS();
}

/**
 * Return the modules registered in the application
 *
 * @return array
 */
PHP_METHOD(Phalcon_Mvc_Application, getModules){


	RETURN_MEMBER(this_ptr, "_modules");
}

/**
 * Sets the module name to be used if the router doesn't return a valid module
 *
 * @param string $defaultModule
 * @return Phalcon\Mvc\Application
 */
PHP_METHOD(Phalcon_Mvc_Application, setDefaultModule){

	zval *default_module;

	phalcon_fetch_params(0, 1, 0, &default_module);
	
	phalcon_update_property_this(this_ptr, SL("_defaultModule"), default_module TSRMLS_CC);
	RETURN_THISW();
}

/**
 * Returns the default module name
 *
 * @return string
 */
PHP_METHOD(Phalcon_Mvc_Application, getDefaultModule){


	RETURN_MEMBER(this_ptr, "_defaultModule");
}

/**
 * Handles a MVC request
 *
 * @param string $uri
 * @return Phalcon\Http\ResponseInterface
 */
PHP_METHOD(Phalcon_Mvc_Application, handle){

	zval *uri = NULL, *dependency_injector, *events_manager;
	zval *event_name = NULL, *status = NULL, *service = NULL, *router, *module_name = NULL;
	zval *module_object = NULL, *modules, *exception_msg = NULL;
	zval *module, *class_name = NULL, *path, *module_params;
<<<<<<< HEAD
	zval *implicit_view, *view, *namespace_name;
	zval *controller_name = NULL, *action_name = NULL, *params = NULL;
=======
	zval *implicit_view, *view = NULL, *namespace_name;
	zval *controller_name = NULL, *action_name = NULL, *params = NULL, *exact;
>>>>>>> faf66ef2
	zval *dispatcher, *controller, *returned_response = NULL;
	zval *possible_response, *render_status = NULL, *response = NULL;
	zval *content;

	PHALCON_MM_GROW();

	phalcon_fetch_params(1, 0, 1, &uri);
	
	if (!uri) {
		PHALCON_INIT_VAR(uri);
	}
	
	PHALCON_OBS_VAR(dependency_injector);
	phalcon_read_property_this(&dependency_injector, this_ptr, SL("_dependencyInjector"), PH_NOISY_CC);
	if (Z_TYPE_P(dependency_injector) != IS_OBJECT) {
		PHALCON_THROW_EXCEPTION_STR(phalcon_mvc_application_exception_ce, "A dependency injection object is required to access internal services");
		return;
	}
	
	PHALCON_OBS_VAR(events_manager);
	phalcon_read_property_this(&events_manager, this_ptr, SL("_eventsManager"), PH_NOISY_CC);
	
	/** 
	 * Call boot event, this allow the developer to perform initialization actions
	 */
	if (Z_TYPE_P(events_manager) == IS_OBJECT) {
	
		PHALCON_INIT_VAR(event_name);
		ZVAL_STRING(event_name, "application:boot", 1);
	
		PHALCON_INIT_VAR(status);
		phalcon_call_method_p2(status, events_manager, "fire", event_name, this_ptr);
		if (PHALCON_IS_FALSE(status)) {
			RETURN_MM_FALSE;
		}
	}
	
	PHALCON_INIT_VAR(service);
	ZVAL_STRING(service, "router", 1);
	
	PHALCON_INIT_VAR(router);
	phalcon_call_method_p1(router, dependency_injector, "getshared", service);
	
	/** 
	 * Handle the URI pattern (if any)
	 */
	phalcon_call_method_p1_noret(router, "handle", uri);
	
	/** 
	 * Load module config
	 */
	PHALCON_INIT_VAR(module_name);
	phalcon_call_method(module_name, router, "getmodulename");
	
	/** 
	 * If the router doesn't return a valid module we use the default module
	 */
	if (!zend_is_true(module_name)) {
		PHALCON_OBS_NVAR(module_name);
		phalcon_read_property_this(&module_name, this_ptr, SL("_defaultModule"), PH_NOISY_CC);
	}
	
	PHALCON_INIT_VAR(module_object);
	
	/** 
	 * Process the module definition
	 */
	if (zend_is_true(module_name)) {
		if (Z_TYPE_P(events_manager) == IS_OBJECT) {
	
			PHALCON_INIT_NVAR(event_name);
			ZVAL_STRING(event_name, "application:beforeStartModule", 1);
	
			PHALCON_INIT_NVAR(status);
			phalcon_call_method_p3(status, events_manager, "fire", event_name, this_ptr, module_name);
			if (PHALCON_IS_FALSE(status)) {
				RETURN_MM_FALSE;
			}
		}
	
		/** 
		 * Check if the module passed by the router is registered in the modules container
		 */
		PHALCON_OBS_VAR(modules);
		phalcon_read_property_this(&modules, this_ptr, SL("_modules"), PH_NOISY_CC);
		if (!phalcon_array_isset(modules, module_name)) {
			PHALCON_INIT_VAR(exception_msg);
			PHALCON_CONCAT_SVS(exception_msg, "Module '", module_name, "' isn't registered in the application container");
			PHALCON_THROW_EXCEPTION_ZVAL(phalcon_mvc_application_exception_ce, exception_msg);
			return;
		}
	
		/** 
		 * A module definition must ne an array or an object
		 */
		PHALCON_OBS_VAR(module);
		phalcon_array_fetch(&module, modules, module_name, PH_NOISY);
		if (Z_TYPE_P(module) != IS_ARRAY) { 
			if (Z_TYPE_P(module) != IS_OBJECT) {
				PHALCON_THROW_EXCEPTION_STR(phalcon_mvc_application_exception_ce, "Invalid module definition");
				return;
			}
		}
	
		/** 
		 * An array module definition contains a path to a module definition class
		 */
		if (Z_TYPE_P(module) == IS_ARRAY) { 
	
			/** 
			 * Class name used to load the module definition
			 */
			if (phalcon_array_isset_string(module, SS("className"))) {
				PHALCON_OBS_VAR(class_name);
				phalcon_array_fetch_string(&class_name, module, SL("className"), PH_NOISY);
			} else {
				PHALCON_INIT_NVAR(class_name);
				ZVAL_STRING(class_name, "Module", 1);
			}
	
			/** 
			 * If developer specify a path try to include the file
			 */
			if (phalcon_array_isset_string(module, SS("path"))) {
	
				PHALCON_OBS_VAR(path);
				phalcon_array_fetch_string(&path, module, SL("path"), PH_NOISY);
				if (!phalcon_class_exists(class_name, 0 TSRMLS_CC)) {
					if (phalcon_file_exists(path TSRMLS_CC) == SUCCESS) {
						if (phalcon_require(path TSRMLS_CC) == FAILURE) {
							return;
						}
					} else {
						PHALCON_INIT_NVAR(exception_msg);
						PHALCON_CONCAT_SVS(exception_msg, "Module definition path '", path, "' doesn't exist");
						PHALCON_THROW_EXCEPTION_ZVAL(phalcon_mvc_application_exception_ce, exception_msg);
						return;
					}
				}
			}
	
			phalcon_call_method_p1(module_object, dependency_injector, "get", class_name);
	
			/** 
			 * 'registerAutoloaders' and 'registerServices' are automatically called
			 */
			phalcon_call_method_p1_noret(module_object, "registerautoloaders", dependency_injector);
			phalcon_call_method_p1_noret(module_object, "registerservices", dependency_injector);
		} else {
			/** 
			 * A module definition object, can be a Closure instance
			 */
			if (phalcon_is_instance_of(module, SL("Closure") TSRMLS_CC)) {
				PHALCON_INIT_VAR(module_params);
				array_init_size(module_params, 1);
				phalcon_array_append(&module_params, dependency_injector, PH_SEPARATE);
	
				PHALCON_INIT_NVAR(status);
				PHALCON_CALL_USER_FUNC_ARRAY(status, module, module_params);
			} else {
				PHALCON_THROW_EXCEPTION_STR(phalcon_mvc_application_exception_ce, "Invalid module definition");
				return;
			}
		}
	
		/** 
		 * Calling afterStartModule event
		 */
		if (Z_TYPE_P(events_manager) == IS_OBJECT) {
			phalcon_update_property_this(this_ptr, SL("_moduleObject"), module_object TSRMLS_CC);
	
			PHALCON_INIT_NVAR(event_name);
			ZVAL_STRING(event_name, "application:afterStartModule", 1);
	
			PHALCON_INIT_NVAR(status);
			phalcon_call_method_p3(status, events_manager, "fire", event_name, this_ptr, module_name);
			if (PHALCON_IS_FALSE(status)) {
				RETURN_MM_FALSE;
			}
		}
	}
	
	/** 
	 * Check whether use implicit views or not
	 */
	PHALCON_OBS_VAR(implicit_view);
	phalcon_read_property_this(&implicit_view, this_ptr, SL("_implicitView"), PH_NOISY_CC);
	if (PHALCON_IS_TRUE(implicit_view)) {
		PHALCON_INIT_NVAR(service);
		ZVAL_STRING(service, "view", 1);
	
		PHALCON_INIT_VAR(view);
		phalcon_call_method_p1(view, dependency_injector, "getshared", service);
	}
	
	/** 
	 * We get the parameters from the router and assign them to the dispatcher
	 */
	PHALCON_INIT_NVAR(module_name);
	phalcon_call_method(module_name, router, "getmodulename");
	
	PHALCON_INIT_VAR(namespace_name);
	phalcon_call_method(namespace_name, router, "getnamespacename");
	
	PHALCON_INIT_VAR(controller_name);
	phalcon_call_method(controller_name, router, "getcontrollername");
	
	PHALCON_INIT_VAR(action_name);
	phalcon_call_method(action_name, router, "getactionname");
	
	PHALCON_INIT_VAR(params);
	phalcon_call_method(params, router, "getparams");
	
<<<<<<< HEAD
=======
	PHALCON_INIT_VAR(exact);
	phalcon_call_method(exact, router, "isexactcontrollername");

>>>>>>> faf66ef2
	PHALCON_INIT_NVAR(service);
	ZVAL_STRING(service, "dispatcher", 1);
	
	PHALCON_INIT_VAR(dispatcher);
	phalcon_call_method_p1(dispatcher, dependency_injector, "getshared", service);
	
	/** 
	 * Assign the values passed from the router
	 */
	phalcon_call_method_p1_noret(dispatcher, "setmodulename", module_name);
	phalcon_call_method_p1_noret(dispatcher, "setnamespacename", namespace_name);
<<<<<<< HEAD
	phalcon_call_method_p1_noret(dispatcher, "setcontrollername", controller_name);
=======
	phalcon_call_method_p2_noret(dispatcher, "setcontrollername", controller_name, exact);
>>>>>>> faf66ef2
	phalcon_call_method_p1_noret(dispatcher, "setactionname", action_name);
	phalcon_call_method_p1_noret(dispatcher, "setparams", params);
	
	/** 
	 * Start the view component (start output buffering)
	 */
	if (view /* PHALCON_IS_TRUE(implicit_view) */) {
		phalcon_call_method_noret(view, "start");
	}
	
	/** 
	 * Calling beforeHandleRequest
	 */
	if (Z_TYPE_P(events_manager) == IS_OBJECT) {
	
		PHALCON_INIT_NVAR(event_name);
		ZVAL_STRING(event_name, "application:beforeHandleRequest", 1);
	
		PHALCON_INIT_NVAR(status);
		phalcon_call_method_p3(status, events_manager, "fire", event_name, this_ptr, dispatcher);
		if (PHALCON_IS_FALSE(status)) {
			RETURN_MM_FALSE;
		}
	}
	
	/** 
	 * The dispatcher must return an object
	 */
	PHALCON_INIT_VAR(controller);
	phalcon_call_method(controller, dispatcher, "dispatch");
	
	PHALCON_INIT_VAR(returned_response);
	ZVAL_BOOL(returned_response, 0);
	
	/** 
	 * Get the latest value returned by an action
	 */
	PHALCON_INIT_VAR(possible_response);
	phalcon_call_method(possible_response, dispatcher, "getreturnedvalue");
	if (Z_TYPE_P(possible_response) == IS_OBJECT) {
		/** 
		 * Check if the returned object is already a response
		 */
		phalcon_instance_of(returned_response, possible_response, phalcon_http_responseinterface_ce TSRMLS_CC);
	}
	
	/** 
	 * Calling afterHandleRequest
	 */
	if (Z_TYPE_P(events_manager) == IS_OBJECT) {
		PHALCON_INIT_NVAR(event_name);
		ZVAL_STRING(event_name, "application:afterHandleRequest", 1);
		phalcon_call_method_p3_noret(events_manager, "fire", event_name, this_ptr, controller);
	}
	
	/** 
	 * If the dispatcher returns an object we try to render the view in auto-rendering
	 * mode
	 */
	if (PHALCON_IS_FALSE(returned_response)) {
		if (view /* PHALCON_IS_TRUE(implicit_view) */) {
	
			if (Z_TYPE_P(controller) == IS_OBJECT) {
	
				PHALCON_INIT_VAR(render_status);
				ZVAL_BOOL(render_status, 1);
	
				/** 
				 * This allows to make a custom view render
				 */
				if (Z_TYPE_P(events_manager) == IS_OBJECT) {
					PHALCON_INIT_NVAR(event_name);
					ZVAL_STRING(event_name, "application:viewRender", 1);
	
					phalcon_call_method_p3(render_status, events_manager, "fire", event_name, this_ptr, view);
				}
	
				/** 
				 * Check if the view process has been treated by the developer
				 */
				if (PHALCON_IS_NOT_FALSE(render_status)) {
					PHALCON_INIT_NVAR(controller_name);
					phalcon_call_method(controller_name, dispatcher, "getcontrollername");
	
					PHALCON_INIT_NVAR(action_name);
					phalcon_call_method(action_name, dispatcher, "getactionname");
	
					PHALCON_INIT_NVAR(params);
					phalcon_call_method(params, dispatcher, "getparams");
	
					/** 
					 * Automatic render based on the latest controller executed
					 */
					phalcon_call_method_p3_noret(view, "render", controller_name, action_name, params);
				}
			}
		}
	}
	
	/** 
	 * Finish the view component (stop output buffering)
	 */
	if (view /* PHALCON_IS_TRUE(implicit_view) */) {
		phalcon_call_method_noret(view, "finish");
	}
	
	if (PHALCON_IS_FALSE(returned_response)) {
	
		PHALCON_INIT_NVAR(service);
		ZVAL_STRING(service, "response", 1);
	
		PHALCON_INIT_VAR(response);
		phalcon_call_method_p1(response, dependency_injector, "getshared", service);
		if (view /* PHALCON_IS_TRUE(implicit_view) */) {
			/** 
			 * The content returned by the view is passed to the response service
			 */
			PHALCON_INIT_VAR(content);
			phalcon_call_method(content, view, "getcontent");
			phalcon_call_method_p1_noret(response, "setcontent", content);
		}
	} else {
		/** 
		 * We don't need to create a response because there is a one already created
		 */
		PHALCON_CPY_WRT(response, possible_response);
	}
	
	/** 
	 * Calling beforeSendResponse
	 */
	if (Z_TYPE_P(events_manager) == IS_OBJECT) {
		PHALCON_INIT_NVAR(event_name);
		ZVAL_STRING(event_name, "application:beforeSendResponse", 1);
		phalcon_call_method_p3_noret(events_manager, "fire", event_name, this_ptr, response);
	}
	
	/** 
	 * Headers are automatically send
	 */
	phalcon_call_method_noret(response, "sendheaders");
	
	/** 
	 * Cookies are automatically send
	 */
	phalcon_call_method_noret(response, "sendcookies");
	
	/** 
	 * Return the response
	 */
	
	RETURN_CCTOR(response);
}<|MERGE_RESOLUTION|>--- conflicted
+++ resolved
@@ -248,13 +248,8 @@
 	zval *event_name = NULL, *status = NULL, *service = NULL, *router, *module_name = NULL;
 	zval *module_object = NULL, *modules, *exception_msg = NULL;
 	zval *module, *class_name = NULL, *path, *module_params;
-<<<<<<< HEAD
-	zval *implicit_view, *view, *namespace_name;
-	zval *controller_name = NULL, *action_name = NULL, *params = NULL;
-=======
 	zval *implicit_view, *view = NULL, *namespace_name;
 	zval *controller_name = NULL, *action_name = NULL, *params = NULL, *exact;
->>>>>>> faf66ef2
 	zval *dispatcher, *controller, *returned_response = NULL;
 	zval *possible_response, *render_status = NULL, *response = NULL;
 	zval *content;
@@ -410,7 +405,7 @@
 			if (phalcon_is_instance_of(module, SL("Closure") TSRMLS_CC)) {
 				PHALCON_INIT_VAR(module_params);
 				array_init_size(module_params, 1);
-				phalcon_array_append(&module_params, dependency_injector, PH_SEPARATE);
+				phalcon_array_append(&module_params, dependency_injector, 0);
 	
 				PHALCON_INIT_NVAR(status);
 				PHALCON_CALL_USER_FUNC_ARRAY(status, module, module_params);
@@ -468,12 +463,9 @@
 	PHALCON_INIT_VAR(params);
 	phalcon_call_method(params, router, "getparams");
 	
-<<<<<<< HEAD
-=======
 	PHALCON_INIT_VAR(exact);
 	phalcon_call_method(exact, router, "isexactcontrollername");
 
->>>>>>> faf66ef2
 	PHALCON_INIT_NVAR(service);
 	ZVAL_STRING(service, "dispatcher", 1);
 	
@@ -485,11 +477,7 @@
 	 */
 	phalcon_call_method_p1_noret(dispatcher, "setmodulename", module_name);
 	phalcon_call_method_p1_noret(dispatcher, "setnamespacename", namespace_name);
-<<<<<<< HEAD
-	phalcon_call_method_p1_noret(dispatcher, "setcontrollername", controller_name);
-=======
 	phalcon_call_method_p2_noret(dispatcher, "setcontrollername", controller_name, exact);
->>>>>>> faf66ef2
 	phalcon_call_method_p1_noret(dispatcher, "setactionname", action_name);
 	phalcon_call_method_p1_noret(dispatcher, "setparams", params);
 	
