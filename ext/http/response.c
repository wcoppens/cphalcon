--- conflicted
+++ resolved
@@ -1,3 +1,4 @@
+
 /*
   +------------------------------------------------------------------------+
   | Phalcon Framework                                                      |
@@ -500,10 +501,7 @@
  *	$response->redirect("posts/index");
  *	$response->redirect("http://en.wikipedia.org", true);
  *	$response->redirect("http://www.example.com/new-location", true, 301);
-<<<<<<< HEAD
-=======
- *
->>>>>>> 515ba7e9
+ *
  *	//Making a redirection based on a named route
  *	$response->redirect(array(
  *		"for" => "index-lang",
@@ -512,7 +510,7 @@
  *	));
  *</code>
  *
- * @param mixed $location
+ * @param string $location
  * @param boolean $externalRedirect
  * @param int $statusCode
  * @return Phalcon\Http\ResponseInterface
