PHP_ARG_ENABLE(phalcon, whether to enable phalcon framework, [ --enable-phalcon   Enable phalcon framework])

if test "$PHP_PHALCON" = "yes"; then
	AC_DEFINE(HAVE_PHALCON, 1, [Whether you have Phalcon Framework])
	phalcon_sources="phalcon.c \
kernel/main.c \
kernel/fcall.c \
kernel/require.c \
kernel/debug.c \
kernel/backtrace.c \
kernel/assert.c \
kernel/object.c \
kernel/array.c \
kernel/hash.c \
kernel/string.c \
kernel/filter.c \
kernel/operators.c \
kernel/concat.c \
kernel/exception.c \
kernel/file.c \
kernel/output.c \
kernel/memory.c \
kernel/session.c \
kernel/variables.c \
kernel/alternative/fcall.c \
kernel/framework/orm.c \
kernel/framework/router.c \
kernel/framework/url.c \
interned-strings.c \
logger.c \
flash.c \
cli/dispatcher/exception.c \
cli/console.c \
cli/router.c \
cli/task.c \
cli/router/exception.c \
cli/dispatcher.c \
cli/console/exception.c \
security/exception.c \
db/dialect/sqlite.c \
db/dialect/mysql.c \
db/dialect/oracle.c \
db/dialect/postgresql.c \
db/result/pdo.c \
db/column.c \
db/index.c \
db/profiler/item.c \
db/indexinterface.c \
db/dialectinterface.c \
db/resultinterface.c \
db/profiler.c \
db/referenceinterface.c \
db/adapter/pdo/sqlite.c \
db/adapter/pdo/mysql.c \
db/adapter/pdo/oracle.c \
db/adapter/pdo/postgresql.c \
db/adapter/pdo.c \
db/exception.c \
db/reference.c \
db/adapterinterface.c \
db/dialect.c \
db/adapter.c \
db/rawvalue.c \
db/columninterface.c \
forms/form.c \
forms/manager.c \
forms/element/file.c \
forms/element/email.c \
forms/element/hidden.c \
forms/element/password.c \
forms/element/text.c \
forms/element/select.c \
forms/element/textarea.c \
forms/element/check.c \
forms/element/numeric.c \
forms/element/submit.c \
forms/element/date.c \
forms/exception.c \
forms/element.c \
forms/elementinterface.c \
http/response.c \
http/requestinterface.c \
http/request.c \
http/cookie.c \
http/request/file.c \
http/request/exception.c \
http/request/fileinterface.c \
http/responseinterface.c \
http/cookie/exception.c \
http/response/cookies.c \
http/response/exception.c \
http/response/headers.c \
http/response/cookiesinterface.c \
http/response/headersinterface.c \
dispatcherinterface.c \
di.c \
loader/exception.c \
cryptinterface.c \
db.c \
text.c \
debug.c \
tag.c \
mvc/controller.c \
mvc/dispatcher/exception.c \
mvc/application/exception.c \
mvc/router.c \
mvc/micro.c \
mvc/micro/middlewareinterface.c \
mvc/micro/lazyloader.c \
mvc/micro/exception.c \
mvc/micro/collection.c \
mvc/micro/collectioninterface.c \
mvc/dispatcherinterface.c \
mvc/collection/managerinterface.c \
mvc/collection/manager.c \
mvc/collection/exception.c \
mvc/collection/document.c \
mvc/routerinterface.c \
mvc/urlinterface.c \
mvc/user/component.c \
mvc/user/plugin.c \
mvc/user/module.c \
mvc/url.c \
mvc/model.c \
mvc/view.c \
mvc/modelinterface.c \
mvc/router/group.c \
mvc/router/route.c \
mvc/router/annotations.c \
mvc/router/exception.c \
mvc/router/routeinterface.c \
mvc/url/exception.c \
mvc/viewinterface.c \
mvc/collection.c \
mvc/dispatcher.c \
mvc/collectioninterface.c \
mvc/view/engine/php.c \
mvc/view/engine/volt/compiler.c \
mvc/view/engine/volt.c \
mvc/view/exception.c \
mvc/view/engineinterface.c \
mvc/view/simple.c \
mvc/view/engine.c \
mvc/application.c \
mvc/controllerinterface.c \
mvc/moduledefinitioninterface.c \
mvc/model/metadata/files.c \
mvc/model/metadata/strategy/introspection.c \
mvc/model/metadata/strategy/annotations.c \
mvc/model/metadata/apc.c \
mvc/model/metadata/xcache.c \
mvc/model/metadata/memory.c \
mvc/model/metadata/session.c \
mvc/model/transaction.c \
mvc/model/validatorinterface.c \
mvc/model/metadata.c \
mvc/model/resultsetinterface.c \
mvc/model/managerinterface.c \
mvc/model/behavior.c \
mvc/model/query/builder.c \
mvc/model/query/lang.c \
mvc/model/query/statusinterface.c \
mvc/model/query/status.c \
mvc/model/query/builderinterface.c \
mvc/model/resultinterface.c \
mvc/model/criteriainterface.c \
mvc/model/query.c \
mvc/model/resultset.c \
mvc/model/validationfailed.c \
mvc/model/manager.c \
mvc/model/behaviorinterface.c \
mvc/model/relation.c \
mvc/model/exception.c \
mvc/model/message.c \
mvc/model/transaction/failed.c \
mvc/model/transaction/managerinterface.c \
mvc/model/transaction/manager.c \
mvc/model/transaction/exception.c \
mvc/model/queryinterface.c \
mvc/model/row.c \
mvc/model/criteria.c \
mvc/model/validator/email.c \
mvc/model/validator/presenceof.c \
mvc/model/validator/inclusionin.c \
mvc/model/validator/exclusionin.c \
mvc/model/validator/uniqueness.c \
mvc/model/validator/url.c \
mvc/model/validator/regex.c \
mvc/model/validator/numericality.c \
mvc/model/validator/stringlength.c \
mvc/model/resultset/complex.c \
mvc/model/resultset/simple.c \
mvc/model/behavior/timestampable.c \
mvc/model/behavior/softdelete.c \
mvc/model/validator.c \
mvc/model/metadatainterface.c \
mvc/model/relationinterface.c \
mvc/model/messageinterface.c \
mvc/model/transactioninterface.c \
config/adapter/ini.c \
config/adapter/json.c \
config/exception.c \
filterinterface.c \
logger/multiple.c \
logger/formatter/firephp.c \
logger/formatter/json.c \
logger/formatter/line.c \
logger/formatter/syslog.c \
logger/formatter.c \
logger/adapter/file.c \
logger/adapter/firephp.c \
logger/adapter/stream.c \
logger/adapter/syslog.c \
logger/exception.c \
logger/adapterinterface.c \
logger/formatterinterface.c \
logger/adapter.c \
logger/item.c \
filter/exception.c \
filter/userfilterinterface.c \
queue/beanstalk.c \
queue/beanstalk/job.c \
acl.c \
assets/resource/css.c \
assets/resource/js.c \
assets/filters/none.c \
assets/filters/cssmin.c \
assets/filters/jsmin.c \
assets/filterinterface.c \
assets/resource.c \
assets/manager.c \
assets/exception.c \
assets/collection.c \
escaper/exception.c \
loader.c \
tag/select.c \
tag/exception.c \
acl/resource.c \
acl/resourceinterface.c \
acl/adapter/memory.c \
acl/exception.c \
acl/role.c \
acl/adapterinterface.c \
acl/adapter.c \
acl/roleinterface.c \
exception.c \
crypt.c \
filter.c \
dispatcher.c \
cache/multiple.c \
cache/frontend/none.c \
cache/frontend/base64.c \
cache/frontend/json.c \
cache/frontend/igbinary.c \
cache/frontend/data.c \
cache/frontend/output.c \
cache/backend/file.c \
cache/backend/apc.c \
cache/backend/xcache.c \
cache/backend/mongo.c \
cache/backend/memcache.c \
cache/backend/libmemcached.c \
cache/backend/memory.c \
cache/exception.c \
cache/backendinterface.c \
cache/frontendinterface.c \
cache/backend.c \
session/bag.c \
session/adapter/files.c \
session/exception.c \
session/baginterface.c \
session/adapterinterface.c \
session/adapter.c \
diinterface.c \
escaper.c \
crypt/exception.c \
config.c \
events/managerinterface.c \
events/manager.c \
events/event.c \
events/exception.c \
events/eventsawareinterface.c \
escaperinterface.c \
validation.c \
version.c \
flashinterface.c \
kernel.c \
paginator/adapter/model.c \
paginator/adapter/nativearray.c \
paginator/adapter/querybuilder.c \
paginator/exception.c \
paginator/adapterinterface.c \
di/injectable.c \
di/factorydefault.c \
di/service/builder.c \
di/serviceinterface.c \
di/factorydefault/cli.c \
di/exception.c \
di/injectionawareinterface.c \
di/service.c \
security.c \
translate.c \
annotations/reflection.c \
annotations/annotation.c \
annotations/readerinterface.c \
annotations/adapter/files.c \
annotations/adapter/apc.c \
annotations/adapter/xcache.c \
annotations/adapter/memory.c \
annotations/exception.c \
annotations/collection.c \
annotations/adapterinterface.c \
annotations/adapter.c \
annotations/reader.c \
flash/direct.c \
flash/exception.c \
flash/session.c \
translate/adapter/nativearray.c \
translate/exception.c \
translate/adapterinterface.c \
translate/adapter.c \
validation/validatorinterface.c \
validation/message/group.c \
validation/exception.c \
validation/message.c \
validation/validator/email.c \
validation/validator/presenceof.c \
validation/validator/confirmation.c \
validation/validator/regex.c \
validation/validator/exclusionin.c \
validation/validator/identical.c \
validation/validator/between.c \
validation/validator/inclusionin.c \
validation/validator/stringlength.c \
validation/validator.c \
session.c \
assets/filters/jsminifier.c \
assets/filters/cssminifier.c \
mvc/model/query/parser.c \
mvc/model/query/scanner.c \
mvc/view/engine/volt/parser.c \
mvc/view/engine/volt/scanner.c \
annotations/parser.c \
annotations/scanner.c \
image.c \
image/adapter.c \
image/adapterinterface.c \
image/exception.c \
image/adapter/gd.c \
image/adapter/imagick.c \
<<<<<<< HEAD
utils/date.c \
utils/arr.c \
http/client.c \
http/client/exception.c"
=======
chart/qrencode.c \
chart/exception.c"
>>>>>>> 06076d37

	PHP_NEW_EXTENSION(phalcon, $phalcon_sources, $ext_shared)
	PHP_ADD_EXTENSION_DEP([phalcon], [spl])

	old_CPPFLAGS=$CPPFLAGS
	CPPFLAGS="$CPPFLAGS $INCLUDES"

	AC_CHECK_HEADERS(
		[ext/igbinary/igbinary.h],
		[
			PHP_ADD_EXTENSION_DEP([phalcon], [igbinary])
			AC_DEFINE([PHALCON_USE_PHP_IGBINARY], [1], [Whether PHP igbinary extension is present at compile time])
		],
		,
		[[#include "main/php.h"]]
	)

	AC_CHECK_DECL(
		[HAVE_BUNDLED_PCRE],
		[
			AC_CHECK_HEADERS(
				[ext/pcre/php_pcre.h],
				[
					PHP_ADD_EXTENSION_DEP([phalcon], [pcre])
					AC_DEFINE([PHALCON_USE_PHP_PCRE], [1], [Whether PHP pcre extension is present at compile time])
				],
				,
				[[#include "main/php.h"]]
			)
		],
		,
		[[#include "php_config.h"]]
	)

	AC_CHECK_DECL(
		[HAVE_JSON],
		[
			AC_CHECK_HEADERS(
				[ext/json/php_json.h],
				[
					PHP_ADD_EXTENSION_DEP([phalcon], [json])
					AC_DEFINE([PHALCON_USE_PHP_JSON], [1], [Whether PHP json extension is present at compile time])
				],
				,
				[[#include "main/php.h"]]
			)
		],
		,
		[[#include "php_config.h"]]
	)

	AC_CHECK_DECL(
		[HAVE_PHP_SESSION],
		[
			AC_CHECK_HEADERS(
				[ext/session/php_session.h],
				[
					PHP_ADD_EXTENSION_DEP([phalcon], [session])
					AC_DEFINE([PHALCON_USE_PHP_SESSION], [1], [Whether PHP session extension is present at compile time])
				],
				,
				[[#include "main/php.h"]]
			)
		],
		,
		[[#include "php_config.h"]]
	)

	for i in /usr/local /usr; do
<<<<<<< HEAD
		if test -r $i/include/curl/easy.h; then
			CURL_DIR=$i
			if ${CURL_DIR}/bin/curl-config --libs > /dev/null 2>&1; then
				CURL_CONFIG=${CURL_DIR}/bin/curl-config
			else
				if ${CURL_DIR}/curl-config --libs > /dev/null 2>&1; then
					CURL_CONFIG=${CURL_DIR}/curl-config
				fi
			fi
			curl_version_full=`$CURL_CONFIG --version`
			AC_MSG_RESULT($curl_version_full)

			EXTRA_CFLAGS=`$CURL_CONFIG --cflags`
			EXTRA_LDFLAGS=`$CURL_CONFIG --libs`
			AC_MSG_RESULT($EXTRA_CFLAGS)
			AC_MSG_RESULT($EXTRA_LDFLAGS)

			AC_DEFINE([PHALCON_USE_CURL], [1], [Have CURL support])
=======
		if test -r $i/include/png.h; then
			PNG_DIR=$i
			AC_MSG_RESULT("libpng found")
>>>>>>> 06076d37
			break
		fi
	done

<<<<<<< HEAD
=======
	if test -r "$PNG_DIR"; then
		for i in /usr/local /usr; do
			if test -r $i/include/qrencode.h; then
				EXTRA_CFLAGS=`pkg-config --cflags libqrencode libpng`
				EXTRA_LDFLAGS=`pkg-config --libs libqrencode  libpng`

				AC_MSG_RESULT("libqrencode found")

				AC_DEFINE([PHALCON_USE_QRENCODE], [1], [Have libqrencode support])
				break
			fi
		done
	fi

>>>>>>> 06076d37
	CPPFLAGS=$old_CPPFLAGS

	PHP_ADD_MAKEFILE_FRAGMENT
fi<|MERGE_RESOLUTION|>--- conflicted
+++ resolved
@@ -348,15 +348,12 @@
 image/exception.c \
 image/adapter/gd.c \
 image/adapter/imagick.c \
-<<<<<<< HEAD
 utils/date.c \
 utils/arr.c \
 http/client.c \
-http/client/exception.c"
-=======
+http/client/exception.c \
 chart/qrencode.c \
 chart/exception.c"
->>>>>>> 06076d37
 
 	PHP_NEW_EXTENSION(phalcon, $phalcon_sources, $ext_shared)
 	PHP_ADD_EXTENSION_DEP([phalcon], [spl])
@@ -426,7 +423,6 @@
 	)
 
 	for i in /usr/local /usr; do
-<<<<<<< HEAD
 		if test -r $i/include/curl/easy.h; then
 			CURL_DIR=$i
 			if ${CURL_DIR}/bin/curl-config --libs > /dev/null 2>&1; then
@@ -445,17 +441,19 @@
 			AC_MSG_RESULT($EXTRA_LDFLAGS)
 
 			AC_DEFINE([PHALCON_USE_CURL], [1], [Have CURL support])
-=======
+			break
+		fi
+	done
+
+
+	for i in /usr/local /usr; do
 		if test -r $i/include/png.h; then
 			PNG_DIR=$i
 			AC_MSG_RESULT("libpng found")
->>>>>>> 06076d37
 			break
 		fi
 	done
 
-<<<<<<< HEAD
-=======
 	if test -r "$PNG_DIR"; then
 		for i in /usr/local /usr; do
 			if test -r $i/include/qrencode.h; then
@@ -470,7 +468,6 @@
 		done
 	fi
 
->>>>>>> 06076d37
 	CPPFLAGS=$old_CPPFLAGS
 
 	PHP_ADD_MAKEFILE_FRAGMENT
