--- conflicted
+++ resolved
@@ -21,12 +21,7 @@
 class ViewTest extends PHPUnit_Framework_TestCase {
 
 	public function testStandardRender(){
-<<<<<<< HEAD
-
 		$view = new Phalcon\View();
-=======
-		$view = new Phalcon_View();
->>>>>>> 9f5b890e
 		$view->setBasePath(__DIR__.'/../');
 
 		$view->setViewsDir('unit-tests/views/');
