<?php

/*
  +------------------------------------------------------------------------+
  | Phalcon Framework                                                      |
  +------------------------------------------------------------------------+
  | Copyright (c) 2011-2012 Phalcon Team (http://www.phalconphp.com)       |
  +------------------------------------------------------------------------+
  | This source file is subject to the New BSD License that is bundled     |
  | with this package in the file docs/LICENSE.txt.                        |
  |                                                                        |
  | If you did not receive a copy of the license and are unable to         |
  | obtain it through the world-wide-web, please send an email             |
  | to license@phalconphp.com so we can send you a copy immediately.       |
  +------------------------------------------------------------------------+
  | Authors: Andres Gutierrez <andres@phalconphp.com>                      |
  |          Eduar Carvajal <eduar@phalconphp.com>                         |
  +------------------------------------------------------------------------+
*/

class ConfigTest extends PHPUnit_Framework_TestCase
{

	private $_config = array(
		"phalcon" => array(
			"baseuri" => "/phalcon/"
		),
		"models" => array(
			"metadata" => "memory"
		),
		"database" => array(
			"adapter" => "mysql",
			"host" => "localhost",
			"username" => "user",
			"password" => "passwd",
			"name" => "demo"
		),
		"test" => array(
			"parent" => array(
				"property" => 1,
			),
			"parent" => array(
				"property2" => "yeah"
			)
		)
	);

	private function _compareConfig($c, $config)
	{
		foreach ($c as $k => $v) {
			$this->assertTrue(isset($config->$k));
			if (is_array($v)) {
				if (isset($config->$k)) {
					foreach ($v as $kk => $vv) {
						$this->assertTrue(isset($config->$k->$kk));
						if (isset($config->$k->$kk)) {
							if (is_array($vv)) {
								foreach ($vv as $kkk => $vvv) {
									if (isset($config->$k->$kk->$kkk)) {
										$this->assertTrue(isset($config->$k->$kk->$kkk));
										$this->assertEquals($vvv, $config->$k->$kk->$kkk);
									}
								}
							} else {
								$this->assertEquals($vv, $config->$k->$kk);
							}
						}
					}
				}
			}
		}
		return true;
	}

	public function testIniConfig()
	{
		$config = new Phalcon\Config\Adapter\Ini('unit-tests/config/config.ini');
		$this->assertTrue($this->_compareConfig($this->_config, $config));
	}

	public function testJSONConfig()
	{
		$config = new Phalcon\Config\Adapter\Json('unit-tests/config/config.json');
		$this->assertTrue($this->_compareConfig($this->_config, $config));
	}

	public function testStandardConfig()
	{
		$config = new Phalcon\Config($this->_config);
		$this->_compareConfig($this->_config, $config);
	}

	public function testStandardConfigSimpleArray()
	{

		$expectedConfig = Phalcon\Config::__set_state(array(
			'database' => Phalcon\Config::__set_state(array(
				'adapter' => 'Mysql',
				'host' => 'localhost',
				'username' => 'scott',
				'password' => 'cheetah',
				'name' => 'test_db',
			)),
			'other' => array(
				0 => 1,
				1 => 2,
				2 => 3,
				3 => 4,
			),
		));

		$settings = array(
			"database" => array(
				"adapter"  => "Mysql",
				"host"     => "localhost",
				"username" => "scott",
				"password" => "cheetah",
				"name"     => "test_db",
			),
			"other" => array(1, 2, 3, 4)
		);
		$config = new Phalcon\Config($settings);

		$this->assertEquals($config, $expectedConfig);
	}

	public function testConfigMerge()
	{

		$config1 = new Phalcon\Config(array(
			"controllersDir" => "../x/y/z",
			"modelsDir" => "../x/y/z",
			"database" => array(
				"adapter"  => "Mysql",
				"host"     => "localhost",
				"username" => "scott",
				"password" => "cheetah",
				"name"     => "test_db",
				"charset" => array(
					"primary" => "utf8"
				),
				"alternatives" => array(
					"primary" => "latin1",
					"second" => "latin1"
				)
			),
		));

		$config2 = new Phalcon\Config(array(
			"modelsDir" => "../x/y/z",
			"database" => array(
				"adapter"  => "Postgresql",
				"host"     => "localhost",
				"username" => "peter",
				"options" => array(
					"case" => "lower"
				),
				"alternatives" => array(
					"primary" => "swedish",
					"third" => "american"
				)
			),
		));

		$config1->merge($config2);

		$expected = Phalcon\Config::__set_state(array(
			'controllersDir' => '../x/y/z',
			'modelsDir' => '../x/y/z',
			'database' => Phalcon\Config::__set_state(array(
				'adapter' => 'Postgresql',
				'host' => 'localhost',
				'username' => 'peter',
				'password' => 'cheetah',
				'name' => 'test_db',
				'charset' => Phalcon\Config::__set_state(array(
					'primary' => 'utf8',
				)),
				'alternatives' => Phalcon\Config::__set_state(array(
					'primary' => 'swedish',
					'second' => 'latin1',
					'third' => 'american',
				)),
				'options' => Phalcon\Config::__set_state(array(
					'case' => 'lower',
				)),
			)),
		));

		$this->assertEquals($config1, $expected);

	}

	public function testIssue731()
	{
		// Code path AAA, B, AE, B
		$a = new Phalcon\Config(array('aaa' => array('b' => 2, 'c' => 3)));
		$b = new Phalcon\Config(array('aaa' => array('a' => 10, 'c' => 30, 'd' => 40)));
		$c = array('aaa' => array('b' => 2, 'c' => 30, 'a' => 10, 'd' => 40));
		$a->merge($b);
		$this->assertEquals($a->toArray(), $c);

		// Code path AAB
		$a = new Phalcon\Config(array('aab' => (object)array('n' => 'm')));
		$b = new Phalcon\Config(array('aab' => array('x' => 'y')));
		$c = array('aab' => array('x' => 'y'));
		$a->merge($b);
		$this->assertEquals($a->toArray(), $c);

		//Code path AB
		$a = new Phalcon\Config(array('ab' => array('b' => 1, 'c' => 2)));
		$b = new Phalcon\Config(array('ab' => array(0 => -10, 'c' => 20, 'd' => 30)));
		$c = array('ab' => array(0 => -10, 'c' => 2, 'd' => 30, 'b' => 1));
		$b->merge($a);
		$this->assertEquals($b->toArray(), $c);

		// Code path AC
		$a = new Phalcon\Config(array('ac' => array('b' => 1, 'c' => 2)));
		$b = new Phalcon\Config(array('ac' => array(0 => -10, 'c' => 20, 'd' => 30)));
		$c = array('ac' => array(0 => -10, 'c' => 20, 'd' => 30, 'b' => 1));
		$a->merge($b);
		$this->assertEquals($a->toArray(), $c);

		// Code path AD
		$a = new Phalcon\Config(array('ad' => array(0 => 1, 1 => 2, 2 => 3)));
		$b = new Phalcon\Config(array('ad' => array(1 => 20, 3 => 40)));
		$c = array('ad' => array(0 => 1, 1 => 20, 2 => 3, 3 => 40));
		$a->merge($b);
		$this->assertEquals($a->toArray(), $c);
	}

	public function testIssue732()
	{
		$a = new Phalcon\Config(array('a' => 0));

		$this->assertTrue(isset($a['a']));
		unset($a['a']);
		$this->assertTrue(!isset($a['a']));
	}

<<<<<<< HEAD
	public function testGet()
	{
		$config = new \Phalcon\Config(array('a' => 0, 'b' => null, 'c' => ''));
		$this->assertTrue($config->get('a', 1) === 0);
		$this->assertTrue($config->get('b', 1) === 1);
		$this->assertTrue($config->get('c', 1) === '');
		$this->assertTrue($config->get('d', 1) === 1);
=======
	public function testIssue829()
	{
		$config = new \Phalcon\Config\Adapter\Ini('unit-tests/config/829-no-sections.ini');
		$actual = $config->toArray();
		$expected = array(
			'hoge' => 'test',
			'foo'  => 'bar',
		);

		$this->assertEquals($actual, $expected);

		$config = new \Phalcon\Config\Adapter\Ini('unit-tests/config/829-with-empty-section.ini');
		$actual = $config->toArray();
		$expected = array(
			'section' => array('hoge' => 'test'),
			'empty'   => array(),
			'test'    => array('foo'  => 'bar'),
		);

		$this->assertEquals($actual, $expected);
>>>>>>> c251b21b
	}
}<|MERGE_RESOLUTION|>--- conflicted
+++ resolved
@@ -78,13 +78,7 @@
 		$this->assertTrue($this->_compareConfig($this->_config, $config));
 	}
 
-	public function testJSONConfig()
-	{
-		$config = new Phalcon\Config\Adapter\Json('unit-tests/config/config.json');
-		$this->assertTrue($this->_compareConfig($this->_config, $config));
-	}
-
-	public function testStandardConfig()
+	public function testStandarConfig()
 	{
 		$config = new Phalcon\Config($this->_config);
 		$this->_compareConfig($this->_config, $config);
@@ -238,15 +232,6 @@
 		$this->assertTrue(!isset($a['a']));
 	}
 
-<<<<<<< HEAD
-	public function testGet()
-	{
-		$config = new \Phalcon\Config(array('a' => 0, 'b' => null, 'c' => ''));
-		$this->assertTrue($config->get('a', 1) === 0);
-		$this->assertTrue($config->get('b', 1) === 1);
-		$this->assertTrue($config->get('c', 1) === '');
-		$this->assertTrue($config->get('d', 1) === 1);
-=======
 	public function testIssue829()
 	{
 		$config = new \Phalcon\Config\Adapter\Ini('unit-tests/config/829-no-sections.ini');
@@ -267,6 +252,5 @@
 		);
 
 		$this->assertEquals($actual, $expected);
->>>>>>> c251b21b
-	}
-}+	}
+}
