<?php

/*
  +------------------------------------------------------------------------+
  | Phalcon Framework                                                      |
  +------------------------------------------------------------------------+
<<<<<<< HEAD
  | Copyright (c) 2011-2015 Phalcon Team (http://www.phalconphp.com)       |
=======
  | Copyright (c) 2011-2014 Phalcon Team (http://www.phalconphp.com)       |
>>>>>>> fdec9db5
  +------------------------------------------------------------------------+
  | This source file is subject to the New BSD License that is bundled     |
  | with this package in the file docs/LICENSE.txt.                        |
  |                                                                        |
  | If you did not receive a copy of the license and are unable to         |
  | obtain it through the world-wide-web, please send an email             |
  | to license@phalconphp.com so we can send you a copy immediately.       |
  +------------------------------------------------------------------------+
  | Authors: Andres Gutierrez <andres@phalconphp.com>                      |
  |          Eduar Carvajal <eduar@phalconphp.com>                         |
  +------------------------------------------------------------------------+
*/

class MyMiddleware implements Phalcon\Mvc\Micro\MiddlewareInterface
{
	protected $_number = 0;

	public function call(\Phalcon\Mvc\Micro $application)
	{
		$this->_number++;
	}

	public function getNumber()
	{
		return $this->_number;
	}
}

class MyMiddlewareStop implements Phalcon\Mvc\Micro\MiddlewareInterface
{
	protected $_number = 0;

	public function call(\Phalcon\Mvc\Micro $application)
	{
		$application->stop();
		$this->_number++;
	}

	public function getNumber()
	{
		return $this->_number;
	}
}

class MicroMvcMiddlewareTest extends PHPUnit_Framework_TestCase
{

	public function testMicroMiddlewareSimple()
	{

		$app = new Phalcon\Mvc\Micro();

		$app->map('/api/site', function(){
			return true;
		});

		$trace = 0;

		$app->before(function() use (&$trace) {
			$trace++;
		});

		$app->before(function() use (&$trace) {
			$trace++;
		});

		$app->after(function() use (&$trace) {
			$trace++;
		});

		$app->after(function() use (&$trace) {
			$trace++;
		});

		$app->finish(function() use (&$trace) {
			$trace++;
		});

		$app->finish(function() use (&$trace) {
			$trace++;
		});

		$app->handle('/api/site');

		$this->assertEquals($trace, 6);
	}

	public function testMicroMiddlewareClasses()
	{

		$app = new Phalcon\Mvc\Micro();

		$app->map('/api/site', function(){
			return true;
		});

		$middleware = new MyMiddleware();

		$app->before($middleware);
		$app->before($middleware);

		$app->after($middleware);
		$app->after($middleware);

		$app->finish($middleware);
		$app->finish($middleware);

		$app->handle('/api/site');

		$this->assertEquals($middleware->getNumber(), 6);
	}

	public function testMicroStopMiddlewareClasses()
	{

		$app = new Phalcon\Mvc\Micro();

		$app->map('/api/site', function(){
			return true;
		});

		$middleware = new MyMiddlewareStop();

		$app->before($middleware);
		$app->before($middleware);

		$app->after($middleware);
		$app->after($middleware);

		$app->finish($middleware);
		$app->finish($middleware);

		$app->handle('/api/site');

		$this->assertEquals($middleware->getNumber(), 3);
	}

}
<|MERGE_RESOLUTION|>--- conflicted
+++ resolved
@@ -4,11 +4,7 @@
   +------------------------------------------------------------------------+
   | Phalcon Framework                                                      |
   +------------------------------------------------------------------------+
-<<<<<<< HEAD
   | Copyright (c) 2011-2015 Phalcon Team (http://www.phalconphp.com)       |
-=======
-  | Copyright (c) 2011-2014 Phalcon Team (http://www.phalconphp.com)       |
->>>>>>> fdec9db5
   +------------------------------------------------------------------------+
   | This source file is subject to the New BSD License that is bundled     |
   | with this package in the file docs/LICENSE.txt.                        |
@@ -146,4 +142,4 @@
 		$this->assertEquals($middleware->getNumber(), 3);
 	}
 
-}
+}