<?php

/*
  +------------------------------------------------------------------------+
  | Phalcon Framework                                                      |
  +------------------------------------------------------------------------+
  | Copyright (c) 2011-2012 Phalcon Team (http://www.phalconphp.com)       |
  +------------------------------------------------------------------------+
  | This source file is subject to the New BSD License that is bundled     |
  | with this package in the file docs/LICENSE.txt.                        |
  |                                                                        |
  | If you did not receive a copy of the license and are unable to         |
  | obtain it through the world-wide-web, please send an email             |
  | to license@phalconphp.com so we can send you a copy immediately.       |
  +------------------------------------------------------------------------+
  | Authors: Andres Gutierrez <andres@phalconphp.com>                      |
  |          Eduar Carvajal <eduar@phalconphp.com>                         |
  +------------------------------------------------------------------------+
*/

class RestHandler
{

	protected $_access = 0;

	protected $_trace = array();

	public function find()
	{
		$this->_access++;
		$this->_trace[] = 'find';
	}

	public function save()
	{
		$this->_access++;
		$this->_trace[] = 'save';
	}

	public function getNumberAccess()
	{
		return $this->_access;
	}

	public function getTrace()
	{
		return $this->_trace;
	}

}

class MicroMvcTest extends PHPUnit_Framework_TestCase
{

	public function testMicroClass()
	{

		$handler = new RestHandler($this);

		$app = new Phalcon\Mvc\Micro();

		$app->get('/api/site', array($handler, 'find'));
		$app->post('/api/site/save', array($handler, 'save'));

		$_SERVER['REQUEST_METHOD'] = 'GET';
		$_GET['_url'] = '/api/site';

		$app->handle();

		$this->assertEquals($handler->getNumberAccess(), 1);
		$this->assertEquals($handler->getTrace(), array('find'));

		$_SERVER['REQUEST_METHOD'] = 'POST';
		$_GET['_url'] = '/api/site/save';

		$app->handle();

		$this->assertEquals($handler->getNumberAccess(), 2);
		$this->assertEquals($handler->getTrace(), array('find', 'save'));
	}

<<<<<<< HEAD
    /**
     * Tests the notFound
     *
     * @issue  T169
     * @author Nikos Dimopoulos <nikos@niden.net>
     * @since  2012-11-06
     */
    public function testMicroNotFound_T169()
    {
        $handler = new RestHandler($this);
        $app     = new \Phalcon\Mvc\Micro();

        $app->get('/api/site', array($handler, 'find'));
        $app->post('/api/site/save', array($handler, 'save'));

        $app->notFound(
            function () use ($app) {
                $app->response->setStatusCode(404, "Not Found")->sendHeaders();
                echo 'This is crazy, but this page was not found!';
            }
        );

        $_SERVER['REQUEST_METHOD'] = 'GET';
        $_GET['_url'] = '/fourohfour';

        $app->handle();

        $expected = 1;
        $actual   = $handler->getNumberAccess();

        $this->assertEquals(
            $expected,
            $actual,
            'getNumberAccess does not return correct results'
        );
    }
}
=======
	/**
	 * Tests the notFound
	 *
	 * @issue T169
	 * @author Nikos Dimopoulos <nikos@niden.net>
	 * @since 2012-11-06
	*/
	public function testMicroNotFound_T169()
	{

		$handler = new RestHandler($this);
		$app = new \Phalcon\Mvc\Micro();

		$app->get('/api/site', array($handler, 'find'));
		$app->post('/api/site/save', array($handler, 'save'));

		$flag = false;

		$app->notFound(function () use (&$flag) {
			$flag = true;
		});

		$_SERVER['REQUEST_METHOD'] = 'GET';
		$_GET['_url'] = '/fourohfour';

		$app->handle();

		$this->assertTrue($flag);
	}

}
>>>>>>> 1202bd59
<|MERGE_RESOLUTION|>--- conflicted
+++ resolved
@@ -79,45 +79,6 @@
 		$this->assertEquals($handler->getTrace(), array('find', 'save'));
 	}
 
-<<<<<<< HEAD
-    /**
-     * Tests the notFound
-     *
-     * @issue  T169
-     * @author Nikos Dimopoulos <nikos@niden.net>
-     * @since  2012-11-06
-     */
-    public function testMicroNotFound_T169()
-    {
-        $handler = new RestHandler($this);
-        $app     = new \Phalcon\Mvc\Micro();
-
-        $app->get('/api/site', array($handler, 'find'));
-        $app->post('/api/site/save', array($handler, 'save'));
-
-        $app->notFound(
-            function () use ($app) {
-                $app->response->setStatusCode(404, "Not Found")->sendHeaders();
-                echo 'This is crazy, but this page was not found!';
-            }
-        );
-
-        $_SERVER['REQUEST_METHOD'] = 'GET';
-        $_GET['_url'] = '/fourohfour';
-
-        $app->handle();
-
-        $expected = 1;
-        $actual   = $handler->getNumberAccess();
-
-        $this->assertEquals(
-            $expected,
-            $actual,
-            'getNumberAccess does not return correct results'
-        );
-    }
-}
-=======
 	/**
 	 * Tests the notFound
 	 *
@@ -148,5 +109,4 @@
 		$this->assertTrue($flag);
 	}
 
-}
->>>>>>> 1202bd59
+}