--- conflicted
+++ resolved
@@ -209,7 +209,6 @@
 		//Check for auto-increment column
 		$this->assertTrue($connection->lastInsertId('subscriptores_id_seq') > 0);
 
-<<<<<<< HEAD
 		// Create View
 		$success = $connection->createView('phalcon_test_view', array('sql' => 'SELECT 1 AS one, 2 AS two, 3 AS three'));
 		$this->assertTrue($success);
@@ -232,7 +231,7 @@
 		//Drop view
 		$success = $connection->dropView('phalcon_test_view');
 		$this->assertTrue($success);
-=======
+
 		//Transactions without savepoints.
 		$connection->setNestedTransactionsWithSavepoints(false);
 		
@@ -298,7 +297,7 @@
 
 		$success = $connection->rollback(); // rollback - real rollback
 		$this->assertTrue($success);		
->>>>>>> c05fa913
+
 	}
 
 }