<<<<<<< HEAD
# Contributing to Phalcon

Phalcon is an open source project and a volunteer effort. Phalcon welcomes contribution from everyone

## Contributions

Contributions to Phalcon should be made in the form of GitHub pull requests. Each pull request will be reviewed by a core contributor (someone with permission to land patches) and either landed in the main tree or given feedback for changes that would be required. All contributions should follow this format, even those from core contributors.
*We only accept bug reports, new feature requests and pull requests in GitHub*.
=======
# Contributing Guidelines

Phalcon is an open source project and a volunteer effort.

*We accept bug reports, new feature requests and pull requests only via GitHub*.
>>>>>>> fdec9db5

## Pull Request Checklist

- Don't submit your pull requests to master. Branch from the required branch and, 
  if needed, rebase to the proper branch before submitting your pull request. 
  If it doesn't merge cleanly with master you may be asked to rebase your changes.

- Don't put submodule updates in your pull request unless they are to landed
  commits.

- Add tests relevant to the fixed bug or new feature. See our testing
  guide for more information.

- Phalcon 2 is written in [Zephir](http://zephir-lang.com/), please do not submit 
  commits that modify C generated files directly or those whose functionality/fixes 
  is implemented in C language

- Remove any change to ext/kernel / *.zep.c / *.zep.h files before submit the pull request

## Getting Support

If you have a question about how to use Phalcon, please see the [support page](http://phalconphp.com/support).

## Requesting Features

If you have a change or new feature in mind, please fill an [NFR](https://github.com/phalcon/cphalcon/wiki/New-Feature-Request---NFR).


# Bug Reporting Guidelines

All bug reports are welcome. However, to make it easier for us to reproduce and fix the bug, please try to include the following information to your bug report:

  * what exactly you did to trigger the bug
  * what you expected to get
  * what actually happened

Please supply any information that may be useful in fixing the bug:
  * operating system
  * PHP version
  * Phalcon version
  * a short script that reproduces the problem (please!)
  * any other information unique or specific to your setup

If you are reporting a crash, please try to build Phalcon in the debug mode and try to get the backtrace.


## How to Build Phalcon in Debug Mode

```bash
cd ext
phpize
./configure CFLAGS="-O0 -g3 -Wall"
make
sudo make install
```


## How to Generate Backtrace (Linux)

To generate a meaningful backtrace, please build Phalcon in the debug mode (see above).

  1. Remove any limits you may have on core dump size from your shell:
    * bash/dash/sh: `ulimit -c unlimited`
    * tcsh: `unlimit coredumpsize`
  2. Please make sure that the directory in which you are running PHP has write permissions for the user who's running PHP.
  3. If you use Ubuntu, please make sure to stop `apport`: `sudo service apport stop`
  4. Make sure that core dumps are enabled; to do so, please run these commands (you need to be `root`): `echo core > /proc/sys/kernel/core_pattern; echo 1 > /proc/sys/kernel/core_uses_pid`
  5. Crash PHP:
    * PHP CGI: Simply run php with the script that crashes it
    * PHP Apache Module: Run `httpd -X`, and access the script that crashes PHP (*hint:* you may need to set [CoreDumpDirectory](http://httpd.apache.org/docs/2.2/mod/mpm_common.html#coredumpdirectory))

Once PHP (or Apache) crashes, you should have the core file (it will be named core.XXXXX, where `XXXXX` is a number (ID of the crashed process)).

Now install `gdb` if you have not installed it yet (`sudo apt-get install gdb` for Debian based systems) and run it with the path to the PHP or Apache (whichever you used) and the core file.
The command should look like this:

```bash
gdb /usr/bin/php /path/to/core
```

or

```bash
gdb /usr/sbin/apache2 /path/to/core
```

Then, at the gdb prompt, please type

```
bt full
```

and copy and paste the output to the bug report.

Use `quit` to exit gdb.



Thanks!  
Phalcon Team<|MERGE_RESOLUTION|>--- conflicted
+++ resolved
@@ -1,4 +1,3 @@
-<<<<<<< HEAD
 # Contributing to Phalcon
 
 Phalcon is an open source project and a volunteer effort. Phalcon welcomes contribution from everyone
@@ -7,18 +6,11 @@
 
 Contributions to Phalcon should be made in the form of GitHub pull requests. Each pull request will be reviewed by a core contributor (someone with permission to land patches) and either landed in the main tree or given feedback for changes that would be required. All contributions should follow this format, even those from core contributors.
 *We only accept bug reports, new feature requests and pull requests in GitHub*.
-=======
-# Contributing Guidelines
-
-Phalcon is an open source project and a volunteer effort.
-
-*We accept bug reports, new feature requests and pull requests only via GitHub*.
->>>>>>> fdec9db5
 
 ## Pull Request Checklist
 
-- Don't submit your pull requests to master. Branch from the required branch and, 
-  if needed, rebase to the proper branch before submitting your pull request. 
+- Don't submit your pull requests to master. Branch from the required branch and,
+  if needed, rebase to the proper branch before submitting your pull request.
   If it doesn't merge cleanly with master you may be asked to rebase your changes.
 
 - Don't put submodule updates in your pull request unless they are to landed
@@ -27,8 +19,8 @@
 - Add tests relevant to the fixed bug or new feature. See our testing
   guide for more information.
 
-- Phalcon 2 is written in [Zephir](http://zephir-lang.com/), please do not submit 
-  commits that modify C generated files directly or those whose functionality/fixes 
+- Phalcon 2 is written in [Zephir](http://zephir-lang.com/), please do not submit
+  commits that modify C generated files directly or those whose functionality/fixes
   is implemented in C language
 
 - Remove any change to ext/kernel / *.zep.c / *.zep.h files before submit the pull request
@@ -41,76 +33,5 @@
 
 If you have a change or new feature in mind, please fill an [NFR](https://github.com/phalcon/cphalcon/wiki/New-Feature-Request---NFR).
 
-
-# Bug Reporting Guidelines
-
-All bug reports are welcome. However, to make it easier for us to reproduce and fix the bug, please try to include the following information to your bug report:
-
-  * what exactly you did to trigger the bug
-  * what you expected to get
-  * what actually happened
-
-Please supply any information that may be useful in fixing the bug:
-  * operating system
-  * PHP version
-  * Phalcon version
-  * a short script that reproduces the problem (please!)
-  * any other information unique or specific to your setup
-
-If you are reporting a crash, please try to build Phalcon in the debug mode and try to get the backtrace.
-
-
-## How to Build Phalcon in Debug Mode
-
-```bash
-cd ext
-phpize
-./configure CFLAGS="-O0 -g3 -Wall"
-make
-sudo make install
-```
-
-
-## How to Generate Backtrace (Linux)
-
-To generate a meaningful backtrace, please build Phalcon in the debug mode (see above).
-
-  1. Remove any limits you may have on core dump size from your shell:
-    * bash/dash/sh: `ulimit -c unlimited`
-    * tcsh: `unlimit coredumpsize`
-  2. Please make sure that the directory in which you are running PHP has write permissions for the user who's running PHP.
-  3. If you use Ubuntu, please make sure to stop `apport`: `sudo service apport stop`
-  4. Make sure that core dumps are enabled; to do so, please run these commands (you need to be `root`): `echo core > /proc/sys/kernel/core_pattern; echo 1 > /proc/sys/kernel/core_uses_pid`
-  5. Crash PHP:
-    * PHP CGI: Simply run php with the script that crashes it
-    * PHP Apache Module: Run `httpd -X`, and access the script that crashes PHP (*hint:* you may need to set [CoreDumpDirectory](http://httpd.apache.org/docs/2.2/mod/mpm_common.html#coredumpdirectory))
-
-Once PHP (or Apache) crashes, you should have the core file (it will be named core.XXXXX, where `XXXXX` is a number (ID of the crashed process)).
-
-Now install `gdb` if you have not installed it yet (`sudo apt-get install gdb` for Debian based systems) and run it with the path to the PHP or Apache (whichever you used) and the core file.
-The command should look like this:
-
-```bash
-gdb /usr/bin/php /path/to/core
-```
-
-or
-
-```bash
-gdb /usr/sbin/apache2 /path/to/core
-```
-
-Then, at the gdb prompt, please type
-
-```
-bt full
-```
-
-and copy and paste the output to the bug report.
-
-Use `quit` to exit gdb.
-
-
-
-Thanks!  
+Thanks! <br />
 Phalcon Team